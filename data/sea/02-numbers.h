<<<<<<< HEAD

#define MK_SIMPLE_CMPS(t,pre)                                                   \
    static ibool_t   INLINE pre##eq   (t x, t y) { return x == y; }             \
    static ibool_t   INLINE pre##ne   (t x, t y) { return x != y; }             \
    static ibool_t   INLINE pre##gt   (t x, t y) { return x >  y; }             \
    static ibool_t   INLINE pre##ge   (t x, t y) { return x >= y; }             \
    static ibool_t   INLINE pre##lt   (t x, t y) { return x <  y; }             \
    static ibool_t   INLINE pre##le   (t x, t y) { return x <= y; }             \

MK_SIMPLE_CMPS(ierror_t, ierror_)
MK_SIMPLE_CMPS(ibool_t,  ibool_)
MK_SIMPLE_CMPS(idate_t,  idate_)
MK_SIMPLE_CMPS(iunit_t,  iunit_)
=======
static ibool_t   INLINE ierror_eq     (ierror_t  x, ierror_t  y) { return x == y; }
>>>>>>> 9fa66c3c

static idouble_t INLINE iint_extend   (iint_t    x)              { return x; }
static iint_t    INLINE iint_add      (iint_t    x, iint_t    y) { return x +  y; }
static iint_t    INLINE iint_sub      (iint_t    x, iint_t    y) { return x -  y; }
static iint_t    INLINE iint_mul      (iint_t    x, iint_t    y) { return x *  y; }

MK_SIMPLE_CMPS(iint_t, iint_)

static iint_t    INLINE idouble_trunc (idouble_t x)              { return (iint_t)x; }
static idouble_t INLINE idouble_add   (idouble_t x, idouble_t y) { return x + y; }
static idouble_t INLINE idouble_sub   (idouble_t x, idouble_t y) { return x - y; }
static idouble_t INLINE idouble_mul   (idouble_t x, idouble_t y) { return x * y; }
static idouble_t INLINE idouble_pow   (idouble_t x, idouble_t y) { return pow(x, y); }
static idouble_t INLINE idouble_div   (idouble_t x, idouble_t y) { return x / y; }
static idouble_t INLINE idouble_log   (idouble_t x)              { return log(x); }
static idouble_t INLINE idouble_exp   (idouble_t x)              { return exp(x); }
<<<<<<< HEAD

MK_SIMPLE_CMPS(idouble_t, idouble_)
=======
static ibool_t   INLINE idouble_gt    (idouble_t x, idouble_t y) { return x >  y; }
static ibool_t   INLINE idouble_ge    (idouble_t x, idouble_t y) { return x >= y; }
static ibool_t   INLINE idouble_lt    (idouble_t x, idouble_t y) { return x <  y; }
static ibool_t   INLINE idouble_le    (idouble_t x, idouble_t y) { return x <= y; }
static ibool_t   INLINE idouble_eq    (idouble_t x, idouble_t y) { return x == y; }
static ibool_t   INLINE idouble_ne    (idouble_t x, idouble_t y) { return x != y; }

static ibool_t   INLINE istring_gt    (istring_t x, istring_t y) { return strcmp(x, y) >  0; }
static ibool_t   INLINE istring_ge    (istring_t x, istring_t y) { return strcmp(x, y) >= 0; }
static ibool_t   INLINE istring_lt    (istring_t x, istring_t y) { return strcmp(x, y) <  0; }
static ibool_t   INLINE istring_le    (istring_t x, istring_t y) { return strcmp(x, y) <= 0; }
static ibool_t   INLINE istring_eq    (istring_t x, istring_t y) { return strcmp(x, y) == 0; }
static ibool_t   INLINE istring_ne    (istring_t x, istring_t y) { return strcmp(x, y) != 0; }
>>>>>>> 9fa66c3c
<|MERGE_RESOLUTION|>--- conflicted
+++ resolved
@@ -1,4 +1,3 @@
-<<<<<<< HEAD
 
 #define MK_SIMPLE_CMPS(t,pre)                                                   \
     static ibool_t   INLINE pre##eq   (t x, t y) { return x == y; }             \
@@ -12,9 +11,6 @@
 MK_SIMPLE_CMPS(ibool_t,  ibool_)
 MK_SIMPLE_CMPS(idate_t,  idate_)
 MK_SIMPLE_CMPS(iunit_t,  iunit_)
-=======
-static ibool_t   INLINE ierror_eq     (ierror_t  x, ierror_t  y) { return x == y; }
->>>>>>> 9fa66c3c
 
 static idouble_t INLINE iint_extend   (iint_t    x)              { return x; }
 static iint_t    INLINE iint_add      (iint_t    x, iint_t    y) { return x +  y; }
@@ -31,21 +27,12 @@
 static idouble_t INLINE idouble_div   (idouble_t x, idouble_t y) { return x / y; }
 static idouble_t INLINE idouble_log   (idouble_t x)              { return log(x); }
 static idouble_t INLINE idouble_exp   (idouble_t x)              { return exp(x); }
-<<<<<<< HEAD
 
 MK_SIMPLE_CMPS(idouble_t, idouble_)
-=======
-static ibool_t   INLINE idouble_gt    (idouble_t x, idouble_t y) { return x >  y; }
-static ibool_t   INLINE idouble_ge    (idouble_t x, idouble_t y) { return x >= y; }
-static ibool_t   INLINE idouble_lt    (idouble_t x, idouble_t y) { return x <  y; }
-static ibool_t   INLINE idouble_le    (idouble_t x, idouble_t y) { return x <= y; }
-static ibool_t   INLINE idouble_eq    (idouble_t x, idouble_t y) { return x == y; }
-static ibool_t   INLINE idouble_ne    (idouble_t x, idouble_t y) { return x != y; }
 
 static ibool_t   INLINE istring_gt    (istring_t x, istring_t y) { return strcmp(x, y) >  0; }
 static ibool_t   INLINE istring_ge    (istring_t x, istring_t y) { return strcmp(x, y) >= 0; }
 static ibool_t   INLINE istring_lt    (istring_t x, istring_t y) { return strcmp(x, y) <  0; }
 static ibool_t   INLINE istring_le    (istring_t x, istring_t y) { return strcmp(x, y) <= 0; }
 static ibool_t   INLINE istring_eq    (istring_t x, istring_t y) { return strcmp(x, y) == 0; }
-static ibool_t   INLINE istring_ne    (istring_t x, istring_t y) { return strcmp(x, y) != 0; }
->>>>>>> 9fa66c3c
+static ibool_t   INLINE istring_ne    (istring_t x, istring_t y) { return strcmp(x, y) != 0; }