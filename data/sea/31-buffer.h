#include "30-array.h"

typedef struct
{
    iint_t max_size;
    iint_t cur_size;
    iint_t head;
} ibuf_struct;
/*
 Invariants
  0 <= cur_size <= max_size
  0 <= head     <  max_size

  read = ARRAY[ head..(head+cur_size) % max_size )

*/

#define BUF(t)         ibuf_t__##t
#define BUF_FUN(f,pre) ibuf__##pre##f
#define BUF_PRE(pre)   ibuf__##pre

#define MK_BUF_STRUCT(t) typedef ibuf_struct* BUF(t);

#define BUF_PAYLOAD(x,t) ((t*)(x+1))

/*
Make
 Pre
  0 <= sz

 Post
  cur_size' = 0
  head'     = 0
  max_size' = sz
  ARRAY'    = [??...]

  read'     = ARRAY'[head'..head'+cur_size')
            = ARRAY'[0..0)
            = []

  (invariants hold)

*/
#define MK_BUF_MAKE(t,pre)                                                      \
    static BUF(t) INLINE BUF_FUN(make,pre)                                      \
                     (imempool_t *pool, iint_t sz)                              \
    {                                                                           \
        size_t bytes  = sizeof(t) * sz + sizeof(ibuf_struct);                   \
        BUF(t) ret    = (BUF(t))imempool_alloc(pool, bytes);                    \
        ret->max_size = sz;                                                     \
        ret->cur_size = 0;                                                      \
        ret->head     = 0;                                                      \
        return ret;                                                             \
    }

/*
Push(buf, val)
 Pre
  (buf invariants hold)
 Post
  cur_size' = min max_size (cur_size+1)
  read'     = (take (max_size - 1) read) ++ [val]

*/

/*
Push(buf, val)
  {buf invariants hold}
  ...
  {
  head'     = if cur_size < max_size
              then head
              else (head+1) % max_size

  cur_size' = min max_size (cur_size+1)

  ARRAY'    = ARRAY[update]:=val
  read'     = ARRAY[head'..(head'+cur_size') % max_size)
  update    = (head + cur_size) % max_size
  }
  ==>
  {
  cur_size' = min max_size (cur_size+1)
  read'     = (take (max_size - 1) read) ++ [val]
  }

*/

#define MK_BUF_PUSH(t,pre)                                                      \
    static BUF(t) INLINE BUF_FUN(push,pre) (BUF(t) buf, t val)                  \
    {                                                                           \
        iint_t head_new = (buf->cur_size < buf->max_size)                       \
                        ?  buf->head                                            \
                        : (buf->head+1) % buf->max_size;                        \
                                                                                \
        iint_t size_new = (buf->cur_size < buf->max_size)                       \
                        ?  buf->cur_size + 1                                    \
                        :  buf->max_size;                                       \
                                                                                \
        iint_t update   = (buf->head + buf->cur_size) % buf->max_size;          \
                                                                                \
        BUF_PAYLOAD(buf,t)[update] = val;                                       \
                                                                                \
        buf->head     = head_new;                                               \
        buf->cur_size = size_new;                                               \
        return buf;                                                             \
    }


/*
Read(buf)
 Pre
  (buf invariants hold)
 Post
  out       = read
*/

#define MK_BUF_READ(t,pre)                                                      \
    static ARRAY(t) INLINE BUF_FUN(read,pre)                                    \
                    (imempool_t *pool, BUF(t) buf)                              \
    {                                                                           \
        ARRAY(t) out = ARRAY_FUN(create,pre)(pool, buf->cur_size);              \
                                                                                \
        for (iint_t ix = 0; ix != buf->cur_size; ++ix)                          \
        {                                                                       \
            iint_t in = (buf->head + ix) % buf->max_size;                       \
            ARRAY_PAYLOAD(out,t)[ix] = BUF_PAYLOAD(buf,t)[in];                  \
        }                                                                       \
                                                                                \
        return out;                                                             \
    }


#define MK_BUF_EQ(t,pre)                                                        \
    static ibool_t INLINE BUF_FUN(eq,pre) (BUF(t) x, BUF(t) y)                  \
    {                                                                           \
        if (x->cur_size != y->cur_size) return ifalse;                          \
        for (iint_t ix = 0; ix != x->cur_size; ++ix) {                          \
            iint_t x_ix = (ix + x->head) % x->max_size;                         \
            iint_t y_ix = (ix + y->head) % y->max_size;                         \
            if (!pre##eq(BUF_PAYLOAD(x,t)[x_ix], BUF_PAYLOAD(y,t)[y_ix]))       \
                return ifalse;                                                  \
        }                                                                       \
        return itrue;                                                           \
    }

#define MK_BUF_LT(t,pre)                                                        \
    static ibool_t INLINE BUF_FUN(lt,pre) (BUF(t) x, BUF(t) y)                  \
    {                                                                           \
        iint_t min = (x->cur_size < y->cur_size) ? x->cur_size : y->cur_size;   \
        for (iint_t ix = 0; ix != min; ++ix) {                                  \
            iint_t x_ix = (ix + x->head) % x->max_size;                         \
            iint_t y_ix = (ix + y->head) % y->max_size;                         \
            if (!pre##lt(BUF_PAYLOAD(x,t)[x_ix], BUF_PAYLOAD(y,t)[y_ix]))       \
                return ifalse;                                                  \
        }                                                                       \
        if (x->cur_size < y->cur_size)                                          \
            return itrue;                                                       \
        else                                                                    \
            return ifalse;                                                      \
    }

#define MK_BUF_CMP(t,pre,op,ret)                                                \
    static ibool_t INLINE BUF_FUN(op,pre) (BUF(t) x, BUF(t) y)                  \
    { return ret ; }

#define MK_BUF_CMPS(t,pre)                                                      \
    MK_BUF_EQ(t,pre)                                                            \
    MK_BUF_LT(t,pre)                                                            \
    MK_BUF_CMP(t,pre,ne, !BUF_FUN(eq,pre) (x,y))                                \
    MK_BUF_CMP(t,pre,le,  BUF_FUN(lt,pre) (x,y) || BUF_FUN(eq,pre) (x,y))       \
    MK_BUF_CMP(t,pre,ge, !BUF_FUN(lt,pre) (x,y))                                \
    MK_BUF_CMP(t,pre,gt, !BUF_FUN(le,pre) (x,y))



#define MAKE_BUF(t,pre)                                                         \
    MK_BUF_STRUCT (t)                                                           \
    MK_BUF_MAKE   (t,pre)                                                       \
    MK_BUF_CMPS   (t,pre)                                                       \
    MK_BUF_PUSH   (t,pre)                                                       \
    MK_BUF_READ   (t,pre)

MAKE_BUF(idouble_t,   idouble_)
MAKE_BUF(iint_t,      iint_)
MAKE_BUF(ierror_t,    ierror_)
MAKE_BUF(ibool_t,     ibool_)
MAKE_BUF(idate_t,     idate_)
MAKE_BUF(iunit_t,     iunit_)
<<<<<<< HEAD

MAKE_ARRAY(BUF(idouble_t),   BUF_PRE(idouble_))
MAKE_ARRAY(BUF(iint_t),      BUF_PRE(iint_))
MAKE_ARRAY(BUF(ierror_t),    BUF_PRE(ierror_))
MAKE_ARRAY(BUF(ibool_t),     BUF_PRE(ibool_))
MAKE_ARRAY(BUF(idate_t),     BUF_PRE(idate_))
MAKE_ARRAY(BUF(iunit_t),     BUF_PRE(iunit_))
=======
MAKE_BUF(istring_t,   istring_)
>>>>>>> 1c2f965e
<|MERGE_RESOLUTION|>--- conflicted
+++ resolved
@@ -187,7 +187,7 @@
 MAKE_BUF(ibool_t,     ibool_)
 MAKE_BUF(idate_t,     idate_)
 MAKE_BUF(iunit_t,     iunit_)
-<<<<<<< HEAD
+MAKE_BUF(istring_t,   istring_)
 
 MAKE_ARRAY(BUF(idouble_t),   BUF_PRE(idouble_))
 MAKE_ARRAY(BUF(iint_t),      BUF_PRE(iint_))
@@ -195,6 +195,4 @@
 MAKE_ARRAY(BUF(ibool_t),     BUF_PRE(ibool_))
 MAKE_ARRAY(BUF(idate_t),     BUF_PRE(idate_))
 MAKE_ARRAY(BUF(iunit_t),     BUF_PRE(iunit_))
-=======
-MAKE_BUF(istring_t,   istring_)
->>>>>>> 1c2f965e
+MAKE_ARRAY(BUF(istring_t),   BUF_PRE(istring_))