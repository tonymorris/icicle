name:                  icicle
version:               0.0.1
license:               AllRightsReserved
author:                Ambiata <info@ambiata.com>
maintainer:            Ambiata <info@ambiata.com>
copyright:             (c) 2015 Ambiata.
synopsis:              icicle
category:              System
cabal-version:         >= 1.8
build-type:            Custom
description:           icicle.

library
  build-depends:
                       base                            >= 3          && < 5
                     , aeson                           == 0.8.*
                     , bifunctors                      == 4.2.*
                     , bytestring                      == 0.10.*
                     , containers                      == 0.5.*
                     , dates                           == 0.2.*
                     , time                            == 1.4.*
                     , lens                            == 4.7.*
                     , old-locale                      == 1.0.*
                     , either                          == 4.3.*
                     , filepath                        == 1.3.*
                     , p
                     , scientific                      == 0.3.*
                     , semigroups                      == 0.16.*
                     , text                            == 1.2.*
                     , transformers                    >= 0.3        && < 0.5
                     , unordered-containers            == 0.2.*
                     , validation                      == 0.5.*
                     , vector                          == 0.10.*
                     , wl-pprint                       == 1.2.*

                     -- Well, it might look very odd that we're using both attoparsec
                     -- and parsec.
                     -- The thing is, attoparsec only operates on raw strings, and our source parser
                     -- for Icicle should operate over tokens.
                     -- Going over tokens instead of strings simplifies the parser itself and makes everything
                     -- a bit cleaner.
                     -- As an added benefit, parsec will give us nicer error messages.
                     , attoparsec                      == 0.12.*
                     ,     parsec                      == 3.1.*


  ghc-options:
                       -Wall

  hs-source-dirs:
                       src

  exposed-modules:
                       Paths_icicle
                       BuildInfo_icicle
                       Icicle

                       Icicle.Avalanche.Program
                       Icicle.Avalanche.FromCore
                       Icicle.Avalanche.Eval
                       Icicle.Avalanche.Check
                       Icicle.Avalanche.Simp
                       Icicle.Avalanche.Statement.Statement
                       Icicle.Avalanche.Statement.Scoped
                       Icicle.Avalanche.Statement.Simp
                       Icicle.Avalanche.Statement.Simp.ExpEnv
                       Icicle.Avalanche.Statement.Simp.Constructor
                       Icicle.Avalanche.Statement.Simp.Melt
                       Icicle.Avalanche.Statement.Flatten
                       Icicle.Avalanche.Prim.Flat
                       Icicle.Avalanche.Prim.Eval
                       Icicle.Avalanche.ToJava

                       Icicle.BubbleGum

                       Icicle.Common.Base
                       Icicle.Common.Fresh
                       Icicle.Common.Exp
                       Icicle.Common.Exp.Alpha
                       Icicle.Common.Exp.Check
                       Icicle.Common.Exp.Compounds
                       Icicle.Common.Exp.Error
                       Icicle.Common.Exp.Exp
                       Icicle.Common.Exp.Eval
                       Icicle.Common.Exp.Prim.Minimal
                       Icicle.Common.Exp.Prim.Eval
                       Icicle.Common.Exp.Simp
                       Icicle.Common.Exp.Simp.Beta
                       Icicle.Common.Exp.Simp.ANormal
                       Icicle.Common.Fragment
                       Icicle.Common.Type
                       Icicle.Common.Value

                       Icicle.Core
                       Icicle.Core.Exp.Exp
                       Icicle.Core.Exp.Prim
                       Icicle.Core.Exp.Combinators
                       Icicle.Core.Exp.Simp
                       Icicle.Core.Exp
                       Icicle.Core.Stream.Stream
                       Icicle.Core.Stream.Error
                       Icicle.Core.Stream.Check
                       Icicle.Core.Stream
                       Icicle.Core.Reduce.Reduce
                       Icicle.Core.Reduce.Error
                       Icicle.Core.Reduce.Check
                       Icicle.Core.Reduce
                       Icicle.Core.Program.Program
                       Icicle.Core.Program.Check
                       Icicle.Core.Program.Condense
                       Icicle.Core.Program.Error
                       Icicle.Core.Program.Simp
                       Icicle.Core.Program.Fusion

                       Icicle.Core.Eval.Exp
                       Icicle.Core.Eval.Stream
                       Icicle.Core.Eval.Reduce
                       Icicle.Core.Eval.Program

                       Icicle.Data
                       Icicle.Data.DateTime

                       Icicle.Dictionary
                       Icicle.Dictionary.Data
                       Icicle.Dictionary.Demographics

                       Icicle.Encoding
                       Icicle.Internal.Pretty
                       Icicle.Internal.Rename
                       Icicle.Serial
                       Icicle.Simulator

                       Icicle.Source.Eval
                       Icicle.Source.Query
                       Icicle.Source.Query.Query
                       Icicle.Source.Query.Context
                       Icicle.Source.Query.Exp
                       Icicle.Source.Query.Function
                       Icicle.Source.Query.Operators
                       Icicle.Source.Lexer.Token
                       Icicle.Source.Lexer.Lexer

                       Icicle.Source.Parser
                       Icicle.Source.Parser.Token
                       Icicle.Source.Parser.Operators
                       Icicle.Source.Parser.Parser

                       Icicle.Source.Type
                       Icicle.Source.Type.Base
                       Icicle.Source.Type.Compounds
                       Icicle.Source.Type.Constraints
                       Icicle.Source.Type.Subst
                       Icicle.Source.Checker
                       Icicle.Source.Checker.Base
                       Icicle.Source.Checker.Checker
                       Icicle.Source.Checker.Constraint
                       Icicle.Source.Checker.Error
                       Icicle.Source.Checker.Function
                       Icicle.Source.Checker.Invariants
                       Icicle.Source.Checker.Prim

                       Icicle.Source.ToCore.Base
                       Icicle.Source.ToCore.Context
                       Icicle.Source.ToCore.Exp
                       Icicle.Source.ToCore.Fold
                       Icicle.Source.ToCore.ToCore
                       Icicle.Source.ToCore.Prim

<<<<<<< HEAD
                       Icicle.Source.Transform.Base
                       Icicle.Source.Transform.SubstX
                       Icicle.Source.Transform.Inline

                       Icicle.Source.PrettyAnnot
=======
                       Icicle.Storage.Dictionary.TextV1
                       Icicle.Storage.Dictionary.Toml
                       Icicle.Storage.Dictionary.Toml.Types
                       Icicle.Storage.Dictionary.Toml.Toml
                       Icicle.Storage.Dictionary.Toml.Prisms
                       Icicle.Storage.Dictionary.Toml.TomlDictionary

                       Icicle.Storage.Encoding
>>>>>>> f1553ef6

                       Icicle.Repl

-- executable             icicle
--     ghc-options:       -Wall -threaded -O2
--     main-is:           main/icicle.hs
--     build-depends:     base
--                      , either
--                      , icicle
--                      , filepath
--                      , p
--                      , text
--                      , transformers
--                      , x-optparse

executable             icicle-repl
    ghc-options:       -Wall -threaded -O2
    main-is:           main/icicle-repl.hs
    build-depends:     base
                     , containers
                     , either
                     , icicle
                     , directory
                     , filepath
                     , haskeline
                     , terminal-size
                     , p
                     , text
                     , transformers
                     , wl-pprint
                     , x-optparse
                     , parsec

test-suite test
  type:                exitcode-stdio-1.0

  main-is:             test.hs

  ghc-options:         -Wall -threaded -O2

  hs-source-dirs:
                       test

  build-depends:
                       base                            >= 3          && < 5
                     , icicle
                     , orphanarium-aeson
                     , orphanarium-core
                     , orphanarium-corpus
                     , p
                     , text
                     , aeson                           == 0.8.*
                     , QuickCheck                      == 2.7.*
                     , quickcheck-instances            == 0.3.*
                     , containers                      == 0.5.*
                     , either

test-suite test-cli
  type:                exitcode-stdio-1.0

  main-is:             test-cli.hs

  ghc-options:         -Wall -threaded -O2

  hs-source-dirs:
                       test

  build-depends:
                       base                            >= 3          && < 5
                     , orphanarium-core<|MERGE_RESOLUTION|>--- conflicted
+++ resolved
@@ -166,13 +166,11 @@
                        Icicle.Source.ToCore.ToCore
                        Icicle.Source.ToCore.Prim
 
-<<<<<<< HEAD
                        Icicle.Source.Transform.Base
                        Icicle.Source.Transform.SubstX
                        Icicle.Source.Transform.Inline
-
                        Icicle.Source.PrettyAnnot
-=======
+
                        Icicle.Storage.Dictionary.TextV1
                        Icicle.Storage.Dictionary.Toml
                        Icicle.Storage.Dictionary.Toml.Types
@@ -181,7 +179,6 @@
                        Icicle.Storage.Dictionary.Toml.TomlDictionary
 
                        Icicle.Storage.Encoding
->>>>>>> f1553ef6
 
                        Icicle.Repl
 
