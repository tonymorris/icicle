{-# LANGUAGE FlexibleInstances #-}
{-# LANGUAGE NoImplicitPrelude #-}
{-# LANGUAGE OverloadedStrings #-}
{-# LANGUAGE PatternGuards     #-}
{-# LANGUAGE TupleSections     #-}
{-# LANGUAGE ViewPatterns      #-}
{-# LANGUAGE DoAndIfThenElse   #-}
{-# OPTIONS_GHC -fno-warn-orphans #-}

import           Control.Monad.Trans.Class
import           Control.Monad.Trans.Either
import           Control.Monad.IO.Class
import           Data.Either.Combinators
import           Data.Monoid
import           Data.List                            (words, replicate)
import qualified Data.Map                             as Map
import           Data.String                          (String, lines)
import           Data.Text                            (Text)
import qualified Data.Text                            as T
import qualified Data.Text.IO                         as T
import           System.Console.Haskeline             as HL
import qualified System.Console.Terminal.Size         as TS
import           System.Directory
import           System.Environment                   (getArgs)
import           System.IO
import qualified Text.PrettyPrint.Leijen              as PP
import qualified Text.ParserCombinators.Parsec        as Parsec

import qualified Icicle.Avalanche.FromCore            as AC
import qualified Icicle.Avalanche.Check               as AC
import qualified Icicle.Avalanche.Prim.Flat           as APF
import qualified Icicle.Avalanche.Program             as AP
import qualified Icicle.Avalanche.Simp                as AS
import qualified Icicle.Avalanche.Statement.Flatten   as AF
import qualified Icicle.Avalanche.ToJava              as AJ
import qualified Icicle.Common.Annot                  as C
import qualified Icicle.Common.Base                   as CommonBase
import qualified Icicle.Common.Fresh                  as F
import qualified Icicle.Core.Program.Check            as CP
import qualified Icicle.Core.Program.Program          as CP
import qualified Icicle.Core.Exp.Prim                 as CP
import           Icicle.Data
import           Icicle.Data.DateTime
import           Icicle.Dictionary
import           Icicle.Internal.Rename
import qualified Icicle.Repl                          as SR
import qualified Icicle.Sea.Eval                      as Sea
import qualified Icicle.Sea.FromAvalanche             as Sea
import qualified Icicle.Simulator                     as S
import qualified Icicle.Source.Parser                 as SP
import qualified Icicle.Source.PrettyAnnot            as SPretty
import qualified Icicle.Source.Query                  as SQ
import qualified Icicle.Source.Type                   as ST


import           P


main :: IO ()
main
 = do   as <- getArgs
        runRepl as

runRepl :: [String] -> IO ()
runRepl inits
  = do putStrLn "welcome to iREPL"
       h <- getHomeDirectory
       c <- getCurrentDirectory
       s <- settings h
       HL.runInputT s
        $ do dot1   <- liftIO $ dotfile (h <> "/.icicle")
             dot2   <- liftIO $ dotfile (c <> "/.icicle")
             state' <- foldM handleLine defaultState (dot1 <> dot2 <> inits)
             withInterrupt $ loop state'
  where
    settings home
      = return $ HL.defaultSettings
          { historyFile    = Just $ home <> "/.icicle-repl.history"
          , autoAddHistory = True}
    dotfile fp
      = do b <- doesFileExist fp
           if b
           then lines <$> readFile fp
           else return []
    loop state
      = handleInterrupt (loop state)
      $ do line <- HL.getInputLine "> "
           case line of
             Nothing      -> return ()
             Just ":quit" -> return ()
             Just ":q"    -> return ()
             Just str     -> handleLine state str >>= loop

--------------------------------------------------------------------------------

data ReplState
   = ReplState
<<<<<<< HEAD
   { facts          :: [AsAt Fact]
   , dictionary     :: Dictionary
   , currentDate    :: DateTime
   , hasType        :: Bool
   , hasAnnotated   :: Bool
   , hasInlined     :: Bool
   , hasDesugar     :: Bool
   , hasDesugarSimp :: Bool
   , hasCore        :: Bool
   , hasCoreType    :: Bool
   , hasAvalanche   :: Bool
   , hasFlatten     :: Bool
   , hasJava        :: Bool
   , hasEval        :: Bool
   , doCoreSimp     :: Bool }
=======
   { facts        :: [AsAt Fact]
   , dictionary   :: Dictionary
   , currentDate  :: DateTime
   , hasType      :: Bool
   , hasAnnotated :: Bool
   , hasInlined   :: Bool
   , hasCore      :: Bool
   , hasCoreType  :: Bool
   , hasCoreEval  :: Bool
   , hasAvalanche :: Bool
   , hasFlatten   :: Bool
   , hasJava      :: Bool
   , hasSea       :: Bool
   , hasSeaEval   :: Bool
   , doCoreSimp   :: Bool }
>>>>>>> c46f6afb

-- | Settable REPL states
data Set
   = ShowType           Bool
   | ShowAnnotated      Bool
   | ShowInlined        Bool
   | ShowDesugar        Bool
   | ShowDesugarSimp    Bool
   | ShowCore           Bool
   | ShowCoreType       Bool
   | ShowCoreEval       Bool
   | ShowAvalanche      Bool
   | ShowFlatten        Bool
   | ShowJava           Bool
   | ShowSea            Bool
   | ShowSeaEval        Bool
   | CurrentDate        DateTime
   | PerformCoreSimp    Bool

-- | REPL commands
data Command
   = CommandBlank
   | CommandHelp
   | CommandSet  [Set]
   | CommandLoad FilePath
   | CommandLoadDictionary SR.DictionaryLoadType
   | CommandImportLibrary FilePath
   -- It's rather odd to have comments in a REPL.
   -- However, I want these printed out in the test output
   | CommandComment String
   | CommandUnknown String
   | CommandSetShow

defaultState :: ReplState
defaultState
  = (ReplState [] demographics (unsafeDateOfYMD 1970 1 1) False False False False False False False False False False False False)
<<<<<<< HEAD
    { hasEval = True }
=======
    { hasCoreEval = True }
>>>>>>> c46f6afb

readCommand :: String -> Maybe Command
readCommand ss = case words ss of
  []                               -> Just CommandBlank
  ":h":_                           -> Just CommandHelp
  ":help":_                        -> Just CommandHelp
  [":set"]                         -> Just $ CommandSetShow
  (":set":rest)                    -> CommandSet <$> readSetCommands rest
  [":load", f]                     -> Just $ CommandLoad f
  [":dictionary-deprecated", f]    -> Just $ CommandLoadDictionary $ SR.DictionaryLoadTextV1 f
  [":dictionary", f]               -> Just $ CommandLoadDictionary $ SR.DictionaryLoadToml f
  [":import", f]                   -> Just $ CommandImportLibrary f
  ('-':'-':_):_                    -> Just $ CommandComment $ ss
  (':':_):_                        -> Just $ CommandUnknown $ ss
  _                                -> Nothing

readSetCommands :: [String] -> Maybe [Set]
readSetCommands ss
 = case ss of
<<<<<<< HEAD
    ("+type":rest)         -> (:) (ShowType True)          <$> readSetCommands rest
    ("-type":rest)         -> (:) (ShowType False)         <$> readSetCommands rest

    ("+annotated":rest)    -> (:) (ShowAnnotated True)     <$> readSetCommands rest
    ("-annotated":rest)    -> (:) (ShowAnnotated False)    <$> readSetCommands rest

    ("+inlined":rest)      -> (:) (ShowInlined   True)     <$> readSetCommands rest
    ("-inlined":rest)      -> (:) (ShowInlined   False)    <$> readSetCommands rest

    ("+desugar":rest)      -> (:) (ShowDesugar   True)     <$> readSetCommands rest
    ("-desugar":rest)      -> (:) (ShowDesugar   False)    <$> readSetCommands rest

    ("+desugar-simp":rest) -> (:) (ShowDesugarSimp True)   <$> readSetCommands rest
    ("-desugar-simp":rest) -> (:) (ShowDesugarSimp False)  <$> readSetCommands rest

    ("+core":rest)         -> (:) (ShowCore True)          <$> readSetCommands rest
    ("-core":rest)         -> (:) (ShowCore False)         <$> readSetCommands rest

    ("+core-type":rest)    -> (:) (ShowCoreType True)      <$> readSetCommands rest
    ("-core-type":rest)    -> (:) (ShowCoreType False)     <$> readSetCommands rest

    ("+core-simp":rest)    -> (:) (PerformCoreSimp True)   <$> readSetCommands rest
    ("-core-simp":rest)    -> (:) (PerformCoreSimp False)  <$> readSetCommands rest

    ("+eval":rest)         -> (:) (ShowEval True)          <$> readSetCommands rest
    ("-eval":rest)         -> (:) (ShowEval False)         <$> readSetCommands rest

    ("+avalanche":rest)    -> (:) (ShowAvalanche True)     <$> readSetCommands rest
    ("-avalanche":rest)    -> (:) (ShowAvalanche False)    <$> readSetCommands rest

    ("+flatten":rest)      -> (:) (ShowFlatten   True)     <$> readSetCommands rest
    ("-flatten":rest)      -> (:) (ShowFlatten   False)    <$> readSetCommands rest

    ("+java":rest)         -> (:) (ShowJava      True)     <$> readSetCommands rest
    ("-java":rest)         -> (:) (ShowJava      False)    <$> readSetCommands rest
=======
    ("+type":rest)      -> (:) (ShowType        True)  <$> readSetCommands rest
    ("-type":rest)      -> (:) (ShowType        False) <$> readSetCommands rest

    ("+annotated":rest) -> (:) (ShowAnnotated   True)  <$> readSetCommands rest
    ("-annotated":rest) -> (:) (ShowAnnotated   False) <$> readSetCommands rest

    ("+inlined":rest)   -> (:) (ShowInlined     True)  <$> readSetCommands rest
    ("-inlined":rest)   -> (:) (ShowInlined     False) <$> readSetCommands rest

    ("+core":rest)      -> (:) (ShowCore        True)  <$> readSetCommands rest
    ("-core":rest)      -> (:) (ShowCore        False) <$> readSetCommands rest

    ("+core-type":rest) -> (:) (ShowCoreType    True)  <$> readSetCommands rest
    ("-core-type":rest) -> (:) (ShowCoreType    False) <$> readSetCommands rest

    ("+core-simp":rest) -> (:) (PerformCoreSimp True)  <$> readSetCommands rest
    ("-core-simp":rest) -> (:) (PerformCoreSimp False) <$> readSetCommands rest

    ("+core-eval":rest) -> (:) (ShowCoreEval    True)  <$> readSetCommands rest
    ("-core-eval":rest) -> (:) (ShowCoreEval    False) <$> readSetCommands rest

    ("+avalanche":rest) -> (:) (ShowAvalanche   True)  <$> readSetCommands rest
    ("-avalanche":rest) -> (:) (ShowAvalanche   False) <$> readSetCommands rest

    ("+flatten":rest)   -> (:) (ShowFlatten     True)  <$> readSetCommands rest
    ("-flatten":rest)   -> (:) (ShowFlatten     False) <$> readSetCommands rest

    ("+java":rest)      -> (:) (ShowJava        True)  <$> readSetCommands rest
    ("-java":rest)      -> (:) (ShowJava        False) <$> readSetCommands rest

    ("+c":rest)         -> (:) (ShowSea         True)  <$> readSetCommands rest
    ("-c":rest)         -> (:) (ShowSea         False) <$> readSetCommands rest

    ("+c-eval":rest)    -> (:) (ShowSeaEval     True)  <$> readSetCommands rest
    ("-c-eval":rest)    -> (:) (ShowSeaEval     False) <$> readSetCommands rest
>>>>>>> c46f6afb

    ("date" : y : m : d : rest)
       | Just y' <- readMaybe y
       , Just m' <- readMaybe m
       , Just d' <- readMaybe d
       , Just x' <- dateOfYMD y' m' d'
       -> (:) (CurrentDate x') <$> readSetCommands rest

    [] -> Just []
    _  -> Nothing


handleLine :: ReplState -> String -> HL.InputT IO ReplState
handleLine state line = case readCommand line of
  Just CommandBlank          -> do
    return state
  Just (CommandUnknown s)    -> do
    HL.outputStrLn $ "unknown command '" <> s <> "'"
    HL.outputStrLn $ "use :h for help"
    return state
  Just CommandHelp           -> do
    usage
    return state

  Just CommandSetShow        -> do
    showState state
    return state

  Just (CommandSet sets)    -> foldM handleSetCommand state sets

  Just (CommandLoad fp)      -> do
    s  <- liftIO $ T.readFile fp
    case SR.readFacts (dictionary state) s of
      Left e   -> prettyHL e >> return state
      Right fs -> do
        HL.outputStrLn $ "ok, loaded " <> fp <> ", " <> show (length fs) <> " rows"
        return $ state { facts = fs }

  Just (CommandLoadDictionary load) -> do
    s  <- liftIO $ runEitherT $ SR.loadDictionary load
    case s of
      Left e   -> prettyHL e >> return state
      Right d -> do
        HL.outputStrLn $ "ok, loaded dictionary with " <> show (length $ dictionaryEntries d) <> " features and " <> show (Map.size $ dictionaryFunctions d) <> " functions"
        return $ state { dictionary = d }

  Just (CommandImportLibrary fp) -> do
    s  <- liftIO $ T.readFile fp
    case SR.readIcicleLibrary fp s of
      Left e   -> prettyHL e >> return state
      Right is -> do
        HL.outputStrLn $ "ok, loaded " <> show (Map.size is) <> " functions from " <> fp
        let d = dictionary state
        let f = Map.union (dictionaryFunctions d) is
        return $ state { dictionary = d { dictionaryFunctions = f } }
        -- TODO, add a state which holds what we just loaded.

  Just (CommandComment comment) -> do
    HL.outputStrLn comment
    return state


  -- We use the simulator to evaluate the Icicle expression.
  Nothing -> do

    let hoist c = hoistEither c
    let prettyOut setting heading p
            = lift
            $ when (setting state)
            $ do    HL.outputStrLn heading
                    prettyHL p
                    nl

    checked <- runEitherT $ do
      parsed    <- hoist $ SR.sourceParse (T.pack line)
      (annot, typ)
                <- hoist $ SR.sourceCheck (dictionary state) parsed

      prettyOut hasType "- Type:" typ

      prettyOut hasAnnotated "- Annotated:" (SPretty.PrettyAnnot annot)

      let inlined= SR.sourceInline (dictionary state) annot

      blanded     <- hoist $ SR.sourceDesugar inlined

      simplyBland <- hoist $ return $ SR.sourceSimp blanded

      (annot',_)  <- hoist $ SR.sourceCheck (dictionary state) simplyBland

      prettyOut hasInlined "- Inlined:" inlined
      prettyOut hasInlined "- Inlined:" (SPretty.PrettyAnnot annot')
      prettyOut hasDesugar "- Desugar:" blanded
      prettyOut hasDesugarSimp "Desugar Simplified: " simplyBland

      core      <- hoist $ SR.sourceConvert (dictionary state) annot'
      let core'  | doCoreSimp state
                 = renameP unVar $ SR.coreSimp core
                 | otherwise
                 = renameP unVar core

      prettyOut hasCore "- Core:" core'

      case CP.checkProgram core' of
       Left  e -> prettyOut (const True) "- Core type error:" e
       Right t -> prettyOut hasCoreType "- Core type:" t

      prettyOut hasAvalanche "- Avalanche:" (coreAvalanche core')

      let flat = coreFlatten core'
      case flat of
       Left  e -> prettyOut (const True) "- Flatten error:" e
       Right f -> do
        prettyOut hasFlatten "- Flattened:" f

        let flatChecked = checkAvalanche (simpAvalanche f)
        case flatChecked of
         Left  e  -> prettyOut (const True) "- Avalanche type error:" e
         Right f' -> do
           prettyOut hasJava "- Java:" (AJ.programToJava f')
           prettyOut hasSea  "- C:"    (Sea.seaOfProgram f')

           when (hasSeaEval state) $ do
             result <- liftIO . runEitherT $ seaEval (currentDate state) (facts state) annot' f'
             case result of
               Left  e -> prettyOut (const True) "- C error:" e
               Right r -> prettyOut (const True) "- C evaluation:" r

      case coreEval (currentDate state) (facts state) annot' core' of
       Left  e -> prettyOut hasCoreEval "- Core error:" e
       Right r -> prettyOut hasCoreEval "- Core evaluation:" r

      return ()

    case checked of
      Left  e -> prettyE e
      Right _ -> return ()

    return state

handleSetCommand :: ReplState -> Set -> HL.InputT IO ReplState
handleSetCommand state set
 = case set of
    ShowType b -> do
        HL.outputStrLn $ "ok, type is now " <> showFlag b
        return $ state { hasType = b }

    ShowAnnotated b -> do
        HL.outputStrLn $ "ok, annotated is now " <> showFlag b
        return $ state { hasAnnotated = b }

    ShowInlined b -> do
        HL.outputStrLn $ "ok, inlined is now " <> showFlag b
        return $ state { hasInlined = b }

    ShowDesugar b -> do
        HL.outputStrLn $ "ok, desugar is now " <> showFlag b
        return $ state { hasDesugar = b }

    ShowDesugarSimp b -> do
        HL.outputStrLn $ "ok, desugar-simp is now " <> showFlag b
        return $ state { hasDesugarSimp = b }

    ShowCore b -> do
        HL.outputStrLn $ "ok, core is now " <> showFlag b
        return $ state { hasCore = b }

    ShowCoreType b -> do
        HL.outputStrLn $ "ok, core-type is now " <> showFlag b
        return $ state { hasCoreType = b }

    ShowCoreEval b -> do
        HL.outputStrLn $ "ok, core evaluation is now " <> showFlag b
        return $ state { hasCoreEval = b }

    ShowAvalanche b -> do
        HL.outputStrLn $ "ok, avalanche is now " <> showFlag b
        return $ state { hasAvalanche = b }

    ShowFlatten b -> do
        HL.outputStrLn $ "ok, flatten is now " <> showFlag b
        return $ state { hasFlatten = b }

    ShowJava b -> do
        HL.outputStrLn $ "ok, java is now " <> showFlag b
        return $ state { hasJava = b }

    ShowSea b -> do
        HL.outputStrLn $ "ok, c is now " <> showFlag b
        return $ state { hasSea = b }

    ShowSeaEval b -> do
        HL.outputStrLn $ "ok, c evaluation now " <> showFlag b
        when b $ do
          HL.outputStrLn "                   _________-----_____"
          HL.outputStrLn "        _____------           __      ----_"
          HL.outputStrLn " ___----             ___------              \\"
          HL.outputStrLn "    ----________        ----                 \\"
          HL.outputStrLn "                -----__    |             _____)"
          HL.outputStrLn "                     __-                /     \\"
          HL.outputStrLn "         _______-----    ___--          \\    /)\\"
          HL.outputStrLn "   ------_______      ---____            \\__/  /"
          HL.outputStrLn "                -----__    \\ --    _          /\\"
          HL.outputStrLn "                       --__--__     \\_____/   \\_/\\"
          HL.outputStrLn "                               ----|   /          |"
          HL.outputStrLn "                                   |  |___________|"
          HL.outputStrLn "                                   |  | ((_(_)| )_)"
          HL.outputStrLn "                                   |  \\_((_(_)|/(_)"
          HL.outputStrLn "                                   \\             ("
          HL.outputStrLn "                                    \\_____________)"
        return $ state { hasSeaEval = b }

    CurrentDate d -> do
        HL.outputStrLn $ "ok, date set to " <> T.unpack (renderDate d)
        return $ state { currentDate = d }

    PerformCoreSimp b -> do
        HL.outputStrLn $ "ok, core-simp is now " <> showFlag b
        return $ state { doCoreSimp = b }

--------------------------------------------------------------------------------

type QueryTopPUV = SQ.QueryTop (ST.Annot SP.SourcePos SP.Variable) SP.Variable
type ProgramT    = CP.Program () Text
newtype Result   = Result (Entity, Value)

instance PP.Pretty Result where
  pretty (Result (ent, val))
    = PP.pretty ent <> PP.comma <> PP.space <> PP.pretty val

unVar :: SP.Variable -> Text
unVar (SP.Variable t)  = t

coreEval :: DateTime -> [AsAt Fact] -> QueryTopPUV -> ProgramT
         -> Either SR.ReplError [Result]
coreEval d fs (renameQT unVar -> query) prog
 = do let partitions = S.streams fs
      let feat       = SQ.feature query
      let results    = fmap (evalP feat) partitions

      res' <- mapLeft SR.ReplErrorRuntime
            $ sequence results

      return $ concat res'

  where
    evalP feat (S.Partition ent attr values)
      | CommonBase.Name feat' <- feat
      , attr == Attribute feat'
      = do  (vs',_) <- evalV values
            return $ fmap (\v -> Result (ent, snd v)) vs'

      | otherwise
      = return []

    evalV
      = S.evaluateVirtualValue prog d

seaEval :: DateTime
        -> [AsAt Fact]
        -> QueryTopPUV
        -> AP.Program (C.Annot ()) Text APF.Prim
        -> EitherT Sea.SeaError IO [(Entity, Value)]
seaEval date newFacts (renameQT unVar -> query) program =
    mconcat <$> sequence results
  where
    partitions :: [S.Partition]
    partitions  = S.streams newFacts

    results :: [EitherT Sea.SeaError IO [(Entity, Value)]]
    results = fmap (evalP (SQ.feature query)) partitions

    evalP :: CommonBase.Name Text
          -> S.Partition
          -> EitherT Sea.SeaError IO [(Entity, Value)]
    evalP featureName (S.Partition entityName attributeName values)
      | CommonBase.Name name <- featureName
      , Attribute name == attributeName
      = do outputs <- Sea.seaEval program date values
           return $ fmap (\out -> (entityName, snd out)) outputs

      | otherwise
      = return []

-- | Converts Core to Avalanche then flattens the result.
--
coreFlatten :: ProgramT -> Either SR.ReplError (AP.Program () Text APF.Prim)
coreFlatten prog
 = let av = coreAvalanche prog
       ns = F.counterPrefixNameState (T.pack . show) "flat"
   in   mapLeft  SR.ReplErrorFlatten
      . mapRight simpFlattened
      . mapRight (\(_,s') -> av { AP.statements = s' })
      $ F.runFreshT (AF.flatten () $ AP.statements av) ns

checkAvalanche :: AP.Program () Text APF.Prim
               -> Either SR.ReplError (AP.Program (C.Annot ()) Text APF.Prim)
checkAvalanche prog
 = mapLeft SR.ReplErrorProgram
 $ AC.checkProgram APF.flatFragment prog

coreAvalanche :: ProgramT -> AP.Program () Text CP.Prim
coreAvalanche prog
 = simpAvalanche
 $ AC.programFromCore (AC.namerText id) prog

simpAvalanche :: (Eq p, Show p) => AP.Program () Text p -> AP.Program () Text p
simpAvalanche av
 = let simp = AS.simpAvalanche () av
       name = F.counterPrefixNameState (T.pack . show) "anf"
   in  snd $ F.runFresh simp name

simpFlattened :: AP.Program () Text APF.Prim -> AP.Program () Text APF.Prim
simpFlattened av
 = let simp = AS.simpFlattened () av
       name = F.counterPrefixNameState (T.pack . show) "simp"
   in  snd $ F.runFresh (simp >>= AS.simpFlattened ()) name

--------------------------------------------------------------------------------

nl :: HL.InputT IO ()
nl = HL.outputStrLn ""

prettyE :: SR.ReplError -> HL.InputT IO ()
prettyE e
 = ppos >> HL.outputStrLn "REPL Error:" >> prettyHL e >> nl
 where
  ppos
   | Just sp <- SR.annotOfError e
   = HL.outputStrLn (replicate (Parsec.sourceColumn sp + 1) ' ' <> "\ESC[34mλλλλ\ESC[0m")
   | otherwise
   = return ()

prettyHL :: PP.Pretty a => a -> HL.InputT IO ()
prettyHL x
 = do   width <- terminalWidth
        let width' = maybe 80 id width
        HL.outputStrLn $ PP.displayS (PP.renderPretty 0.4 width' $ PP.pretty x) ""

terminalWidth :: HL.InputT IO (Maybe Int)
terminalWidth
 = fmap (fmap TS.width)
 $ liftIO TS.size

showFlag :: Bool -> String
showFlag True  = "on"
showFlag False = "off"


showState :: ReplState -> HL.InputT IO ()
showState state
 = mapM_ HL.outputStrLn
<<<<<<< HEAD
    [ flag "type:         " hasType
    , flag "annotated:    " hasAnnotated
    , flag "inlined:      " hasInlined
    , flag "desugar:      " hasDesugar
    , flag "desugar-simp: " hasDesugar
    , flag "core:         " hasCore
    , flag "core-type:    " hasCoreType
    , flag "core-simp:    " doCoreSimp
    , flag "eval:         " hasEval
    , flag "avalanche:    " hasAvalanche
    , flag "flatten:      " hasFlatten
    , flag "java:         " hasJava
    ,      "now:          " <> T.unpack (renderDate $ currentDate state)
    ,      "data:         " <> show (length $ facts state) <> " rows"
    ,      "dictionary:   " <> show (prettyDictionarySummary (dictionary state))
=======
    [ flag "type:       " hasType
    , flag "annotated:  " hasAnnotated
    , flag "inlined:    " hasInlined
    , flag "core:       " hasCore
    , flag "core-type:  " hasCoreType
    , flag "core-simp:  " doCoreSimp
    , flag "core-eval:  " hasCoreEval
    , flag "avalanche:  " hasAvalanche
    , flag "flatten:    " hasFlatten
    , flag "java:       " hasJava
    , flag "c:          " hasSea
    , flag "c-eval:     " hasSeaEval
    ,      "now:        " <> T.unpack (renderDate $ currentDate state)
    ,      "data:       " <> show (length $ facts state) <> " rows"
    ,      "dictionary: " <> show (prettyDictionarySummary (dictionary state))
>>>>>>> c46f6afb
    ]
 where
  flag nm setting
   = nm <> showFlag (setting state)


usage :: HL.InputT IO ()
usage
 = mapM_ HL.outputStrLn
      [ "Usage:"
<<<<<<< HEAD
      , ":help or :h           -- shows this message"
      , ":quit or :q           -- quits the REPL"
      , ":load <filepath>      -- loads a data set"
      , ":dictionary <path>    -- loads a dictionary"
      , ":import <filepath>    -- imports functions from a file"
      , ":set  +/-type         -- whether to show the checked expression type"
      , ":set  +/-desugar      -- whether to show the desugar-ed Source"
      , ":set  +/-desugar-simp -- whether to show the simplified desugar-ed Source"
      , ":set  +/-core         -- whether to show the Core conversion"
      , ":set  +/-core-type    -- whether to show the Core conversion's type"
      , ":set  +/-core-simp    -- whether to simplify the result of Core conversion"
      , ":set  +/-eval         -- whether to show the result"
      , ":set  +/-avalanche    -- whether to show the Avalanche conversion"
      , ":set  +/-flatten      -- whether to show flattened Avalanche conversion"
      , ":set  +/-java         -- whether to show the Java result" ]
=======
      , ":help or :h        -- shows this message"
      , ":quit or :q        -- quits the REPL"
      , ":load <filepath>   -- loads a data set"
      , ":dictionary <path> -- loads a dictionary"
      , ":import <filepath> -- imports functions from a file"
      , ":set  +/-type      -- whether to show the checked expression type"
      , ":set  +/-core      -- whether to show the Core conversion"
      , ":set  +/-core-type -- whether to show the Core conversion's type"
      , ":set  +/-core-simp -- whether to simplify the result of Core conversion"
      , ":set  +/-core-eval -- whether to show the result (using Core evaluation)"
      , ":set  +/-avalanche -- whether to show the Avalanche conversion"
      , ":set  +/-flatten   -- whether to show flattened Avalanche conversion"
      , ":set  +/-java      -- whether to show the Java conversion"
      , ":set  +/-c         -- whether to show the C conversion"
      , ":set  +/-c-eval    -- whether to show the result (using C evaluation)" ]
>>>>>>> c46f6afb
<|MERGE_RESOLUTION|>--- conflicted
+++ resolved
@@ -95,7 +95,6 @@
 
 data ReplState
    = ReplState
-<<<<<<< HEAD
    { facts          :: [AsAt Fact]
    , dictionary     :: Dictionary
    , currentDate    :: DateTime
@@ -106,28 +105,13 @@
    , hasDesugarSimp :: Bool
    , hasCore        :: Bool
    , hasCoreType    :: Bool
+   , hasCoreEval    :: Bool
    , hasAvalanche   :: Bool
    , hasFlatten     :: Bool
    , hasJava        :: Bool
-   , hasEval        :: Bool
+   , hasSea         :: Bool
+   , hasSeaEval     :: Bool
    , doCoreSimp     :: Bool }
-=======
-   { facts        :: [AsAt Fact]
-   , dictionary   :: Dictionary
-   , currentDate  :: DateTime
-   , hasType      :: Bool
-   , hasAnnotated :: Bool
-   , hasInlined   :: Bool
-   , hasCore      :: Bool
-   , hasCoreType  :: Bool
-   , hasCoreEval  :: Bool
-   , hasAvalanche :: Bool
-   , hasFlatten   :: Bool
-   , hasJava      :: Bool
-   , hasSea       :: Bool
-   , hasSeaEval   :: Bool
-   , doCoreSimp   :: Bool }
->>>>>>> c46f6afb
 
 -- | Settable REPL states
 data Set
@@ -163,12 +147,8 @@
 
 defaultState :: ReplState
 defaultState
-  = (ReplState [] demographics (unsafeDateOfYMD 1970 1 1) False False False False False False False False False False False False)
-<<<<<<< HEAD
-    { hasEval = True }
-=======
+  = (ReplState [] demographics (unsafeDateOfYMD 1970 1 1) False False False False False False False False False False False False False False)
     { hasCoreEval = True }
->>>>>>> c46f6afb
 
 readCommand :: String -> Maybe Command
 readCommand ss = case words ss of
@@ -188,7 +168,6 @@
 readSetCommands :: [String] -> Maybe [Set]
 readSetCommands ss
  = case ss of
-<<<<<<< HEAD
     ("+type":rest)         -> (:) (ShowType True)          <$> readSetCommands rest
     ("-type":rest)         -> (:) (ShowType False)         <$> readSetCommands rest
 
@@ -213,8 +192,8 @@
     ("+core-simp":rest)    -> (:) (PerformCoreSimp True)   <$> readSetCommands rest
     ("-core-simp":rest)    -> (:) (PerformCoreSimp False)  <$> readSetCommands rest
 
-    ("+eval":rest)         -> (:) (ShowEval True)          <$> readSetCommands rest
-    ("-eval":rest)         -> (:) (ShowEval False)         <$> readSetCommands rest
+    ("+core-eval":rest)    -> (:) (ShowCoreEval    True)  <$> readSetCommands rest
+    ("-core-eval":rest)    -> (:) (ShowCoreEval    False) <$> readSetCommands rest
 
     ("+avalanche":rest)    -> (:) (ShowAvalanche True)     <$> readSetCommands rest
     ("-avalanche":rest)    -> (:) (ShowAvalanche False)    <$> readSetCommands rest
@@ -224,43 +203,12 @@
 
     ("+java":rest)         -> (:) (ShowJava      True)     <$> readSetCommands rest
     ("-java":rest)         -> (:) (ShowJava      False)    <$> readSetCommands rest
-=======
-    ("+type":rest)      -> (:) (ShowType        True)  <$> readSetCommands rest
-    ("-type":rest)      -> (:) (ShowType        False) <$> readSetCommands rest
-
-    ("+annotated":rest) -> (:) (ShowAnnotated   True)  <$> readSetCommands rest
-    ("-annotated":rest) -> (:) (ShowAnnotated   False) <$> readSetCommands rest
-
-    ("+inlined":rest)   -> (:) (ShowInlined     True)  <$> readSetCommands rest
-    ("-inlined":rest)   -> (:) (ShowInlined     False) <$> readSetCommands rest
-
-    ("+core":rest)      -> (:) (ShowCore        True)  <$> readSetCommands rest
-    ("-core":rest)      -> (:) (ShowCore        False) <$> readSetCommands rest
-
-    ("+core-type":rest) -> (:) (ShowCoreType    True)  <$> readSetCommands rest
-    ("-core-type":rest) -> (:) (ShowCoreType    False) <$> readSetCommands rest
-
-    ("+core-simp":rest) -> (:) (PerformCoreSimp True)  <$> readSetCommands rest
-    ("-core-simp":rest) -> (:) (PerformCoreSimp False) <$> readSetCommands rest
-
-    ("+core-eval":rest) -> (:) (ShowCoreEval    True)  <$> readSetCommands rest
-    ("-core-eval":rest) -> (:) (ShowCoreEval    False) <$> readSetCommands rest
-
-    ("+avalanche":rest) -> (:) (ShowAvalanche   True)  <$> readSetCommands rest
-    ("-avalanche":rest) -> (:) (ShowAvalanche   False) <$> readSetCommands rest
-
-    ("+flatten":rest)   -> (:) (ShowFlatten     True)  <$> readSetCommands rest
-    ("-flatten":rest)   -> (:) (ShowFlatten     False) <$> readSetCommands rest
-
-    ("+java":rest)      -> (:) (ShowJava        True)  <$> readSetCommands rest
-    ("-java":rest)      -> (:) (ShowJava        False) <$> readSetCommands rest
-
-    ("+c":rest)         -> (:) (ShowSea         True)  <$> readSetCommands rest
-    ("-c":rest)         -> (:) (ShowSea         False) <$> readSetCommands rest
-
-    ("+c-eval":rest)    -> (:) (ShowSeaEval     True)  <$> readSetCommands rest
-    ("-c-eval":rest)    -> (:) (ShowSeaEval     False) <$> readSetCommands rest
->>>>>>> c46f6afb
+
+    ("+c":rest)            -> (:) (ShowSea         True)  <$> readSetCommands rest
+    ("-c":rest)            -> (:) (ShowSea         False) <$> readSetCommands rest
+
+    ("+c-eval":rest)       -> (:) (ShowSeaEval     True)  <$> readSetCommands rest
+    ("-c-eval":rest)       -> (:) (ShowSeaEval     False) <$> readSetCommands rest
 
     ("date" : y : m : d : rest)
        | Just y' <- readMaybe y
@@ -613,7 +561,6 @@
 showState :: ReplState -> HL.InputT IO ()
 showState state
  = mapM_ HL.outputStrLn
-<<<<<<< HEAD
     [ flag "type:         " hasType
     , flag "annotated:    " hasAnnotated
     , flag "inlined:      " hasInlined
@@ -622,30 +569,15 @@
     , flag "core:         " hasCore
     , flag "core-type:    " hasCoreType
     , flag "core-simp:    " doCoreSimp
-    , flag "eval:         " hasEval
+    , flag "core-eval:    " hasCoreEval
     , flag "avalanche:    " hasAvalanche
     , flag "flatten:      " hasFlatten
     , flag "java:         " hasJava
+    , flag "c:            " hasSea
+    , flag "c-eval:       " hasSeaEval
     ,      "now:          " <> T.unpack (renderDate $ currentDate state)
     ,      "data:         " <> show (length $ facts state) <> " rows"
     ,      "dictionary:   " <> show (prettyDictionarySummary (dictionary state))
-=======
-    [ flag "type:       " hasType
-    , flag "annotated:  " hasAnnotated
-    , flag "inlined:    " hasInlined
-    , flag "core:       " hasCore
-    , flag "core-type:  " hasCoreType
-    , flag "core-simp:  " doCoreSimp
-    , flag "core-eval:  " hasCoreEval
-    , flag "avalanche:  " hasAvalanche
-    , flag "flatten:    " hasFlatten
-    , flag "java:       " hasJava
-    , flag "c:          " hasSea
-    , flag "c-eval:     " hasSeaEval
-    ,      "now:        " <> T.unpack (renderDate $ currentDate state)
-    ,      "data:       " <> show (length $ facts state) <> " rows"
-    ,      "dictionary: " <> show (prettyDictionarySummary (dictionary state))
->>>>>>> c46f6afb
     ]
  where
   flag nm setting
@@ -656,7 +588,6 @@
 usage
  = mapM_ HL.outputStrLn
       [ "Usage:"
-<<<<<<< HEAD
       , ":help or :h           -- shows this message"
       , ":quit or :q           -- quits the REPL"
       , ":load <filepath>      -- loads a data set"
@@ -668,24 +599,9 @@
       , ":set  +/-core         -- whether to show the Core conversion"
       , ":set  +/-core-type    -- whether to show the Core conversion's type"
       , ":set  +/-core-simp    -- whether to simplify the result of Core conversion"
-      , ":set  +/-eval         -- whether to show the result"
+      , ":set  +/-core-eval    -- whether to show the result (using Core evaluation)"
       , ":set  +/-avalanche    -- whether to show the Avalanche conversion"
       , ":set  +/-flatten      -- whether to show flattened Avalanche conversion"
-      , ":set  +/-java         -- whether to show the Java result" ]
-=======
-      , ":help or :h        -- shows this message"
-      , ":quit or :q        -- quits the REPL"
-      , ":load <filepath>   -- loads a data set"
-      , ":dictionary <path> -- loads a dictionary"
-      , ":import <filepath> -- imports functions from a file"
-      , ":set  +/-type      -- whether to show the checked expression type"
-      , ":set  +/-core      -- whether to show the Core conversion"
-      , ":set  +/-core-type -- whether to show the Core conversion's type"
-      , ":set  +/-core-simp -- whether to simplify the result of Core conversion"
-      , ":set  +/-core-eval -- whether to show the result (using Core evaluation)"
-      , ":set  +/-avalanche -- whether to show the Avalanche conversion"
-      , ":set  +/-flatten   -- whether to show flattened Avalanche conversion"
-      , ":set  +/-java      -- whether to show the Java conversion"
-      , ":set  +/-c         -- whether to show the C conversion"
-      , ":set  +/-c-eval    -- whether to show the result (using C evaluation)" ]
->>>>>>> c46f6afb
+      , ":set  +/-java         -- whether to show the Java result"
+      , ":set  +/-c            -- whether to show the C conversion"
+      , ":set  +/-c-eval       -- whether to show the result (using C evaluation)" ]
