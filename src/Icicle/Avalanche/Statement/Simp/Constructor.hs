--- conflicted
+++ resolved
@@ -68,7 +68,11 @@
    , Just (_,_,_,b) <- fromPair x'
    = b
 
-<<<<<<< HEAD
+   | Just (PrimMinimal (Min.PrimStruct (Min.PrimStructGet f _ _)), [n]) <- takePrimApps x
+   , Just x' <- resolve env n
+   , Just v  <- fromStruct f x'
+   = v
+
    -- safe projections
    | Just (PrimProject (PrimProjectArrayLength _), [XVar _ n]) <- takePrimApps x
    , Just x' <- get env n
@@ -81,12 +85,6 @@
    , Just (_, _, i, _, _) <- fromSummedArray x'
    = xPrim (PrimProject $ PrimProjectArrayLength BoolT)
     `xApp` i
-=======
-   | Just (PrimMinimal (Min.PrimStruct (Min.PrimStructGet f _ _)), [n]) <- takePrimApps x
-   , Just x' <- resolve env n
-   , Just v  <- fromStruct f x'
-   = v
->>>>>>> 8e28d644
 
    | Just (PrimProject (PrimProjectOptionIsSome _), [n]) <- takePrimApps x
    , Just x' <- resolve env n
