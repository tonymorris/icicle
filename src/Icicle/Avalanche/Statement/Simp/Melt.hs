{-# LANGUAGE DoAndIfThenElse #-}
{-# LANGUAGE LambdaCase #-}
{-# LANGUAGE NoImplicitPrelude #-}
{-# LANGUAGE OverloadedStrings #-}
{-# LANGUAGE PatternGuards #-}
{-# LANGUAGE PatternSynonyms #-}
{-# LANGUAGE RecordWildCards #-}
{-# LANGUAGE ScopedTypeVariables #-}
module Icicle.Avalanche.Statement.Simp.Melt (
    melt
  , meltValue
  , unmeltValue
  ) where

import              Icicle.Avalanche.Prim.Flat
import              Icicle.Avalanche.Statement.Simp
import              Icicle.Avalanche.Statement.Statement

import qualified    Icicle.Common.Exp.Prim.Minimal as Min
import              Icicle.Common.Base
import              Icicle.Common.Exp
import              Icicle.Common.Fresh
import              Icicle.Common.Type
import              Icicle.Common.Annot

import              P

import qualified    Data.List as List
import qualified    Data.Map as Map


------------------------------------------------------------------------

-- this could be shared between modules if it's useful?

<<<<<<< HEAD
pattern PrimZip     ta tb = PrimArray   (PrimArrayZip ta tb)
pattern PrimUnzip   ta tb = PrimArray   (PrimArrayUnzip ta tb)

pattern PrimSum     ta tb = PrimArray   (PrimArraySum ta tb)
pattern PrimUnsum   ta tb = PrimArray   (PrimArrayUnsum ta tb)

pattern PrimPair    ta tb = PrimMinimal (Min.PrimConst (Min.PrimConstPair ta tb))
pattern PrimFst     ta tb = PrimMinimal (Min.PrimPair  (Min.PrimPairFst   ta tb))
pattern PrimSnd     ta tb = PrimMinimal (Min.PrimPair  (Min.PrimPairSnd   ta tb))
=======
pattern PrimZip  ta tb = PrimArray   (PrimArrayZip ta tb)
pattern PrimPair ta tb = PrimMinimal (Min.PrimConst (Min.PrimConstPair ta tb))
pattern PrimFst  ta tb = PrimMinimal (Min.PrimPair  (Min.PrimPairFst   ta tb))
pattern PrimSnd  ta tb = PrimMinimal (Min.PrimPair  (Min.PrimPairSnd   ta tb))
>>>>>>> 8e28d644

pattern PrimMkOpt   tv = PrimPack    (PrimOptionPack          tv)
pattern PrimIsSome  tv = PrimProject (PrimProjectOptionIsSome tv)
pattern PrimGetSome tv = PrimUnsafe  (PrimUnsafeOptionGet     tv)

pattern PrimMkSum    ta tb = PrimPack    (PrimSumPack           ta tb)
pattern PrimIsRight  ta tb = PrimProject (PrimProjectSumIsRight ta tb)
pattern PrimGetLeft  ta tb = PrimUnsafe  (PrimUnsafeSumGetLeft  ta tb)
pattern PrimGetRight ta tb = PrimUnsafe  (PrimUnsafeSumGetRight ta tb)

pattern PrimMkStruct ts       = PrimPack    (PrimStructPack ts)
pattern PrimGetField ts nf tf = PrimMinimal (Min.PrimStruct (Min.PrimStructGet nf tf ts))

data MeltOps a n p = MeltOps {
    xPrim  :: p                      -> Exp a n p
  , xVar   :: Name n                 -> Exp a n p
  , xValue :: ValType   -> BaseValue -> Exp a n p
  , xApp   :: Exp a n p -> Exp a n p -> Exp a n p

  , primZip   :: ValType -> ValType -> Name n -> Name n -> Exp a n p
  , primUnzip :: ValType -> ValType -> Exp a n p -> Exp a n p

  , primSum   :: ValType -> ValType -> Name n -> Name n -> Name n -> Exp a n p
  , primUnsum :: ValType -> ValType -> Exp a n p -> Exp a n p

  , primPair :: ValType -> ValType -> Name n -> Name n -> Exp a n p
  , primFst  :: ValType -> ValType -> Exp a n p        -> Exp a n p
  , primSnd  :: ValType -> ValType -> Exp a n p        -> Exp a n p

  , primMkOpt   :: ValType -> Name n -> Name n -> Exp a n p
  , primIsSome  :: ValType -> Exp a n p        -> Exp a n p
  , primGetSome :: ValType -> Exp a n p        -> Exp a n p

  , primMkSum    :: ValType -> ValType -> Name n -> Name n -> Name n -> Exp a n p
  , primIsRight  :: ValType -> ValType -> Exp a n p                  -> Exp a n p
  , primGetLeft  :: ValType -> ValType -> Exp a n p                  -> Exp a n p
  , primGetRight :: ValType -> ValType -> Exp a n p                  -> Exp a n p

<<<<<<< HEAD
  , primMkSum   :: ValType -> ValType -> Name n -> Name n -> Name n -> Exp a n p
  , primIsRight :: ValType -> ValType -> Exp a n p                  -> Exp a n p
  , primLeft    :: ValType -> ValType -> Exp a n p                  -> Exp a n p
  , primRight   :: ValType -> ValType -> Exp a n p                  -> Exp a n p

=======
  , primMkStruct :: StructType -> [Name n]                            -> Exp a n p
  , primGetField :: StructType -> StructField -> ValType -> Exp a n p -> Exp a n p
>>>>>>> 8e28d644
  }

meltOps :: a -> MeltOps a n Prim
meltOps a_fresh
 = MeltOps{..}
 where
  xVar   = XVar   a_fresh
  xPrim  = XPrim  a_fresh
  xValue = XValue a_fresh
  xApp   = XApp   a_fresh

<<<<<<< HEAD
  primZip     ta tb x y   = xPrim (PrimZip     ta tb) `xApp` xVar x `xApp` xVar y
  primUnzip   ta tb x     = xPrim (PrimUnzip   ta tb) `xApp` x

  primSum     ta tb x y z = xPrim (PrimSum     ta tb) `xApp` xVar x `xApp` xVar y `xApp` xVar z
  primUnsum   ta tb x     = xPrim (PrimUnsum   ta tb) `xApp` x

  primPair    ta tb x y   = xPrim (PrimPair    ta tb) `xApp` xVar x `xApp` xVar y
  primFst     ta tb x     = xPrim (PrimFst     ta tb) `xApp` x
  primSnd     ta tb x     = xPrim (PrimSnd     ta tb) `xApp` x
=======
  primZip     ta tb x y = xPrim (PrimZip  ta tb) `xApp` xVar x `xApp` xVar y
  primPair    ta tb x y = xPrim (PrimPair ta tb) `xApp` xVar x `xApp` xVar y
  primFst     ta tb x   = xPrim (PrimFst  ta tb) `xApp` x
  primSnd     ta tb x   = xPrim (PrimSnd  ta tb) `xApp` x
>>>>>>> 8e28d644

  primMkOpt   tv b v = xPrim (PrimMkOpt   tv) `xApp` xVar b `xApp` xVar v
  primIsSome  tv v   = xPrim (PrimIsSome  tv) `xApp` v
  primGetSome tv v   = xPrim (PrimGetSome tv) `xApp` v

  primMkSum    ta tb i x y = xPrim (PrimMkSum    ta tb) `xApp` xVar i `xApp` xVar x `xApp` xVar y
  primIsRight  ta tb x     = xPrim (PrimIsRight  ta tb) `xApp` x
  primGetLeft  ta tb x     = xPrim (PrimGetLeft  ta tb) `xApp` x
  primGetRight ta tb x     = xPrim (PrimGetRight ta tb) `xApp` x

  primMkStruct ts ns      = foldl (\x n -> x `xApp` xVar n) (xPrim (PrimMkStruct ts)) ns
  primGetField ts nf tf x = xPrim (PrimGetField ts nf tf) `xApp` x


------------------------------------------------------------------------

melt :: (Show n, Ord n)
     => Annot a
     -> Statement (Annot a) n Prim
     -> Fresh n (Statement (Annot a) n Prim)
melt a_fresh ss
 = meltAccumulators   a_fresh ss
 >>= meltBindings     a_fresh
 >>= meltForeachFacts a_fresh
 >>= meltOutputs      a_fresh

------------------------------------------------------------------------

meltAccumulators :: (Show n, Ord n)
                 => a
                 -> Statement a n Prim
                 -> Fresh n (Statement a n Prim)
meltAccumulators a_fresh statements
 = transformUDStmt goStmt Map.empty statements
 where
  MeltOps{..} = meltOps a_fresh

  goStmt env stmt
   = do env' <- updateEnv stmt env
        let go = goStmt env'
        case stmt of

          ----------------------------------------
          InitAccumulator (Accumulator n ak _ x) ss
           | Just (Latest, PairT ta tb, [na, nb])       <- Map.lookup n env'
           -> go
            . InitAccumulator (Accumulator na ak ta x)
            . InitAccumulator (Accumulator nb ak tb x)
            $ ss

           | Just (Mutable, PairT ta tb, [na, nb])      <- Map.lookup n env'
           -> go
            . InitAccumulator (Accumulator na ak ta (primFst ta tb x))
            . InitAccumulator (Accumulator nb ak tb (primSnd ta tb x))
            $ ss

           | Just (Mutable, OptionT tv, [nb, nv])       <- Map.lookup n env'
           , tb                                         <- BoolT
           -> go
<<<<<<< HEAD
            . InitAccumulator (Accumulator nb ak tb (primIsSome tv x))
            . InitAccumulator (Accumulator nv ak tv (primGet    tv x))
=======
            . InitAccumulator (Accumulator nb avt tb (primIsSome  tv x))
            . InitAccumulator (Accumulator nv avt tv (primGetSome tv x))
>>>>>>> 8e28d644
            $ ss

           | Just (Mutable, SumT ta tb, [ni, na, nb])   <- Map.lookup n env'
           , ti                                         <- BoolT
           -> go
<<<<<<< HEAD
            . InitAccumulator (Accumulator ni ak ti (primIsRight ta tb x))
            . InitAccumulator (Accumulator na ak ta (primLeft    ta tb x))
            . InitAccumulator (Accumulator nb ak tb (primRight   ta tb x))
            $ ss

           | Just (Mutable, t@(ArrayT (SumT _ _)), _)       <- Map.lookup n env'
           -> do (xs', _) <- meltBody a_fresh (n, t, x)
                 let env'' = useNames n xs' env'
                 goStmt env'' . foldr (mkInitAccum ak) id xs' $ ss

           | Just (Mutable, t@(ArrayT (PairT _ _)), _)       <- Map.lookup n env'
           -> do (xs', _) <- meltBody a_fresh (n, t, x)
                 let env'' = useNames n xs' env'
                 goStmt env'' . foldr (mkInitAccum ak) id xs' $ ss
=======
            . InitAccumulator (Accumulator ni avt ti (primIsRight  ta tb x))
            . InitAccumulator (Accumulator na avt ta (primGetLeft  ta tb x))
            . InitAccumulator (Accumulator nb avt tb (primGetRight ta tb x))
            $ ss

           | Just (Mutable, StructT ts, ns)             <- Map.lookup n env'
           , nfts                                       <- List.zip ns (Map.toList (getStructType ts))
           -> go
            $ foldr (\(na,(f,t)) -> InitAccumulator (Accumulator na avt t (primGetField ts f t x))) ss nfts
>>>>>>> 8e28d644

           | Just (Mutable, UnitT, [])                  <- Map.lookup n env'
           -> go ss

          ----------------------------------------
          Read n acc avt _ ss
           | Just (Latest, PairT ta tb, [na, nb])       <- Map.lookup acc env'
           -> do [na', nb'] <- freshes 2 n
                 ss' <- substXinS a_fresh n (primZip ta tb na' nb') ss
                 go . Read na' na avt ta
                    . Read nb' nb avt tb
                    $ ss'

           | Just (Mutable, PairT ta tb, [na, nb])      <- Map.lookup acc env'
           -> do [na', nb'] <- freshes 2 n
                 ss' <- substXinS a_fresh n (primPair ta tb na' nb') ss
                 go . Read na' na avt ta
                    . Read nb' nb avt tb
                    $ ss'

           | Just (Mutable, OptionT tv, [nb, nv])       <- Map.lookup acc env'
           , tb                                         <- BoolT
           -> do [nb', nv'] <- freshes 2 n
                 ss' <- substXinS a_fresh n (primMkOpt tv nb' nv') ss
                 go . Read nb' nb avt tb
                    . Read nv' nv avt tv
                    $ ss'

           | Just (Mutable, SumT ta tb, [ni, na, nb])   <- Map.lookup acc env'
           , ti                                         <- BoolT
           -> do [ni', na', nb'] <- freshes 3 n
                 ss' <- substXinS a_fresh n (primMkSum ta tb ni' na' nb') ss
                 go . Read ni' ni avt ti
                    . Read na' na avt ta
                    . Read nb' nb avt tb
                    $ ss'

<<<<<<< HEAD
           | Just (Mutable, ArrayT (SumT ta tb), [ni, na, nb]) <- Map.lookup acc env'
           -> do [ni', na', nb'] <- freshes 3 n
                 ss' <- substXinS a_fresh n (primSum ta tb ni' na' nb') ss
                 go . Read ni' ni avt (ArrayT BoolT)
                    . Read na' na avt (ArrayT ta)
                    . Read nb' nb avt (ArrayT tb)
                    $ ss'

           | Just (Mutable, ArrayT (PairT ta tb), [na, nb]) <- Map.lookup acc env'
           -> do [na', nb'] <- freshes 2 n
                 ss' <- substXinS a_fresh n (primZip ta tb na' nb') ss
                 go . Read na' na avt (ArrayT ta)
                    . Read nb' nb avt (ArrayT tb)
                    $ ss'
=======
           | Just (Mutable, StructT ts, nas)            <- Map.lookup acc env'
           , fts                                        <- Map.elems (getStructType ts)
           -> do ns' <- replicateM (length fts) (freshPrefix' n)
                 ss' <- substXinS a_fresh n (primMkStruct ts ns') ss
                 go $ foldr (\(n',na,t) -> Read n' na avt t) ss' (List.zip3 ns' nas fts)
>>>>>>> 8e28d644

           | Just (Mutable, UnitT, [])                  <- Map.lookup acc env'
           -> do ss' <- substXinS a_fresh n (xValue UnitT VUnit) ss
                 go ss'

          ----------------------------------------
          Push n x
           | Just (Latest, PairT ta tb, [na, nb])       <- Map.lookup n env'
           -> go
            $ Block [ Push na (primFst ta tb x)
                    , Push nb (primSnd ta tb x) ]

          ----------------------------------------
          Write n x
           | Just (Mutable, PairT ta tb, [na, nb])      <- Map.lookup n env'
           -> go
            $ Block [ Write na (primFst ta tb x)
                    , Write nb (primSnd ta tb x) ]

           | Just (Mutable, OptionT tv, [nb, nv])       <- Map.lookup n env'
           -> go
            $ Block [ Write nb (primIsSome  tv x)
                    , Write nv (primGetSome tv x) ]

           | Just (Mutable, SumT ta tb, [ni, na, nb])   <- Map.lookup n env'
           -> go
            $ Block [ Write ni (primIsRight  ta tb x)
                    , Write na (primGetLeft  ta tb x)
                    , Write nb (primGetRight ta tb x) ]

           | Just (Mutable, StructT ts, nas)            <- Map.lookup n env'
           , nfts                                       <- List.zip nas (Map.toList (getStructType ts))
           -> go . Block
            $ fmap (\(na,(f,t)) -> Write na (primGetField ts f t x)) nfts

           | Just (Mutable, ArrayT (SumT ta tb), [ni, na, nb]) <- Map.lookup n env'
           , tai <- ArrayT BoolT
           , taa <- ArrayT ta
           , tab <- ArrayT tb
           , tp  <- PairT  taa tab
           -> go
            $ Block [ Write ni                  (primFst tai tp (primUnsum ta tb x))
                    , Write na (primFst taa tab (primSnd tai tp (primUnsum ta tb x)))
                    , Write nb (primSnd taa tab (primSnd tai tp (primUnsum ta tb x))) ]

           | Just (Mutable, ArrayT (PairT ta tb), [na, nb]) <- Map.lookup n env'
           , taa <- ArrayT ta
           , tab <- ArrayT tb
           -> go
            $ Block [ Write na (primFst taa tab (primUnzip ta tb x))
                    , Write nb (primSnd taa tab (primUnzip ta tb x)) ]

           | Just (_, UnitT, _)                         <- Map.lookup n env'
           -> return (env', mempty)

          ----------------------------------------
          LoadResumable n _
           | Just (_, PairT ta tb, [na, nb])            <- Map.lookup n env'
           -> go
            $ Block [ LoadResumable na ta
                    , LoadResumable nb tb ]

           | Just (_, OptionT tv, [nb, nv])             <- Map.lookup n env'
           , tb                                         <- BoolT
           -> go
            $ Block [ LoadResumable nb tb
                    , LoadResumable nv tv ]

           | Just (_, SumT ta tb, [ni, na, nb])         <- Map.lookup n env'
           , ti                                         <- BoolT
           -> go
            $ Block [ LoadResumable ni ti
                    , LoadResumable na ta
                    , LoadResumable nb tb ]

<<<<<<< HEAD
           | Just (Mutable, ArrayT (SumT ta tb), [ni, na, nb]) <- Map.lookup n env'
           -> go
            $ Block [ LoadResumable ni (ArrayT BoolT)
                    , LoadResumable na (ArrayT ta)
                    , LoadResumable nb (ArrayT tb) ]

           | Just (Mutable, ArrayT (PairT ta tb), [na, nb]) <- Map.lookup n env'
           -> go
            $ Block [ LoadResumable na (ArrayT ta)
                    , LoadResumable nb (ArrayT tb) ]
=======
           | Just (_, StructT ts, nas)                  <- Map.lookup n env'
           , nts                                        <- List.zip nas (Map.elems (getStructType ts))
           -> go . Block
            $ fmap (\(na,t) -> LoadResumable na t) nts
>>>>>>> 8e28d644

           | Just (_, UnitT, [])                        <- Map.lookup n env'
           -> go
            $ Block []

          ----------------------------------------
          SaveResumable n _
           | Just (_, PairT ta tb, [na, nb])            <- Map.lookup n env'
           -> go
            $ Block [ SaveResumable na ta
                    , SaveResumable nb tb ]

           | Just (_, OptionT tv, [nb, nv])             <- Map.lookup n env'
           , tb                                         <- BoolT
           -> go
            $ Block [ SaveResumable nb tb
                    , SaveResumable nv tv ]

           | Just (_, SumT ta tb, [ni, na, nb])         <- Map.lookup n env'
           , ti                                         <- BoolT
           -> go
            $ Block [ SaveResumable ni ti
                    , SaveResumable na ta
                    , SaveResumable nb tb ]

<<<<<<< HEAD
           | Just (Mutable, ArrayT (SumT ta tb), [ni, na, nb]) <- Map.lookup n env'
           -> go
            $ Block [ SaveResumable ni (ArrayT BoolT)
                    , SaveResumable na (ArrayT ta)
                    , SaveResumable nb (ArrayT tb) ]

           | Just (Mutable, ArrayT (PairT ta tb), [na, nb]) <- Map.lookup n env'
           -> go
            $ Block [ SaveResumable na (ArrayT ta)
                    , SaveResumable nb (ArrayT tb) ]
=======
           | Just (_, StructT ts, nas)                  <- Map.lookup n env'
           , nts                                        <- List.zip nas (Map.elems (getStructType ts))
           -> go . Block
            $ fmap (\(na,t) -> SaveResumable na t) nts
>>>>>>> 8e28d644

           | Just (_, UnitT, [])                        <- Map.lookup n env'
           -> go
            $ Block []

          _
           -> return (env', stmt)


  updateEnv s env
   | InitAccumulator (Accumulator n Mutable UnitT _) _ <- s
   = return (Map.insert n (Mutable, UnitT, []) env)

   | InitAccumulator (Accumulator n at avt@(PairT _ _) _) _ <- s
   = two n at avt env
   | InitAccumulator (Accumulator n at avt@(OptionT _) _) _ <- s
   = two n at avt env

   | InitAccumulator (Accumulator n at avt@(SumT _ _) _) _ <- s
   = three n at avt env
   | InitAccumulator (Accumulator n at avt@(ArrayT (SumT _ _)) _) _ <- s
   = three n at avt env

   | otherwise
   = return env

  two n at avt env
   = do nb <- freshPrefix' n
        nv <- freshPrefix' n
        return (Map.insert n (at, avt, [nb, nv]) env)

<<<<<<< HEAD
  three n at avt env
   = do ni <- freshPrefix' n
        na <- freshPrefix' n
        nb <- freshPrefix' n
        return $ Map.insert n (at, avt, [ni, na, nb]) env
=======
   | InitAccumulator (Accumulator n at avt@(StructT (StructType fts)) _) _ <- s
   = do ns <- replicateM (Map.size fts) (freshPrefix' n)
        return (Map.insert n (at, avt, ns) env)

   | InitAccumulator (Accumulator n Mutable UnitT _) _ <- s
   = do return (Map.insert n (Mutable, UnitT, []) env)
>>>>>>> 8e28d644

  mkInitAccum ak (n, t, x) acc
   = InitAccumulator (Accumulator n ak t x) . acc

  useNames n args
   = Map.adjust (\(at, avt, _) -> (at, avt, fmap fsst args)) n

  fsst (x,_,_) = x

--------------------------------------------------------------------------------

-- | Melt the body of Let bindings into multiple bindings and substitute the
--   old binding with new ones.
--
meltBindings
  :: (Ord n)
  => Annot a
  -> Statement (Annot a) n Prim
  -> Fresh n (Statement (Annot a) n Prim)
meltBindings a_fresh statements
 = transformUDStmt goStmt () statements
 where
  MeltOps{..} = meltOps a_fresh

  goStmt () stmt
   = case stmt of
       Let n x ss
        | vt <- functionReturns (annType (annotOfExp x))
        , meltable vt
        -> do (xs, x') <- meltBody a_fresh (n, vt, x)
              ss'      <- substXinS a_fresh n x' ss
              let stmt' = foldr mkLet ss' xs
              return ((), stmt')

       _ -> return ((), stmt)

  meltable (SumT _ _)   = True
  meltable (PairT _ _)  = True
  meltable (ArrayT (SumT _ _))  = True
  meltable (ArrayT (PairT _ _)) = True
  meltable _ = False

  mkLet (n,_,x) s
   = Let n x s


meltBody
 :: a
 -> (Name n, ValType, Exp a n Prim)
 -> Fresh n ([(Name n, ValType, Exp a n Prim)], Exp a n Prim)
meltBody a_fresh (n, vt, x)
 = case vt of
    SumT ta tb
     -> do [bn,ln,rn] <- mkNames n vt
           let bx      = (bn, BoolT, primIsRight ta tb x)
               lx      = (ln, ta,    primLeft    ta tb x)
               rx      = (rn, tb,    primRight   ta tb x)
               binds   = [bx, lx, rx]
               unmelt  = primMkSum ta tb bn ln rn
           return (binds, unmelt)

    PairT ta tb
     -> do [ln,rn]    <- mkNames n vt
           let lx      = (ln, ta, primFst ta tb x)
               rx      = (rn, tb, primSnd ta tb x)
               binds   = [lx, rx]
               unmelt  = primPair ta tb ln rn
           return (binds, unmelt)

    ArrayT t@(SumT ta tb)
     -> do [bn,ln,rn] <- mkNames n t
           let t1      = ArrayT BoolT
               t2      = PairT  t3 t4
               t3      = ArrayT ta
               t4      = ArrayT tb
           let x'      = primUnsum ta tb x
               bx      = (bn, t1, primFst t1 t2 x')
               lx      = (ln, t3, primFst t3 t4 (primSnd t1 t2 x'))
               rx      = (rn, t4, primSnd t3 t4 (primSnd t1 t2 x'))
               binds   = [bx, lx, rx]
               unmelt  = primSum ta tb bn ln rn
           return (binds, unmelt)

    ArrayT t@(PairT ta tb)
     -> do [ln,rn] <- mkNames n t
           let tl      = ArrayT ta
               tr      = ArrayT tb
               x'      = primUnzip ta tb x
           let lx      = (ln, tl, primFst tl tr x')
               rx      = (rn, tr, primSnd tl tr x')
               binds   = [lx, rx]
               unmelt  = primZip ta tb ln rn
           return (binds, unmelt)

    _ -> return ([(n, vt, x)], x)

 where
  MeltOps{..} = meltOps a_fresh


mkNames :: Name n -> ValType -> Fresh n [Name n]
mkNames n (SumT  _ _) = freshes 3 n
mkNames n (PairT _ _) = freshes 2 n
mkNames n (OptionT _) = freshes 2 n
mkNames _ _           = return []

------------------------------------------------------------------------

meltForeachFacts :: forall a n. (Show n, Ord n)
                 => a
                 -> Statement a n Prim
                 -> Fresh n (Statement a n Prim)
meltForeachFacts a_fresh statements
 = transformUDStmt goStmt () statements
 where
  MeltOps{..} = meltOps a_fresh

  goStmt () stmt
   = case stmt of
       ForeachFacts ns vt lt ss
        -> do (ns', ss') <- meltFix ns ss
              return ((), ForeachFacts ns' vt lt ss')
       _
        -> return ((), stmt)

  meltFix ns0 ss0 = do
    (ns1, ss1) <- meltFacts ns0 ss0
    if fmap snd ns0 /= fmap snd ns1
    then meltFix ns1 ss1
    else return (ns1, ss1)


  meltFacts :: [(Name n, ValType)]
            -> Statement a n Prim
            -> Fresh n ([(Name n, ValType)], Statement a n Prim)

  meltFacts []     ss0 = return ([], ss0)
  meltFacts (n:ns) ss0 = do
    (xs, ss1) <- meltFact  n  ss0
    (ys, ss2) <- meltFacts ns ss1
    return (xs <> ys, ss2)


  meltFact :: (Name n, ValType)
           -> Statement a n Prim
           -> Fresh n ([(Name n, ValType)], Statement a n Prim)

  meltFact (n, t) ss
   | UnitT <- t
   = do ss' <- substXinS a_fresh n (xValue UnitT VUnit) ss
        return ([], ss')

   | PairT ta tb <- t
   = do na <- freshPrefix' n
        nb <- freshPrefix' n
        ss' <- substXinS a_fresh n (primPair ta tb na nb) ss
        let nts = [(na, ta), (nb, tb)]
        return (nts, ss')

   | OptionT tv <- t
   = do nb <- freshPrefix' n
        nv <- freshPrefix' n
        ss' <- substXinS a_fresh n (primMkOpt tv nb nv) ss
        let nts = [(nb, BoolT), (nv, tv)]
        return (nts, ss')

   | SumT ta tb <- t
   = do ni <- freshPrefix' n
        na <- freshPrefix' n
        nb <- freshPrefix' n
        ss' <- substXinS a_fresh n (primMkSum ta tb ni na nb) ss
        let nts = [(ni, BoolT), (na, ta), (nb, tb)]
        return (nts, ss')

   | StructT ts@(StructType fts) <- t
   = do ns  <- replicateM (Map.size fts) (freshPrefix' n)
        ss' <- substXinS a_fresh n (primMkStruct ts ns) ss
        let nts = List.zip ns (Map.elems fts)
        return (nts, ss')

   | otherwise
   = return ([(n, t)], ss)

------------------------------------------------------------------------

meltOutputs :: forall a n. (Show n, Ord n)
            => a
            -> Statement a n Prim
            -> Fresh n (Statement a n Prim)
meltOutputs a_fresh statements
 = transformUDStmt goStmt () statements
 where
  MeltOps{..} = meltOps a_fresh

  goStmt () stmt
   = case stmt of
       Output n t xts
        -> return ((), Output n t (meltExps a_fresh xts))
       _
        -> return ((), stmt)

meltExps :: a -> [(Exp a n Prim, ValType)] -> [(Exp a n Prim, ValType)]
meltExps a_fresh
 = concatMap (\(x,t) -> meltExp a_fresh x t)

meltExp :: a -> Exp a n Prim -> ValType -> [(Exp a n Prim, ValType)]
meltExp a_fresh x t
 = let MeltOps{..} = meltOps a_fresh
   in case t of
     UnitT{}     -> []
     IntT{}      -> [(x, t)]
     DoubleT{}   -> [(x, t)]
     BoolT{}     -> [(x, t)]
     DateTimeT{} -> [(x, t)]
     StringT{}   -> [(x, t)]
     ArrayT{}    -> [(x, t)]
     MapT{}      -> [(x, t)]
     BufT{}      -> [(x, t)]
     ErrorT{}    -> [(x, t)]

     PairT ta tb
      -> meltExp a_fresh (primFst ta tb x) ta
      <> meltExp a_fresh (primSnd ta tb x) tb

     SumT ta tb
      -> meltExp a_fresh (primIsRight  ta tb x) BoolT
      <> meltExp a_fresh (primGetLeft  ta tb x) ta
      <> meltExp a_fresh (primGetRight ta tb x) tb

     OptionT tx
      -> meltExp a_fresh (primIsSome  tx x) BoolT
      <> meltExp a_fresh (primGetSome tx x) tx

     StructT ts
      | fts <- Map.toList (getStructType ts)
      -> let go (nf,tf) = meltExp a_fresh (primGetField ts nf tf x) tf
         in concat (fmap go fts)

------------------------------------------------------------------------

-- implementation should match `meltFact` above
meltValue :: BaseValue -> ValType -> Maybe [BaseValue]
meltValue v t
 = let apcat x y = (<>) <$> x <*> y
   in case v of
     VUnit{}     -> Just []
     VInt{}      -> Just [v]
     VDouble{}   -> Just [v]
     VBool{}     -> Just [v]
     VDateTime{} -> Just [v]
     VString{}   -> Just [v]
     VArray{}    -> Just [v]
     VMap{}      -> Just [v]
     VBuf{}      -> Just [v]
     VError{}    -> Just [v]

     VPair a b
      | PairT ta tb <- t
      -> meltValue a ta `apcat` meltValue b tb

      | otherwise
      -> Nothing

     VLeft a
      | SumT ta tb <- t
      -> pure [VBool False] `apcat` meltValue a ta `apcat` meltValue (defaultOfType tb) tb

      | otherwise
      -> Nothing

     VRight b
      | SumT ta tb <- t
      -> pure [VBool True] `apcat` meltValue (defaultOfType ta) ta `apcat` meltValue b tb

      | otherwise
      -> Nothing

     VNone
      | OptionT tv <- t
      -> pure [VBool False] `apcat` meltValue (defaultOfType tv) tv

      | otherwise
      -> Nothing

     VSome x
      | OptionT tx <- t
      -> pure [VBool True] `apcat` meltValue x tx

      | otherwise
      -> Nothing

<<<<<<< HEAD
freshes :: Int -> Name n -> Fresh n [Name n]
freshes i n
 = replicateM i $ freshPrefix' n
=======
     VStruct fvs
      | StructT ts <- t
      , fts        <- Map.toList (getStructType ts)
      -> let go (nf,tf) = do
               fv <- Map.lookup nf fvs
               meltValue fv tf
         in concat <$> traverse go fts

      | otherwise
      -> Nothing
>>>>>>> 8e28d644

------------------------------------------------------------------------

unmeltValue :: [BaseValue] -> ValType -> Maybe BaseValue
unmeltValue vs t
 = case unmeltValue' vs t of
     Just (v, [])   -> Just v
     Nothing        -> Nothing

     -- if we still have values left over
     -- after unmelting, it's a type error
     Just (_v, _xs) -> Nothing

unmeltValue' :: [BaseValue] -> ValType -> Maybe (BaseValue, [BaseValue])
unmeltValue' vs0 t
 = case (vs0, t) of
     -- value was not properly melted in the first place
     (VPair{}:_,   _) -> Nothing
     (VNone{}:_,   _) -> Nothing
     (VSome{}:_,   _) -> Nothing
     (VLeft{}:_,   _) -> Nothing
     (VRight{}:_,  _) -> Nothing
     (VStruct{}:_, _) -> Nothing

     (vs,   UnitT{})     -> Just (VUnit, vs)
     (v:vs, IntT{})      -> Just (v, vs)
     (v:vs, DoubleT{})   -> Just (v, vs)
     (v:vs, BoolT{})     -> Just (v, vs)
     (v:vs, DateTimeT{}) -> Just (v, vs)
     (v:vs, StringT{})   -> Just (v, vs)
     (v:vs, ArrayT{})    -> Just (v, vs)
     (v:vs, MapT{})      -> Just (v, vs)
     (v:vs, BufT{})      -> Just (v, vs)
     (v:vs, ErrorT{})    -> Just (v, vs)

     (_, PairT ta tb)
      -> do (a, vs1) <- unmeltValue' vs0 ta
            (b, vs2) <- unmeltValue' vs1 tb
            Just (VPair a b, vs2)

     (_, SumT ta tb)
      -> do (i, vs1) <- unmeltValue' vs0 BoolT
            (a, vs2) <- unmeltValue' vs1 ta
            (b, vs3) <- unmeltValue' vs2 tb
            case i of
              VBool False -> Just (VLeft  a, vs3)
              VBool True  -> Just (VRight b, vs3)
              _           -> Nothing

     (_, OptionT tx)
      -> do (b, vs1) <- unmeltValue' vs0 BoolT
            (x, vs2) <- unmeltValue' vs1 tx
            case b of
              VBool False -> Just (VNone,   vs2)
              VBool True  -> Just (VSome x, vs2)
              _           -> Nothing

     (_, StructT (StructType ts))
      -> do let go (acc, vs1) ft = do
                  (fv, vs2) <- unmeltValue' vs1 ft
                  return (acc <> [fv], vs2)

            (acc, vs3) <- foldM go ([], vs0) (Map.elems ts)
            let fvs = Map.fromList $ List.zip (Map.keys ts) acc
            Just (VStruct fvs, vs3)

     ([], _)
      -> Nothing<|MERGE_RESOLUTION|>--- conflicted
+++ resolved
@@ -33,7 +33,6 @@
 
 -- this could be shared between modules if it's useful?
 
-<<<<<<< HEAD
 pattern PrimZip     ta tb = PrimArray   (PrimArrayZip ta tb)
 pattern PrimUnzip   ta tb = PrimArray   (PrimArrayUnzip ta tb)
 
@@ -43,12 +42,6 @@
 pattern PrimPair    ta tb = PrimMinimal (Min.PrimConst (Min.PrimConstPair ta tb))
 pattern PrimFst     ta tb = PrimMinimal (Min.PrimPair  (Min.PrimPairFst   ta tb))
 pattern PrimSnd     ta tb = PrimMinimal (Min.PrimPair  (Min.PrimPairSnd   ta tb))
-=======
-pattern PrimZip  ta tb = PrimArray   (PrimArrayZip ta tb)
-pattern PrimPair ta tb = PrimMinimal (Min.PrimConst (Min.PrimConstPair ta tb))
-pattern PrimFst  ta tb = PrimMinimal (Min.PrimPair  (Min.PrimPairFst   ta tb))
-pattern PrimSnd  ta tb = PrimMinimal (Min.PrimPair  (Min.PrimPairSnd   ta tb))
->>>>>>> 8e28d644
 
 pattern PrimMkOpt   tv = PrimPack    (PrimOptionPack          tv)
 pattern PrimIsSome  tv = PrimProject (PrimProjectOptionIsSome tv)
@@ -87,16 +80,8 @@
   , primGetLeft  :: ValType -> ValType -> Exp a n p                  -> Exp a n p
   , primGetRight :: ValType -> ValType -> Exp a n p                  -> Exp a n p
 
-<<<<<<< HEAD
-  , primMkSum   :: ValType -> ValType -> Name n -> Name n -> Name n -> Exp a n p
-  , primIsRight :: ValType -> ValType -> Exp a n p                  -> Exp a n p
-  , primLeft    :: ValType -> ValType -> Exp a n p                  -> Exp a n p
-  , primRight   :: ValType -> ValType -> Exp a n p                  -> Exp a n p
-
-=======
   , primMkStruct :: StructType -> [Name n]                            -> Exp a n p
   , primGetField :: StructType -> StructField -> ValType -> Exp a n p -> Exp a n p
->>>>>>> 8e28d644
   }
 
 meltOps :: a -> MeltOps a n Prim
@@ -108,7 +93,6 @@
   xValue = XValue a_fresh
   xApp   = XApp   a_fresh
 
-<<<<<<< HEAD
   primZip     ta tb x y   = xPrim (PrimZip     ta tb) `xApp` xVar x `xApp` xVar y
   primUnzip   ta tb x     = xPrim (PrimUnzip   ta tb) `xApp` x
 
@@ -118,12 +102,6 @@
   primPair    ta tb x y   = xPrim (PrimPair    ta tb) `xApp` xVar x `xApp` xVar y
   primFst     ta tb x     = xPrim (PrimFst     ta tb) `xApp` x
   primSnd     ta tb x     = xPrim (PrimSnd     ta tb) `xApp` x
-=======
-  primZip     ta tb x y = xPrim (PrimZip  ta tb) `xApp` xVar x `xApp` xVar y
-  primPair    ta tb x y = xPrim (PrimPair ta tb) `xApp` xVar x `xApp` xVar y
-  primFst     ta tb x   = xPrim (PrimFst  ta tb) `xApp` x
-  primSnd     ta tb x   = xPrim (PrimSnd  ta tb) `xApp` x
->>>>>>> 8e28d644
 
   primMkOpt   tv b v = xPrim (PrimMkOpt   tv) `xApp` xVar b `xApp` xVar v
   primIsSome  tv v   = xPrim (PrimIsSome  tv) `xApp` v
@@ -183,23 +161,22 @@
            | Just (Mutable, OptionT tv, [nb, nv])       <- Map.lookup n env'
            , tb                                         <- BoolT
            -> go
-<<<<<<< HEAD
-            . InitAccumulator (Accumulator nb ak tb (primIsSome tv x))
-            . InitAccumulator (Accumulator nv ak tv (primGet    tv x))
-=======
             . InitAccumulator (Accumulator nb avt tb (primIsSome  tv x))
             . InitAccumulator (Accumulator nv avt tv (primGetSome tv x))
->>>>>>> 8e28d644
             $ ss
 
            | Just (Mutable, SumT ta tb, [ni, na, nb])   <- Map.lookup n env'
            , ti                                         <- BoolT
            -> go
-<<<<<<< HEAD
-            . InitAccumulator (Accumulator ni ak ti (primIsRight ta tb x))
-            . InitAccumulator (Accumulator na ak ta (primLeft    ta tb x))
-            . InitAccumulator (Accumulator nb ak tb (primRight   ta tb x))
+            . InitAccumulator (Accumulator ni avt ti (primIsRight  ta tb x))
+            . InitAccumulator (Accumulator na avt ta (primGetLeft  ta tb x))
+            . InitAccumulator (Accumulator nb avt tb (primGetRight ta tb x))
             $ ss
+
+           | Just (Mutable, StructT ts, ns)             <- Map.lookup n env'
+           , nfts                                       <- List.zip ns (Map.toList (getStructType ts))
+           -> go
+            $ foldr (\(na,(f,t)) -> InitAccumulator (Accumulator na avt t (primGetField ts f t x))) ss nfts
 
            | Just (Mutable, t@(ArrayT (SumT _ _)), _)       <- Map.lookup n env'
            -> do (xs', _) <- meltBody a_fresh (n, t, x)
@@ -210,17 +187,6 @@
            -> do (xs', _) <- meltBody a_fresh (n, t, x)
                  let env'' = useNames n xs' env'
                  goStmt env'' . foldr (mkInitAccum ak) id xs' $ ss
-=======
-            . InitAccumulator (Accumulator ni avt ti (primIsRight  ta tb x))
-            . InitAccumulator (Accumulator na avt ta (primGetLeft  ta tb x))
-            . InitAccumulator (Accumulator nb avt tb (primGetRight ta tb x))
-            $ ss
-
-           | Just (Mutable, StructT ts, ns)             <- Map.lookup n env'
-           , nfts                                       <- List.zip ns (Map.toList (getStructType ts))
-           -> go
-            $ foldr (\(na,(f,t)) -> InitAccumulator (Accumulator na avt t (primGetField ts f t x))) ss nfts
->>>>>>> 8e28d644
 
            | Just (Mutable, UnitT, [])                  <- Map.lookup n env'
            -> go ss
@@ -258,7 +224,6 @@
                     . Read nb' nb avt tb
                     $ ss'
 
-<<<<<<< HEAD
            | Just (Mutable, ArrayT (SumT ta tb), [ni, na, nb]) <- Map.lookup acc env'
            -> do [ni', na', nb'] <- freshes 3 n
                  ss' <- substXinS a_fresh n (primSum ta tb ni' na' nb') ss
@@ -273,13 +238,12 @@
                  go . Read na' na avt (ArrayT ta)
                     . Read nb' nb avt (ArrayT tb)
                     $ ss'
-=======
+
            | Just (Mutable, StructT ts, nas)            <- Map.lookup acc env'
            , fts                                        <- Map.elems (getStructType ts)
            -> do ns' <- replicateM (length fts) (freshPrefix' n)
                  ss' <- substXinS a_fresh n (primMkStruct ts ns') ss
                  go $ foldr (\(n',na,t) -> Read n' na avt t) ss' (List.zip3 ns' nas fts)
->>>>>>> 8e28d644
 
            | Just (Mutable, UnitT, [])                  <- Map.lookup acc env'
            -> do ss' <- substXinS a_fresh n (xValue UnitT VUnit) ss
@@ -355,7 +319,6 @@
                     , LoadResumable na ta
                     , LoadResumable nb tb ]
 
-<<<<<<< HEAD
            | Just (Mutable, ArrayT (SumT ta tb), [ni, na, nb]) <- Map.lookup n env'
            -> go
             $ Block [ LoadResumable ni (ArrayT BoolT)
@@ -366,12 +329,11 @@
            -> go
             $ Block [ LoadResumable na (ArrayT ta)
                     , LoadResumable nb (ArrayT tb) ]
-=======
+
            | Just (_, StructT ts, nas)                  <- Map.lookup n env'
            , nts                                        <- List.zip nas (Map.elems (getStructType ts))
            -> go . Block
             $ fmap (\(na,t) -> LoadResumable na t) nts
->>>>>>> 8e28d644
 
            | Just (_, UnitT, [])                        <- Map.lookup n env'
            -> go
@@ -397,7 +359,6 @@
                     , SaveResumable na ta
                     , SaveResumable nb tb ]
 
-<<<<<<< HEAD
            | Just (Mutable, ArrayT (SumT ta tb), [ni, na, nb]) <- Map.lookup n env'
            -> go
             $ Block [ SaveResumable ni (ArrayT BoolT)
@@ -408,12 +369,11 @@
            -> go
             $ Block [ SaveResumable na (ArrayT ta)
                     , SaveResumable nb (ArrayT tb) ]
-=======
+
            | Just (_, StructT ts, nas)                  <- Map.lookup n env'
            , nts                                        <- List.zip nas (Map.elems (getStructType ts))
            -> go . Block
             $ fmap (\(na,t) -> SaveResumable na t) nts
->>>>>>> 8e28d644
 
            | Just (_, UnitT, [])                        <- Map.lookup n env'
            -> go
@@ -437,6 +397,13 @@
    | InitAccumulator (Accumulator n at avt@(ArrayT (SumT _ _)) _) _ <- s
    = three n at avt env
 
+   | InitAccumulator (Accumulator n at avt@(StructT (StructType fts)) _) _ <- s
+   = do ns <- replicateM (Map.size fts) (freshPrefix' n)
+        return (Map.insert n (at, avt, ns) env)
+
+   | InitAccumulator (Accumulator n Mutable UnitT _) _ <- s
+   = do return (Map.insert n (Mutable, UnitT, []) env)
+
    | otherwise
    = return env
 
@@ -445,20 +412,11 @@
         nv <- freshPrefix' n
         return (Map.insert n (at, avt, [nb, nv]) env)
 
-<<<<<<< HEAD
   three n at avt env
    = do ni <- freshPrefix' n
         na <- freshPrefix' n
         nb <- freshPrefix' n
         return $ Map.insert n (at, avt, [ni, na, nb]) env
-=======
-   | InitAccumulator (Accumulator n at avt@(StructT (StructType fts)) _) _ <- s
-   = do ns <- replicateM (Map.size fts) (freshPrefix' n)
-        return (Map.insert n (at, avt, ns) env)
-
-   | InitAccumulator (Accumulator n Mutable UnitT _) _ <- s
-   = do return (Map.insert n (Mutable, UnitT, []) env)
->>>>>>> 8e28d644
 
   mkInitAccum ak (n, t, x) acc
    = InitAccumulator (Accumulator n ak t x) . acc
@@ -750,11 +708,6 @@
       | otherwise
       -> Nothing
 
-<<<<<<< HEAD
-freshes :: Int -> Name n -> Fresh n [Name n]
-freshes i n
- = replicateM i $ freshPrefix' n
-=======
      VStruct fvs
       | StructT ts <- t
       , fts        <- Map.toList (getStructType ts)
@@ -765,7 +718,10 @@
 
       | otherwise
       -> Nothing
->>>>>>> 8e28d644
+
+freshes :: Int -> Name n -> Fresh n [Name n]
+freshes i n
+ = replicateM i $ freshPrefix' n
 
 ------------------------------------------------------------------------
 
