{-# LANGUAGE NoImplicitPrelude #-}
{-# LANGUAGE OverloadedStrings #-}
{-# LANGUAGE PatternGuards #-}
module Icicle.Avalanche.ToJava (
    programToJava
  ) where

import              Icicle.Avalanche.Check
import              Icicle.Avalanche.Prim.Flat
import              Icicle.Avalanche.Program
import qualified    Icicle.Avalanche.Statement.Statement as S
import              Icicle.Avalanche.Statement.Scoped

import              Icicle.Common.Base
import              Icicle.Common.Exp
import qualified    Icicle.Common.Exp.Prim.Minimal as M
import              Icicle.Common.Type

import              Icicle.Internal.Pretty

import              P

import              Data.Functor.Identity

import qualified    Data.Map    as Map


programToJava :: (Pretty n, Ord n, Show n) => Program n Prim -> Doc
programToJava p
 = "import java.util.*;"
 <> line
 <> "class Feature"
 <> block
 [ "public void compute(IcicleState" <> angled (maybe "$#@! NO FEATURE LOOP" boxedType $ concreteFeatureType $ statements p) <> " icicle)"
 <> block
    [ local DateTimeT (binddate p) <> " = icicle.snapshotDate();"
    , ""
    , case statementContext flatFragment (initialContext p) (statements p) of
       Left err -> "$#@! " <> text (show err)
       Right ctx -> statementsToJava ctx (scopedOfStatement $ statements p)
    ]
 ]

concreteFeatureType :: S.Statement n p -> Maybe ValType
concreteFeatureType ss
 = runIdentity
 $ S.foldStmt (\_ _ -> return ()) up orl () Nothing ss
 where
  up _ r s
   = case s of
      S.ForeachFacts _ _ ty _ _
       -> return (Just ty)
      _
       -> return r

  orl (Just l) _ = Just l
  orl _ r = r


statementsToJava :: (Pretty n, Ord n, Show n) => Context n -> Scoped n Prim -> Doc
statementsToJava ctx ss
 = case ss of
    If x t e
     -> "if (" <> expToJava ctx Unboxed x <> ")"
     <> block [go t]
     <> (case e of
          Block [] -> ""
          If{}     -> line <> "else " <>        go e
          _        -> line <> "else"  <> block [go e])

    -- NB. it looks like we are recomputing "to" on every iteration,
    -- however if input program is in a-normal form, it will already
    -- be pulled out to a variable binding.
    ForeachInts n from to s
     -> "for (" <> local IntT n <> " = " <> expToJava ctx Unboxed from <> "; "
                <> name n <> " < " <> expToJava ctx Unboxed to <> "; "
                <> name n <> "++)" <> block [go s]

    ForeachFacts n n' t f s
     -> (case f of
          S.FactLoopHistory -> "icicle.startHistory();"
          S.FactLoopNew     -> "icicle.startNew();")
        <> line
        <> "while (icicle.nextRow())"
        <> block [ local t n <> " = " <> unbox t "icicle.currentRow()" <> ";"
                 , local DateTimeT n' <> " = icicle.currentRowDate();"
                 , go s]
    Block blocks
     -> let iter _ []     = []
            iter c (b:bs)
              = case either (tcB c) (tcS c) b of
                 Left e   -> ["$#@! " <> text (show e)]
                 Right c' -> either (goB c') (goS c') b
                           : iter c' bs
        in vcat $ iter ctx blocks
    Write n x
     -> acc_name n <> " = " <> expToJava ctx Unboxed x <> ";"
    Push n x
     -> "icicle.pushLatest(" <> acc_name n <> ", " <> expToJava ctx Boxed x <> ");"
    Return x
     -> "icicle.output(" <> expToJava ctx Unboxed x <> ");"
    KeepFactInHistory
     -> "icicle.keepFactInHistory();"
    LoadResumable n
     | Just (ATUpdate t) <- Map.lookup n (ctxAcc ctx)
<<<<<<< HEAD
     -> acc_name n <> " = " <> unbox t ("icicle." <> angled (boxedType t) <> "loadResumable(\"feature\", " <> stringy n <> ")") <> ";"
=======
     -> let nm = "LOAD$" <> name n
        in   boxedType t <> " " <> nm <> " = " <> "icicle." <> angled (boxedType t) <> "loadResumable(\"feature\", " <> stringy n <> ");"
          <> line
          <> "if (" <> nm <> " != null)"
          <> block [ acc_name n <> " = " <> unbox t nm <> ";" ]
>>>>>>> 424ccace
     | otherwise
     -> "$#!@ no such accumulator " <> acc_name n
    SaveResumable n
     | Just (ATUpdate t) <- Map.lookup n (ctxAcc ctx)
     -> "icicle.saveResumable(\"feature\", " <> stringy n <> ", " <> box t (acc_name n) <> ");"
     | otherwise
     -> "$#!@ no such accumulator " <> acc_name n

 where
  go = goS ctx

  goS c s
   = either (text.show) id
   ( flip statementsToJava s <$> tcS c s )
<<<<<<< HEAD

  goB c b
   = either (text.show) id
   ( flip bindingToJava  b <$> tcB c b )

=======

  goB c b
   = either (text.show) id
   ( flip bindingToJava  b <$> tcB c b )

>>>>>>> 424ccace
  tcB c b = tc c (statementOfScoped $ Block [Left b])
  tcS c s = tc c (statementOfScoped s)

  tc c s = statementContext flatFragment c s

bindingToJava :: (Pretty n, Ord n, Show n) => Context n -> Binding n Prim -> Doc
bindingToJava ctx bb
 = case bb of
    InitAccumulator acc@(S.Accumulator { S.accKind = S.Latest })
     -> "Latest" <> angled (boxedType $ S.accValType acc)
     <+> (acc_name $ S.accName acc)
     <> " = icicle."
     <> "makeLatest"
     <> "(" <> expToJava ctx Unboxed (S.accInit acc) <> ");"

    InitAccumulator acc@(S.Accumulator { S.accKind = S.Mutable })
     -> unboxedType (S.accValType acc) <+> (acc_name $ S.accName acc)
     <> " = " <> expToJava ctx Unboxed (S.accInit acc) <> ";"

    Let n x
     | Just (FunT [] t) <- Map.lookup n (ctxExp ctx)
     -> local t n <> " = " <> expToJava ctx Unboxed x <> ";"
     | otherwise
     -> "$#@! no variable " <> name n

    Read n acc
     | Just (ATPush t) <- Map.lookup acc (ctxAcc ctx)
     -> local (ArrayT t) n <> " = icicle.readLatest(" <> acc_name acc <> ");"
     | Just (ATUpdate t) <- Map.lookup acc (ctxAcc ctx)
     -> local t n <> " = " <> acc_name acc <> ";"
     | otherwise
     -> "$#@! no accumulator " <> acc_name acc <> line <> text (show ctx)

expToJava :: (Pretty n, Show n, Ord n) => Context n -> Boxy -> Exp n Prim -> Doc
expToJava ctx b xx
 = case checkExp flatFragment (ctxExp ctx) xx of
    Left err -> "$#!@ type error " <> text (show err)
    Right (FunT _ t)
     -> case xx of
            XVar n
             -> boxy b Unboxed t
              $ name n
            XValue _ v
             -> case v of
                 VInt i -> boxy b Unboxed t $ pretty i
                 VUnit  -> boxy b Unboxed t $ "13013"
                 VMap m
                  | Map.null m
                  -> "IcicleMap.empty()"
                 VArray[]-> "Array.empty()"
                 VNone   -> "null"
                 VSome v'
                  | OptionT t' <- t
                  -> expToJava ctx Boxed (XValue t' v')
                 _      -> "$#@! TODO VALUE " <> pretty v
            XPrim p
             -> primApp t p []
            XApp{}
             | Just (p, xs) <- takePrimApps xx
             -> primApp t p xs

             -- TODO: better error handling.
             -- These should not appear here.
             -- Applications should only be to prims
             | otherwise
             -> "$#@!BAD APPLICATION"
            -- We should not have any lambdas after flattening
            XLam{}
             -> "$#@!LAMBDA NOT ALLOWED"
            -- A-normalisation should have lifted these to statements
            XLet{}
             -> "$#@!LET NOT ALLOWED"

 where
  -- Monomorphise THIS!
  -- so it works with [] as well
  primApp
   = \t p args
   -> boxy b (boxyOfPrimReturn p) t
    $ prettyPrimType (primTypeOfPrim p)
                     (fmap (expToJava ctx $ boxyOfPrimArgs p) args)

data PrimType
 = Infix Doc
 | Prefix Doc
 | Method Doc
 | Function Doc
 | Special1 (Doc -> Doc)

prettyPrimType :: PrimType -> [Doc] -> Doc
prettyPrimType pt args
 = case pt of
    -- We don't need parens around operators, or to worry about precedence.
    -- Since the input is in a-normal form the only arguments can be variables.
    Infix o
     -> hcat (punctuate (" "<>o<>" ") args)
    Prefix o
     -> o <> hcat args
    Method m
     | (a:as) <- args
     -> a <> "." <> m <> "(" <> hcat (punctuate ", " as) <> ")"
     | otherwise
     -> "$#!@ METHOD NO ARGUMENTS"
    Function f
     -> f <> "(" <> hcat (punctuate ", " args) <> ")"
    Special1 f
     | (a:_)  <- args
     -> f a
     | otherwise
     -> "$#!@ SPECIAL NO ARGUMENTS"

primTypeOfPrim :: Prim -> PrimType
primTypeOfPrim p
 = case p of
    PrimMinimal pm
     -> min' pm
    PrimProject pp
     -> proj pp
    PrimUnsafe pu
     -> unsa pu
    PrimUpdate pu
     -> upda pu
    PrimArray (PrimArrayZip _ _)
     -> Function "Array.zip"

 where
  min' (M.PrimArithUnary ar _) = unary ar
  min' (M.PrimArithBinary ar _) = binary ar
  min' (M.PrimDouble ar) = dble   ar
  min' (M.PrimCast ar) = cast ar
  min' (M.PrimRelation re _) = rel re
  min' (M.PrimLogical lo) = logic lo

  min' (M.PrimConst (M.PrimConstPair _ _))
   = Function "Pair.create"
  min' (M.PrimConst (M.PrimConstSome _))
   = Function ""
  min' (M.PrimDateTime M.PrimDateTimeDaysDifference)
   = Function "icicle.daysDifference"

  min' (M.PrimPair (M.PrimPairFst _ _))
   = Method "fst"
  min' (M.PrimPair (M.PrimPairSnd _ _))
   = Method "snd"

  min' (M.PrimStruct (M.PrimStructGet f t _))
   = Special1 $ \a -> a <> "." <> angled (boxedType t) <> "getField" <> "(" <> stringy f <> ")"
<<<<<<< HEAD
=======

  unary   M.PrimArithNegate = Prefix    "-"
>>>>>>> 424ccace

  binary   M.PrimArithPlus   = Infix     "+"
  binary   M.PrimArithMinus  = Infix     "-"
  binary   M.PrimArithPow    = Function     "Math.pow"
  binary   M.PrimArithMul    = Infix     "*"

  dble     M.PrimDoubleDiv  = Infix "/"
  dble     M.PrimDoubleLog  = Function "Math.log"
  dble     M.PrimDoubleExp  = Function "Math.exp"

  cast      M.PrimCastIntOfDouble = Function "(int)"
  cast      M.PrimCastDoubleOfInt = Function "(double)"
  cast      M.PrimCastStringOfInt = Function "Integer.toString"
  cast      M.PrimCastStringOfDouble = Function "Double.toString"

  rel   M.PrimRelationGt  = Infix     ">"
  rel   M.PrimRelationGe  = Infix     ">="
  rel   M.PrimRelationLt  = Infix     "<"
  rel   M.PrimRelationLe  = Infix     "<="
  rel   M.PrimRelationEq  = Infix     "=="
  rel   M.PrimRelationNe  = Infix     "!="

  logic   M.PrimLogicalNot  = Prefix    "!"
  logic   M.PrimLogicalAnd  = Infix     "&&"
  logic   M.PrimLogicalOr   = Infix     "||"

  proj (PrimProjectArrayLength _) = Method "size"
  proj (PrimProjectMapLength _ _) = Method "size"
  proj (PrimProjectMapLookup _ _) = Method "get"
  proj (PrimProjectOptionIsSome _)= Special1 $ \a -> a <> " != null"

  unsa (PrimUnsafeArrayIndex _)    = Method "get"
  unsa (PrimUnsafeArrayCreate t)   = Function ("new ArrayList" <> angled (boxedType t))
  unsa (PrimUnsafeMapIndex _ _)    = Function "IcicleMap.getByIndex"
  unsa (PrimUnsafeOptionGet _)      = Special1 $ \a -> a

  upda (PrimUpdateMapPut _ _)      = Function "IcicleMap.put"
  upda (PrimUpdateArrayPut _)      = Function "Array.put"


data Boxy = Boxed | Unboxed

boxy :: Boxy -> Boxy -> ValType -> Doc -> Doc
boxy Boxed Unboxed t d = box t d
boxy Unboxed Boxed t d = unbox t d
boxy _ _ _ d = d


unbox :: ValType -> Doc -> Doc
unbox t x
 = case t of
    IntT -> "(" <> x <> ").intValue()"
<<<<<<< HEAD
=======
    DoubleT -> "(" <> x <> ").doubleValue()"
>>>>>>> 424ccace
    DateTimeT -> unbox IntT x
    _    -> x

box :: ValType -> Doc -> Doc
box t x
 = case t of
    IntT -> "Integer.valueOf(" <> x <> ")"
<<<<<<< HEAD
=======
    DoubleT -> "Double.valueOf(" <> x <> ")"
>>>>>>> 424ccace
    DateTimeT -> box IntT x
    _    -> x

boxyOfPrimReturn :: Prim -> Boxy
boxyOfPrimReturn p
 | PrimMinimal (M.PrimStruct _) <- p
 = Boxed
 | PrimMinimal (M.PrimPair _) <- p
 = Boxed
 | PrimProject (PrimProjectMapLookup _ _) <- p
 = Boxed
 | PrimUnsafe (PrimUnsafeArrayIndex _) <- p
 = Boxed
 | PrimUnsafe (PrimUnsafeMapIndex _ _) <- p
 = Boxed
 | PrimMinimal (M.PrimConst (M.PrimConstSome _)) <- p
 = Boxed
 | PrimUnsafe (PrimUnsafeOptionGet _) <- p
 = Boxed
 | otherwise
 = Unboxed

boxyOfPrimArgs :: Prim -> Boxy
boxyOfPrimArgs p
 | PrimMinimal (M.PrimConst _) <- p
 = Boxed
 | PrimProject (PrimProjectMapLookup _ _) <- p
 = Boxed
 | PrimMinimal (M.PrimStruct _) <- p
 = Boxed
 | PrimUpdate _ <- p
 = Boxed
 | otherwise
 = Unboxed

local :: Pretty n => ValType -> Name n -> Doc
local t n
 = unboxedType t <+> name n

name :: Pretty n => Name n -> Doc
-- TODO munge and replace bad characters
name = pretty

acc_name :: Pretty n => Name n -> Doc
acc_name n
 = "ACCUMULATOR$" <> name n

boxedType :: ValType -> Doc
boxedType t
 = case t of
     IntT       -> "Integer"
     DoubleT    -> "Double"
     UnitT      -> "Integer"
     BoolT      -> "Boolean"
     DateTimeT  -> "Integer"
     ArrayT a   -> "ArrayList" <> angled (boxedType a)
     MapT a b   -> "HashMap" <> angled (commas [boxedType a, boxedType b])
     OptionT a  -> boxedType a
     PairT a b  -> "Pair" <> angled (commas [boxedType a, boxedType b])
     -- ???
     StructT _  -> "IcicleStruct"
     StringT    -> "String"

unboxedType :: ValType -> Doc
unboxedType t
 = case t of
     IntT       -> "int"
     DoubleT    -> "double"
     UnitT      -> "int"
     BoolT      -> "boolean"
     DateTimeT  -> "int"
     _    -> boxedType t



block :: [Doc] -> Doc
block ds
 = vcat
 [ ""
 , "{"
 , indent 2 (vcat ds)
 , "}"
 ]

angled :: Doc -> Doc
angled = enclose "<" ">"

commas :: [Doc] -> Doc
commas = hcat . punctuate ", "


-- double show to add quotes and escape slashes and quotes.
-- not that there should be any slashes or quotes
stringy :: Pretty n => n -> Doc
stringy = text . show . show . pretty<|MERGE_RESOLUTION|>--- conflicted
+++ resolved
@@ -103,15 +103,11 @@
      -> "icicle.keepFactInHistory();"
     LoadResumable n
      | Just (ATUpdate t) <- Map.lookup n (ctxAcc ctx)
-<<<<<<< HEAD
-     -> acc_name n <> " = " <> unbox t ("icicle." <> angled (boxedType t) <> "loadResumable(\"feature\", " <> stringy n <> ")") <> ";"
-=======
      -> let nm = "LOAD$" <> name n
         in   boxedType t <> " " <> nm <> " = " <> "icicle." <> angled (boxedType t) <> "loadResumable(\"feature\", " <> stringy n <> ");"
           <> line
           <> "if (" <> nm <> " != null)"
           <> block [ acc_name n <> " = " <> unbox t nm <> ";" ]
->>>>>>> 424ccace
      | otherwise
      -> "$#!@ no such accumulator " <> acc_name n
     SaveResumable n
@@ -126,19 +122,11 @@
   goS c s
    = either (text.show) id
    ( flip statementsToJava s <$> tcS c s )
-<<<<<<< HEAD
 
   goB c b
    = either (text.show) id
    ( flip bindingToJava  b <$> tcB c b )
 
-=======
-
-  goB c b
-   = either (text.show) id
-   ( flip bindingToJava  b <$> tcB c b )
-
->>>>>>> 424ccace
   tcB c b = tc c (statementOfScoped $ Block [Left b])
   tcS c s = tc c (statementOfScoped s)
 
@@ -286,11 +274,8 @@
 
   min' (M.PrimStruct (M.PrimStructGet f t _))
    = Special1 $ \a -> a <> "." <> angled (boxedType t) <> "getField" <> "(" <> stringy f <> ")"
-<<<<<<< HEAD
-=======
 
   unary   M.PrimArithNegate = Prefix    "-"
->>>>>>> 424ccace
 
   binary   M.PrimArithPlus   = Infix     "+"
   binary   M.PrimArithMinus  = Infix     "-"
@@ -343,10 +328,7 @@
 unbox t x
  = case t of
     IntT -> "(" <> x <> ").intValue()"
-<<<<<<< HEAD
-=======
     DoubleT -> "(" <> x <> ").doubleValue()"
->>>>>>> 424ccace
     DateTimeT -> unbox IntT x
     _    -> x
 
@@ -354,10 +336,7 @@
 box t x
  = case t of
     IntT -> "Integer.valueOf(" <> x <> ")"
-<<<<<<< HEAD
-=======
     DoubleT -> "Double.valueOf(" <> x <> ")"
->>>>>>> 424ccace
     DateTimeT -> box IntT x
     _    -> x
 
