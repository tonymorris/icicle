{-# LANGUAGE NoImplicitPrelude #-}
{-# LANGUAGE OverloadedStrings #-}
module Icicle.Repl (
    ReplError (..)
  , sourceParse
  , sourceCheck
  , sourceConvert
  , sourceParseConvert
  , readFacts
  ) where

import qualified Icicle.Avalanche.Statement.Flatten as AS
import           Icicle.Common.Base
import qualified Icicle.Common.Fresh                as Fresh
import           Icicle.Common.Type
import qualified Icicle.Core.Program.Program        as Core
import           Icicle.Data
import qualified Icicle.Dictionary                  as D
import           Icicle.Internal.Pretty
import qualified Icicle.Serial                      as S
import qualified Icicle.Simulator                   as S
import qualified Icicle.Source.Checker.Checker      as SC
import qualified Icicle.Source.Checker.Error        as SC
import qualified Icicle.Source.Parser               as SP
import qualified Icicle.Source.Query                as SQ
import qualified Icicle.Source.ToCore.Base          as STC
import qualified Icicle.Source.ToCore.ToCore        as STC
import qualified Icicle.Source.Type                 as ST

import           P

import           Data.Either.Combinators
import qualified Data.Map                           as Map
import           Data.Text                          (Text)
import qualified Data.Text                          as T
import qualified Data.Traversable                   as TR


data ReplError
 = ReplErrorParse   SP.ParseError
 | ReplErrorCheck   (SC.CheckError SP.SourcePos Var)
 | ReplErrorConvert (STC.ConvertError SP.SourcePos Var)
 | ReplErrorDecode  S.ParseError
 | ReplErrorRuntime S.SimulateError
 | ReplErrorFlatten (AS.FlattenError Text)
 deriving (Show)

instance Pretty ReplError where
 pretty e
  = case e of
     ReplErrorParse p
      -> "Parse error:" <> line
      <> indent 2 (text $ show p)
     ReplErrorCheck ce
      -> "Check error:" <> line
      <> indent 2 (pretty ce)
     ReplErrorConvert ce
      -> "Convert error:" <> line
      <> indent 2 (pretty ce)
     ReplErrorDecode d
      -> "Decode error:" <> line
      <> indent 2 (pretty d)
     ReplErrorRuntime d
      -> "Runtime error:" <> line
<<<<<<< HEAD
      <> indent 2 (text $ show d)
     ReplErrorFlatten d
      -> "Flatten error:" <> line
      <> indent 2 (text $ show d)
=======
      <> indent 2 (pretty d)

>>>>>>> bb90a648

type Var        = SP.Variable
type QueryTop'  = SQ.QueryTop SP.SourcePos Var
type QueryTop'T = SQ.QueryTop (SP.SourcePos, ST.UniverseType) Var
type Program'   = Core.Program Var

--------------------------------------------------------------------------------

-- * Check and Convert

sourceParse :: T.Text -> Either ReplError QueryTop'
sourceParse t
 = mapLeft ReplErrorParse
 $ SP.parseQueryTop t


sourceCheck :: D.Dictionary -> QueryTop' -> Either ReplError (QueryTop'T, ST.UniverseType)
sourceCheck d q
 = let d' = featureMapOfDictionary d
   in  mapLeft ReplErrorCheck
     $ SC.checkQT d' q


sourceConvert :: QueryTop'T -> Either ReplError Program'
sourceConvert q
 = mapRight snd
 $ mapLeft ReplErrorConvert
 $ Fresh.runFreshT (STC.convertQueryTop q) namer
 where
  mkName i = Name $ SP.Variable ("v" <> T.pack (show i))
  namer = Fresh.counterNameState mkName 0


sourceParseConvert :: T.Text -> Either ReplError Program'
sourceParseConvert t
 = do   q <- sourceParse t
        (q',_) <- sourceCheck D.demographics q
        sourceConvert q'


featureMapOfDictionary :: D.Dictionary -> Map.Map Var (Map.Map Var ST.BaseType)
featureMapOfDictionary (D.Dictionary ds)
 = Map.fromList
 $ concatMap go
   ds
 where
  go (Attribute attr, D.ConcreteDefinition _enc)
   -- TODO: convert Encoding to feature map
   = [ ( SP.Variable attr
       , Map.fromList   [ (SP.Variable "value", IntT)
                        , (SP.Variable "date",  DateTimeT)])]
  go _
   = []

readFacts :: D.Dictionary -> Text -> Either ReplError [AsAt Fact]
readFacts dict raw
  = mapLeft ReplErrorDecode
  $ TR.traverse (S.decodeEavt dict) $ T.lines raw<|MERGE_RESOLUTION|>--- conflicted
+++ resolved
@@ -62,15 +62,10 @@
       <> indent 2 (pretty d)
      ReplErrorRuntime d
       -> "Runtime error:" <> line
-<<<<<<< HEAD
       <> indent 2 (text $ show d)
      ReplErrorFlatten d
       -> "Flatten error:" <> line
       <> indent 2 (text $ show d)
-=======
-      <> indent 2 (pretty d)
-
->>>>>>> bb90a648
 
 type Var        = SP.Variable
 type QueryTop'  = SQ.QueryTop SP.SourcePos Var
