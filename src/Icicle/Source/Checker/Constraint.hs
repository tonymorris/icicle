--- conflicted
+++ resolved
@@ -65,13 +65,11 @@
    = []
   defaultOfConstraint (CReturnOfLatest _ _ _)
    = []
-<<<<<<< HEAD
   defaultOfConstraint (CPossibilityJoin _ _ _)
-=======
+   = []
   defaultOfConstraint (CTemporalityJoin _ _ _)
    = []
   defaultOfConstraint (CExtractTemporality _ _ _)
->>>>>>> aa7b8035
    = []
 
 
