--- conflicted
+++ resolved
@@ -286,15 +286,12 @@
     -- >  ~> (bind : Aggregate Possibly a'd |- Aggregate r'p r'd)
     -- >   :  Aggregate r'p r'd
     LetFold _ f
-<<<<<<< HEAD
-     -> do  (i,si) <- generateX $ foldInit f
-            (w,sw) <- withBind (foldBind f) (canonT $ Temporality TemporalityElement $ annResult $ annotOfExp i)
-                    $ generateX $ foldWork f
-=======
      -> do  (i,si, csi) <- generateX (foldInit f) env cons
-            (w,sw, csw) <- withBind  (foldBind f) (annResult $ annotOfExp i) env
+            let ti  = canonT
+                    $ Temporality TemporalityElement
+                    $ annResult $ annotOfExp i
+            (w,sw, csw) <- withBind  (foldBind f) ti env
                                      (fmap flip generateX (foldWork f) csi)
->>>>>>> e3fe7200
 
             let bindType
                  | FoldTypeFoldl1 <- foldType f
@@ -371,11 +368,12 @@
 
   -- Helpers for adding constraints
   requireTemporality ty tmp cx
-   | TemporalityPure <- getTemporalityOrPure ty
-   = return cx
-   | otherwise
-   = do n <- fresh
-        return $ require a (CEquals ty (Temporality tmp $ TypeVar n)) cx
+   | (tmp',_,_) <- decomposeT ty
+   = case tmp' of
+      Just TemporalityPure -> return cx
+      Nothing              -> return cx
+      Just tmp''
+       -> return $ require a (CEquals tmp'' tmp) cx
 
   requireAgg t
    = requireTemporality t TemporalityAggregate
@@ -568,75 +566,6 @@
          (_,_,d2) = decomposeT t2
      in  require ann $ CEquals d1 d2
 
-<<<<<<< HEAD
-  goPat PatDefault
-   = TypeVar <$> fresh
-  goPat (PatVariable n)
-   = do let (tmpS,posS,_) = decomposeT $ canonT scrutTy
-        datV <- TypeVar <$> fresh
-        bind n $ recomposeT (tmpS, posS, datV)
-        return datV
-
-  goPat (PatCon c pats)
-   = case c of
-      ConSome
-       | [p] <- pats
-       -> OptionT <$> goPat p
-       | otherwise
-       -> err
-      ConNone
-       | [] <- pats
-       -> OptionT <$> (TypeVar <$> fresh)
-       | otherwise
-       -> err
-      ConTuple
-       | [a,b] <- pats
-       -> PairT <$> goPat a <*> goPat b
-       | otherwise
-       -> err
-      ConTrue
-       | [] <- pats
-       -> return BoolT
-       | otherwise
-       -> err
-      ConFalse
-       | [] <- pats
-       -> return BoolT
-       | otherwise
-       -> err
-      ConLeft
-       | [p] <- pats
-       -> SumT <$> goPat p <*> (TypeVar <$> fresh)
-       | otherwise
-       -> err
-      ConRight
-       | [p] <- pats
-       -> SumT <$> (TypeVar <$> fresh) <*> goPat p
-       | otherwise
-       -> err
-      ConError _
-       | [] <- pats
-       -> return ErrorT
-       | otherwise
-       -> err
-
-
-  err = hoistEither $ errorNoSuggestions (ErrorCaseBadPattern (annotOfExp alt) pat)
-
-
-appType :: a -> Type n -> (Type n, Type n) -> Gen a n (Type n)
-appType ann resT (expT,actT)
- = do let (tmpE,posE,datE) = decomposeT $ canonT expT
-      let (tmpA,posA,datA) = decomposeT $ canonT actT
-      let (tmpR,posR,datR) = decomposeT $ canonT resT
-
-      require ann (CEquals datE datA)
-
-      tmpR' <- checkTemp (purely tmpE) (purely tmpA) (purely tmpR)
-      posR' <- checkPoss (definitely posE) (definitely posA) (definitely posR)
-
-      return $ recomposeT (tmpR', posR', datR)
-=======
   goPat  PatDefault e
    = (,e) . TypeVar <$> fresh
 
@@ -658,6 +587,8 @@
    = do (ta, ea) <- goPat a e
         (tb, eb) <- goPat b ea
         return (PairT ta tb, eb)
+  goPat (PatCon (ConError _)  []) e
+   = return (ErrorT, e)
 
   goPat _ _
    = Gen . hoistEither
@@ -683,7 +614,6 @@
        t = recomposeT (tmpR', posR', datR)
    in  (t, cs')
 
->>>>>>> e3fe7200
  where
   checkTemp = check' TemporalityPure
   checkPoss = check' PossibilityDefinitely
