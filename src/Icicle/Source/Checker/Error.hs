{-# LANGUAGE OverloadedStrings #-}
{-# LANGUAGE NoImplicitPrelude #-}
module Icicle.Source.Checker.Error (
    CheckError(..)
  , ErrorInfo(..)
  , ErrorSuggestion(..)
  , annotOfError
  , errorNoSuggestions
  , errorSuggestions
  ) where

import           Icicle.Source.Query
import           Icicle.Source.Type

import           Icicle.Common.Base
import           Icicle.Internal.EditDistance
import           Icicle.Internal.Pretty

import           P

import           Data.List (sortBy, take)
import           Data.String

data CheckError a n
 = CheckError (ErrorInfo a n) [ErrorSuggestion a n]
 deriving (Show, Eq, Ord)

data ErrorInfo a n
 = ErrorNoSuchVariable a (Name n)
 | ErrorNoSuchFeature a (Name n)
 | ErrorContextNotAllowedHere  a (Context a n)
 | ErrorFunctionWrongArgs      a (Exp a n) (FunctionType n) [Type n]
 | ErrorApplicationNotFunction a (Exp a n)
 | ErrorConstraintsNotSatisfied a [(a, DischargeError n)]
 | ErrorReturnNotAggregate a (Type n)
<<<<<<< HEAD
 | ErrorDuplicateFunctionNames a (Name n)
=======
 | ErrorEmptyCase a (Exp a n)
 | ErrorCaseBadPattern a (Pattern n)
>>>>>>> 78b0b328
 deriving (Show, Eq, Ord)

annotOfError :: CheckError a n -> Maybe a
annotOfError (CheckError e _)
 = case e of
    ErrorNoSuchVariable a _
     -> Just a
    ErrorNoSuchFeature a _
     -> Just a
    ErrorContextNotAllowedHere  a _
     -> Just a
    ErrorFunctionWrongArgs      a _ _ _
     -> Just a
    ErrorApplicationNotFunction a _
     -> Just a
    ErrorConstraintsNotSatisfied          a _
     -> Just a
    ErrorReturnNotAggregate          a _
     -> Just a
<<<<<<< HEAD
    ErrorDuplicateFunctionNames      a _
     -> Just a
=======
    ErrorEmptyCase          a _
     -> Just a
    ErrorCaseBadPattern          a _
     -> Just a

>>>>>>> 78b0b328

data ErrorSuggestion a n
 = AvailableFeatures (Name n) [(Name n, Type n)]
 | AvailableBindings (Name n) [(Name n, FunctionType n)]
 | Suggest String
 deriving (Show, Eq, Ord)


-- Helpers ------------
errorNoSuggestions :: ErrorInfo a n -> Either (CheckError a n) r
errorNoSuggestions info
 = Left $ CheckError info []

errorSuggestions :: ErrorInfo a n -> [ErrorSuggestion a n] -> Either (CheckError a n) r
errorSuggestions info sugs
 = Left $ CheckError info sugs

-- Pretties ----------

instance (IsString n, Ord n, Pretty a, Pretty n) => Pretty (CheckError a n) where
 pretty (CheckError info [])
  = pretty info
 pretty (CheckError info sugs)
  = pretty info <> line
  <> "Extra information:" <> line
  <> indent 2 (vcat $ fmap pretty sugs)

instance (Pretty a, Pretty n) => Pretty (ErrorInfo a n) where
 pretty e
  = case e of
     ErrorNoSuchVariable a n
      -> "Unknown variable" <+> pretty n <+> "at" <+> pretty a
     ErrorNoSuchFeature a n
      -> "The dictionary has no feature called" <+> pretty n <+> "at" <+> pretty a

     ErrorContextNotAllowedHere  a c
      -> "Context is not allowed at" <+> pretty a <> line
      <> "Context: " <> inp c

     ErrorFunctionWrongArgs a x f tys
      -> "Function applied to wrong number of arguments at " <+> pretty a <> line
      <> "Expression:     " <> inp x
      <> "Function type:  " <> inp f
      <> "Argument types: " <> inp tys

     ErrorApplicationNotFunction a x
      -> "Application of non-function at " <+> pretty a <> line
      <> "Exp: " <> inp x

     ErrorConstraintsNotSatisfied a ds
      -> "Cannot discharge constraints at " <+> pretty a <> line
      <> "Constraints: " <> cat (fmap ((<+>" ").pretty) ds)

     ErrorReturnNotAggregate a t
      -> "Return type is not an aggregate at " <+> pretty a <> line
      <> "Type: " <> inp t

<<<<<<< HEAD
     ErrorDuplicateFunctionNames a n
      -> "Function" <+> pretty n <+> "at" <+> pretty a <+> "is already defined"
=======
     ErrorEmptyCase a x
      -> "Case expression has no clauses at " <+> pretty a <> line
      <> "Exp: " <> inp x

     ErrorCaseBadPattern a p
      -> "Case expression has ill-formed pattern at " <+> pretty a <> line
      <> "Pattern: " <> inp p

>>>>>>> 78b0b328

   where
    inp x = indent 0 (pretty x)


instance (IsString n, Ord n, Pretty a, Pretty n) => Pretty (ErrorSuggestion a n) where
 pretty e
  = case e of
     AvailableFeatures n' bs
      -> let bs' = take 5
                 $ flip sortBy bs
                 $ on compare
                 $ (editDistance $ pretty n') . pretty . fst
         in "Suggested features are:"
            <> line
            <> indent 2 (vcat $ fmap pretty_ty bs')

     AvailableBindings n' bs
      -> let bs' = take 5
                 $ flip sortBy bs
                 $ on compare
                 $ (editDistance $ pretty n') . pretty . fst
         in "Suggested bindings are:"
            <> line
            <> indent 2 (vcat $ fmap pretty_fun_ty bs')

     Suggest str
      -> text str

  where
    pretty_ty     (k,t) = padDoc 20 (pretty k) <+> ":" <+> pretty t
    pretty_fun_ty (k,t) = padDoc 20 (pretty k) <+> ":" <+> prettyFunFromStrings t<|MERGE_RESOLUTION|>--- conflicted
+++ resolved
@@ -33,12 +33,9 @@
  | ErrorApplicationNotFunction a (Exp a n)
  | ErrorConstraintsNotSatisfied a [(a, DischargeError n)]
  | ErrorReturnNotAggregate a (Type n)
-<<<<<<< HEAD
  | ErrorDuplicateFunctionNames a (Name n)
-=======
  | ErrorEmptyCase a (Exp a n)
  | ErrorCaseBadPattern a (Pattern n)
->>>>>>> 78b0b328
  deriving (Show, Eq, Ord)
 
 annotOfError :: CheckError a n -> Maybe a
@@ -58,16 +55,13 @@
      -> Just a
     ErrorReturnNotAggregate          a _
      -> Just a
-<<<<<<< HEAD
     ErrorDuplicateFunctionNames      a _
      -> Just a
-=======
     ErrorEmptyCase          a _
      -> Just a
     ErrorCaseBadPattern          a _
      -> Just a
 
->>>>>>> 78b0b328
 
 data ErrorSuggestion a n
  = AvailableFeatures (Name n) [(Name n, Type n)]
@@ -125,10 +119,9 @@
       -> "Return type is not an aggregate at " <+> pretty a <> line
       <> "Type: " <> inp t
 
-<<<<<<< HEAD
      ErrorDuplicateFunctionNames a n
       -> "Function" <+> pretty n <+> "at" <+> pretty a <+> "is already defined"
-=======
+
      ErrorEmptyCase a x
       -> "Case expression has no clauses at " <+> pretty a <> line
       <> "Exp: " <> inp x
@@ -137,7 +130,6 @@
       -> "Case expression has ill-formed pattern at " <+> pretty a <> line
       <> "Pattern: " <> inp p
 
->>>>>>> 78b0b328
 
    where
     inp x = indent 0 (pretty x)
