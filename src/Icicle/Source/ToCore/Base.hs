--- conflicted
+++ resolved
@@ -23,11 +23,7 @@
 
   , pre, strm, red, post
   , programOfBinds
-<<<<<<< HEAD
   , pullPosts
-  , convertWindowUnits
-=======
->>>>>>> 5b95cef2
   ) where
 
 import qualified        Icicle.Core             as C
