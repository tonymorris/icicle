--- conflicted
+++ resolved
@@ -105,11 +105,8 @@
  | CTemporalityJoin (Type n) (Type n) (Type n)
  | CReturnOfLetTemporalities (Type n) (Type n) (Type n)
  | CReturnOfLatest (Type n) (Type n) (Type n)
-<<<<<<< HEAD
  | CPossibilityJoin (Type n) (Type n) (Type n)
-=======
  | CExtractTemporality (Type n) (Type n) (Type n)
->>>>>>> aa7b8035
  deriving (Eq, Ord, Show)
 
 
@@ -173,13 +170,10 @@
   = pretty t <+> "=: ReturnOfLet" <+> pretty def <+> pretty body
  pretty (CReturnOfLatest t tmp dat)
   = pretty t <+> "=: ReturnOfLatest" <+> pretty tmp <+> pretty dat
-<<<<<<< HEAD
  pretty (CPossibilityJoin a b c)
   = pretty a <+> "=: PossibilityJoin" <+> pretty b <+> pretty c
-=======
  pretty (CExtractTemporality tmp ty t)
   = "Temporality " <+> pretty tmp <+> pretty ty <+> "~:" <+> pretty t
->>>>>>> aa7b8035
 
 
 instance Pretty n => Pretty (FunctionType n) where
