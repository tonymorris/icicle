-- | Helpers on Types
--
{-# LANGUAGE NoImplicitPrelude #-}
{-# LANGUAGE OverloadedStrings #-}
{-# LANGUAGE PatternGuards #-}
module Icicle.Source.Type.Compounds (
    function0
  , freeT
  , freeC
  , canonT
  , decomposeT
  , recomposeT
  , getBaseType
  , getTemporality
  , getPossibility
  , getTemporalityOrPure
  , getPossibilityOrDefinitely
  ) where


import                  Icicle.Common.Base
import                  Icicle.Source.Type.Base

import                  P

import                  Data.List (zipWith, zip)
import qualified        Data.Map as Map
import qualified        Data.Set as Set


function0 :: Type n -> FunctionType n
function0 u
 = FunctionType [] [] [] u

freeT :: Ord n => Type n -> Set.Set (Name n)
freeT t
 = case t of
    BoolT                   -> Set.empty
    DateTimeT               -> Set.empty
    DoubleT                 -> Set.empty
    IntT                    -> Set.empty
    StringT                 -> Set.empty
    UnitT                   -> Set.empty

    ArrayT      a           -> freeT a
    GroupT      a b         -> Set.union (freeT a) (freeT b)
    OptionT     a           -> freeT a
    PairT       a b         -> Set.union (freeT a) (freeT b)
    StructT ms              -> Set.unions
                             $ fmap freeT
                             $ Map.elems ms

    Temporality a b         -> Set.union (freeT a) (freeT b)
    TemporalityPure         -> Set.empty
    TemporalityElement      -> Set.empty
    TemporalityAggregate    -> Set.empty

    Possibility a b         -> Set.union (freeT a) (freeT b)
    PossibilityPossibly     -> Set.empty
    PossibilityDefinitely   -> Set.empty

    TypeVar n               -> Set.singleton n


freeC :: Ord n => Constraint n -> Set.Set (Name n)
freeC c
 = case c of
    CEquals p q             -> Set.union (freeT p) (freeT q)
    CIsNum  p               -> freeT p
    CReturnOfLetTemporalities
                    p q r   -> Set.unions
                             $ fmap freeT
                             [ p, q, r ]
    CReturnOfLatest p q r   -> Set.unions
                             $ fmap freeT
                             [ p, q, r ]
    CPossibilityJoin p q r  -> Set.unions
                             $ fmap freeT
                             [ p, q, r ]


canonT :: Type n -> Type n
canonT
 = recomposeT . decomposeT


decomposeT :: Type n -> (Maybe (Type n), Maybe (Type n), Type n)
decomposeT t
 = let tmp  = getTemporality t
       tmpR = maybe t snd tmp
       pos  = getPossibility tmpR
       posR = maybe tmpR snd pos
   in (fst <$> tmp, fst <$> pos, posR)

recomposeT :: (Maybe (Type n), Maybe (Type n), Type n) -> Type n
recomposeT (tmp,pos,dat)
 = maybe id Temporality tmp
 $ maybe id Possibility pos
 $ dat


getTemporality :: Type n -> Maybe (Type n, Type n)
getTemporality tt
 = case tt of
    BoolT         -> Nothing
    DateTimeT     -> Nothing
    DoubleT       -> Nothing
    IntT          -> Nothing
    StringT       -> Nothing
    UnitT         -> Nothing

    ArrayT  a     -> wrap go ArrayT  a
    GroupT  a b   -> wrap2 go GroupT a b
    OptionT a     -> wrap go OptionT a
    PairT   a b   -> wrap2 go PairT  a b
    StructT fs    -> let fs' = Map.toList fs
                         ks  = fmap fst fs'
                         vs  = fmap snd fs'
                     in  wrapN go (\t vs' -> Just (t, StructT $ Map.fromList (ks `zip` vs'))) vs

    Temporality a b
     -> case go b of
         Just (_,b') -> Just (a, b')
         Nothing     -> Just (a, b)

    TemporalityPure       -> Nothing
    TemporalityElement    -> Nothing
    TemporalityAggregate  -> Nothing

    Possibility a b       -> wrap2 go Possibility a b
    PossibilityPossibly   -> Nothing
    PossibilityDefinitely -> Nothing

    TypeVar _             -> Nothing

 where
  go = getTemporality

getTemporalityOrPure :: Type n -> Type n
getTemporalityOrPure t
 = case getTemporality t of
    Just (a,_) -> a
    Nothing -> TemporalityPure


getPossibility :: Type n -> Maybe (Type n, Type n)
getPossibility tt
 = case tt of
    BoolT         -> Nothing
    DateTimeT     -> Nothing
    DoubleT       -> Nothing
    IntT          -> Nothing
    StringT       -> Nothing
    UnitT         -> Nothing

    ArrayT  a     -> wrap go ArrayT  a
    GroupT  a b   -> wrap2 go GroupT a b
    OptionT a     -> wrap go OptionT a
    PairT   a b   -> wrap2 go PairT  a b
    StructT fs    -> let fs' = Map.toList fs
                         ks  = fmap fst fs'
                         vs  = fmap snd fs'
                     in  wrapN go (\t vs' -> Just (t, StructT $ Map.fromList (ks `zip` vs'))) vs

    Temporality a b       -> wrap2 go Temporality a b
    TemporalityPure       -> Nothing
    TemporalityElement    -> Nothing
    TemporalityAggregate  -> Nothing

    Possibility a b
     -> case go b of
         Just (_,b') -> Just (a, b')
         Nothing     -> Just (a, b)

    PossibilityPossibly   -> Nothing
    PossibilityDefinitely -> Nothing

    TypeVar _             -> Nothing

 where
  go = getPossibility

<<<<<<< HEAD
getPossibilityOrDefinitely :: Type n -> Type n
getPossibilityOrDefinitely t
 = case getPossibility t of
    Just (a,_) -> a
    Nothing    -> PossibilityDefinitely

=======
getBaseType :: Type n -> Maybe (Type n)
getBaseType tt
 = case tt of
    BoolT         -> Just tt
    DateTimeT     -> Just tt
    DoubleT       -> Just tt
    IntT          -> Just tt
    StringT       -> Just tt
    UnitT         -> Just tt
    ArrayT  _     -> Just tt
    GroupT  _ _   -> Just tt
    OptionT _     -> Just tt
    PairT   _ _   -> Just tt
    StructT _     -> Just tt

    Temporality _ t       -> getBaseType t
    TemporalityPure       -> Nothing
    TemporalityElement    -> Nothing
    TemporalityAggregate  -> Nothing

    Possibility _ t       -> getBaseType t
    PossibilityPossibly   -> Nothing
    PossibilityDefinitely -> Nothing

    TypeVar _             -> Just tt
>>>>>>> aa7b8035


-- Temporality and possibility helpers --

wrap :: (Type n -> Maybe (Type n, Type n)) -> (Type n -> Type n) -> Type n -> Maybe (Type n, Type n)
wrap go f a
 = case go a of
    Just (tmp,typ) -> Just (tmp, f typ)
    Nothing        -> Nothing

wrap2 :: (Type n -> Maybe (Type n, Type n)) -> (Type n -> Type n -> Type n) -> Type n -> Type n -> Maybe (Type n, Type n)
wrap2 go f a b
 = wrapN go (wrap2' f) [a,b]

wrap2' :: (Type n -> Type n -> Type n) -> Type n -> [Type n] -> Maybe (Type n, Type n)
wrap2' f t xs
 = case xs of
    [a',b'] -> Just (t, f a' b')
    _       -> Nothing

wrapN :: (Type n -> Maybe (Type n, Type n)) -> (Type n -> [Type n] -> Maybe (Type n, Type n)) -> [Type n] -> Maybe (Type n, Type n)
wrapN go f ts
 = let res = fmap go ts
       tmp  = listToMaybe $ fmap fst $ catMaybes res
       args = zipWith (\t r -> fromMaybe t (snd <$> r)) ts res
   in case tmp of
       Nothing -> Nothing
       Just tmp' -> f tmp' args
<|MERGE_RESOLUTION|>--- conflicted
+++ resolved
@@ -180,14 +180,12 @@
  where
   go = getPossibility
 
-<<<<<<< HEAD
 getPossibilityOrDefinitely :: Type n -> Type n
 getPossibilityOrDefinitely t
  = case getPossibility t of
     Just (a,_) -> a
     Nothing    -> PossibilityDefinitely
 
-=======
 getBaseType :: Type n -> Maybe (Type n)
 getBaseType tt
  = case tt of
@@ -213,7 +211,6 @@
     PossibilityDefinitely -> Nothing
 
     TypeVar _             -> Just tt
->>>>>>> aa7b8035
 
 
 -- Temporality and possibility helpers --
