--- conflicted
+++ resolved
@@ -11,35 +11,9 @@
   init [Mutable] [Int] acc$c$conv$11 = 0 : Int;
   init [Mutable] [Buf (Sum Error Int)] acc$conv$20 = Buf 3 [] : Buf (Sum Error Int);
   load_resumable [Int] acc$c$conv$11;
-<<<<<<< HEAD
   load_resumable [Buf (Sum Error Int)] acc$conv$20;
-  for_facts (elem$gen$fact : (Sum Error Int),
-             elem$gen$date : DateTime) in new {
-    let gen$fact = pair# [(Sum Error Int)] [DateTime]
-                   elem$gen$fact elem$gen$date;
+  for_facts (gen$fact : ((Sum Error Int), DateTime)) in new {
     read [Mutable] [Buf (Sum Error Int)] acc$conv$20 = acc$conv$20;
-=======
-  load_resumable [(Sum Error (Buf Int))] acc$conv$22;
-  for_facts (gen$fact : ((Sum Error Int), DateTime)) in new {
-    read [Mutable] [(Sum Error (Buf Int))] acc$conv$22 = acc$conv$22;
-    write acc$conv$22 = Sum_fold# [Error] [Buf Int] [(Sum Error (Buf Int))]
-                        (
-                        \conv$21 : Error. 
-                        left# [Error] [Buf Int] conv$21)
-                        (
-                        \conv$19 : Buf Int. 
-                        Sum_fold# [Error] [Int] [(Sum Error (Buf Int))]
-                        (
-                        \conv$21 : Error. 
-                        left# [Error] [Buf Int] conv$21)
-                        (
-                        \conv$20 : Int. 
-                        right# [Error] [Buf Int]
-                        (Latest_push# [Int] conv$19
-                         conv$20))
-                        (fst# [(Sum Error Int)] [DateTime]
-                         gen$fact)) acc$conv$22;
->>>>>>> 25bb625c
     let anf$2 = fst# [(Sum Error Int)] [DateTime]
                 gen$fact;
     write acc$conv$20 = Latest_push# [(Sum Error Int)]
