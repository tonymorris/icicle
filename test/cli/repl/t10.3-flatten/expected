--- conflicted
+++ resolved
@@ -9,209 +9,69 @@
 gen$date = DATE
 {
   init [Mutable] [Int] acc$c$conv$11 = 0 : Int;
-<<<<<<< HEAD
   load_resumable [Int] acc$c$conv$11;
-  for_facts (elem$gen$fact : (Sum Error Int),
-             elem$gen$date : DateTime) in new {
-    init [Mutable] [(Sum Error Bool)] flat$1 = Left ExceptTombstone : (Sum Error Bool);
-    if (Sum_isLeft# [Error] [Int]
-        elem$gen$fact) {
-      let flat$5 = unsafe_Sum_left# [Error] [Int]
-                   elem$gen$fact;
-      write flat$1 = left# [Error] [Bool]
-                     flat$5;
+  for_facts (gen$fact$simp$18$simp$20 : Bool,
+             gen$fact$simp$18$simp$21 : Error,
+             gen$fact$simp$18$simp$22 : Int,
+             gen$fact$simp$19 : DateTime) in new {
+    init [Mutable] [Bool] flat$1$simp$2 = False : Bool;
+    init [Mutable] [Bool] flat$1$simp$4 = False : Bool;
+    if (gen$fact$simp$18$simp$20) {
+      let simp$1 = gt# [Int]
+                   gen$fact$simp$18$simp$22
+                   (10 : Int);
+      write flat$1$simp$2 = True : Bool;
+      write flat$1$simp$4 = simp$1;
     } else {
-      let flat$6 = unsafe_Sum_right# [Error] [Int]
-                   elem$gen$fact;
-      let simp$1 = gt# [Int] flat$6
-                   (10 : Int);
-      write flat$1 = right# [Error] [Bool]
-                     simp$1;
+      write flat$1$simp$2 = False : Bool;
+      write flat$1$simp$4 = False : Bool;
     }
-    read [Mutable] [(Sum Error Bool)] flat$1 = flat$1;
+    read [Mutable] [Bool] flat$1$simp$5 = flat$1$simp$2;
+    read [Mutable] [Bool] flat$1$simp$7 = flat$1$simp$4;
     init [Mutable] [Bool] flat$2 = False : Bool;
-    if (Sum_isLeft# [Error] [Bool]
-        flat$1) {
+    if (flat$1$simp$5) {
+      write flat$2 = flat$1$simp$7;
+    } 
+     else {
       write flat$2 = True : Bool;
     } 
-     else {
-      let flat$4 = unsafe_Sum_right# [Error] [Bool]
-                   flat$1;
-      write flat$2 = flat$4;
-    }
+    
     read [Mutable] [Bool] flat$2 = flat$2;
     if (flat$2) {
-=======
-  init [Mutable] [Bool] acc$conv$22$simp$8 = True : Bool;
-  init [Mutable] [Error] acc$conv$22$simp$9 = ExceptTombstone : Error;
-  init [Mutable] [Buf Int] acc$conv$22$simp$10 = Buf 3 [] : Buf Int;
-  load_resumable [Int] acc$c$conv$11;
-  load_resumable [Bool] acc$conv$22$simp$8;
-  load_resumable [Error] acc$conv$22$simp$9;
-  load_resumable [Buf Int] acc$conv$22$simp$10;
-  for_facts (gen$fact$simp$61$simp$63 : Bool,
-             gen$fact$simp$61$simp$64 : Error,
-             gen$fact$simp$61$simp$65 : Int,
-             gen$fact$simp$62 : DateTime) in new {
-    read [Mutable] [Bool] acc$conv$22$simp$11 = acc$conv$22$simp$8;
-    read [Mutable] [Error] acc$conv$22$simp$12 = acc$conv$22$simp$9;
-    init [Mutable] [Bool] flat$0$simp$14 = False : Bool;
-    init [Mutable] [Error] flat$0$simp$15 = ExceptTombstone : Error;
-    init [Mutable] [Buf Int] flat$0$simp$16 = Buf 0 [] : Buf Int;
-    if (acc$conv$22$simp$11) {
-      init [Mutable] [Bool] flat$3$simp$17 = False : Bool;
-      init [Mutable] [Error] flat$3$simp$18 = ExceptTombstone : Error;
-      init [Mutable] [Buf Int] flat$3$simp$19 = Buf 0 [] : Buf Int;
-      if (gen$fact$simp$61$simp$63) {
-        
-      } else {
-        write flat$3$simp$17 = False : Bool;
-        write flat$3$simp$18 = gen$fact$simp$61$simp$64;
-        write flat$3$simp$19 = Buf 0 [] : Buf Int;
-      }
-      read [Mutable] [Bool] flat$3$simp$20 = flat$3$simp$17;
-      read [Mutable] [Error] flat$3$simp$21 = flat$3$simp$18;
-      read [Mutable] [Buf Int] flat$3$simp$22 = flat$3$simp$19;
-      write flat$0$simp$14 = flat$3$simp$20;
-      write flat$0$simp$15 = flat$3$simp$21;
-      write flat$0$simp$16 = flat$3$simp$22;
-    } else {
-      write flat$0$simp$14 = False : Bool;
-      write flat$0$simp$15 = acc$conv$22$simp$12;
-      write flat$0$simp$16 = Buf 0 [] : Buf Int;
-    }
-    read [Mutable] [Bool] flat$0$simp$23 = flat$0$simp$14;
-    read [Mutable] [Error] flat$0$simp$24 = flat$0$simp$15;
-    read [Mutable] [Buf Int] flat$0$simp$25 = flat$0$simp$16;
-    write acc$conv$22$simp$8 = flat$0$simp$23;
-    write acc$conv$22$simp$9 = flat$0$simp$24;
-    write acc$conv$22$simp$10 = flat$0$simp$25;
-    init [Mutable] [Bool] flat$7$simp$26 = False : Bool;
-    init [Mutable] [Bool] flat$7$simp$28 = False : Bool;
-    if (gen$fact$simp$61$simp$63) {
-      let simp$7 = gt# [Int]
-                   gen$fact$simp$61$simp$65
-                   (10 : Int);
-      write flat$7$simp$26 = True : Bool;
-      write flat$7$simp$28 = simp$7;
-    } else {
-      write flat$7$simp$26 = False : Bool;
-      write flat$7$simp$28 = False : Bool;
-    }
-    read [Mutable] [Bool] flat$7$simp$29 = flat$7$simp$26;
-    read [Mutable] [Bool] flat$7$simp$31 = flat$7$simp$28;
-    init [Mutable] [Bool] flat$8 = False : Bool;
-    if (flat$7$simp$29) {
-      write flat$8 = flat$7$simp$31;
-    } 
-     else {
-      write flat$8 = True : Bool;
-    } 
-    
-    read [Mutable] [Bool] flat$8 = flat$8;
-    if (flat$8) {
->>>>>>> 25bb625c
       read [Mutable] [Int] acc$c$conv$11 = acc$c$conv$11;
       write acc$c$conv$11 = add# [Int]
                             acc$c$conv$11 (1 : Int);
     }
   }
   save_resumable [Int] acc$c$conv$11;
-<<<<<<< HEAD
   read [Mutable] [Int] c$conv$11 = acc$c$conv$11;
-  let conv$12 = right# [Error] [Int]
-                c$conv$11;
-  init [Mutable] [(Sum Error (Int, Array (Sum Error Int)))] flat$7 = Left ExceptTombstone : (Sum Error (Int, Array (Sum Error Int)));
-  if (Sum_isLeft# [Error] [Int]
-      conv$12) {
-    let flat$8 = unsafe_Sum_left# [Error] [Int]
-                 conv$12;
-    let conv$14 = left# [Error] [(Int, Array (Sum Error Int))]
-                  flat$8;
-    write flat$7 = conv$14;
-  } else {
-    let flat$9 = unsafe_Sum_right# [Error] [Int]
-                 conv$12;
+  init [Mutable] [Bool] flat$7$simp$8 = False : Bool;
+  init [Mutable] [Error] flat$7$simp$9 = ExceptTombstone : Error;
+  init [Mutable] [Int] flat$7$simp$10$simp$11 = 0 : Int;
+  init [Mutable] [Array (Sum Error Int)] flat$7$simp$10$simp$12 = [] : Array (Sum Error Int);
+  if (True : Bool) {
     let flat$10 = Buf_read# [(Sum Error Int)]
                   (Buf 3 [] : Buf (Sum Error Int));
-    let conv$22 = pair# [Int] [Array (Sum Error Int)]
-                  flat$9 flat$10;
-    let conv$23 = right# [Error] [(Int, Array (Sum Error Int))]
-                  conv$22;
-    write flat$7 = conv$23;
+    write flat$7$simp$8 = True : Bool;
+    write flat$7$simp$9 = ExceptTombstone : Error;
+    write flat$7$simp$10$simp$11 = c$conv$11;
+    write flat$7$simp$10$simp$12 = flat$10;
+  } else {
+    write flat$7$simp$8 = False : Bool;
+    write flat$7$simp$9 = ExceptTombstone : Error;
+    write flat$7$simp$10$simp$11 = 0 : Int;
+    write flat$7$simp$10$simp$12 = [] : Array (Sum Error Int);
   }
-  read [Mutable] [(Sum Error (Int, Array (Sum Error Int)))] flat$7 = flat$7;
-  output repl flat$7;
-=======
-  save_resumable [Bool] acc$conv$22$simp$8;
-  save_resumable [Error] acc$conv$22$simp$9;
-  save_resumable [Buf Int] acc$conv$22$simp$10;
-  read [Mutable] [Int] c$conv$11 = acc$c$conv$11;
-  read [Mutable] [Bool] conv$22$simp$32 = acc$conv$22$simp$8;
-  read [Mutable] [Error] conv$22$simp$33 = acc$conv$22$simp$9;
-  read [Mutable] [Buf Int] conv$22$simp$34 = acc$conv$22$simp$10;
-  init [Mutable] [Bool] flat$13$simp$35 = False : Bool;
-  init [Mutable] [Error] flat$13$simp$36 = ExceptTombstone : Error;
-  init [Mutable] [Int] flat$13$simp$37$simp$38 = 0 : Int;
-  init [Mutable] [Array Int] flat$13$simp$37$simp$39 = [] : Array Int;
-  if (True : Bool) {
-    init [Mutable] [Bool] flat$16$simp$40 = False : Bool;
-    init [Mutable] [Error] flat$16$simp$41 = ExceptTombstone : Error;
-    init [Mutable] [Array Int] flat$16$simp$42 = [] : Array Int;
-    if (conv$22$simp$32) {
-      let flat$22 = Buf_read# [Int]
-                    conv$22$simp$34;
-      write flat$16$simp$40 = True : Bool;
-      write flat$16$simp$41 = ExceptTombstone : Error;
-      write flat$16$simp$42 = flat$22;
-    } else {
-      write flat$16$simp$40 = False : Bool;
-      write flat$16$simp$41 = conv$22$simp$33;
-      write flat$16$simp$42 = [] : Array Int;
-    }
-    read [Mutable] [Bool] flat$16$simp$43 = flat$16$simp$40;
-    read [Mutable] [Error] flat$16$simp$44 = flat$16$simp$41;
-    read [Mutable] [Array Int] flat$16$simp$45 = flat$16$simp$42;
-    init [Mutable] [Bool] flat$17$simp$46 = False : Bool;
-    init [Mutable] [Error] flat$17$simp$47 = ExceptTombstone : Error;
-    init [Mutable] [Int] flat$17$simp$48$simp$49 = 0 : Int;
-    init [Mutable] [Array Int] flat$17$simp$48$simp$50 = [] : Array Int;
-    if (flat$16$simp$43) {
-      write flat$17$simp$46 = True : Bool;
-      write flat$17$simp$47 = ExceptTombstone : Error;
-      write flat$17$simp$48$simp$49 = c$conv$11;
-      write flat$17$simp$48$simp$50 = flat$16$simp$45;
-    } else {
-      write flat$17$simp$46 = False : Bool;
-      write flat$17$simp$47 = flat$16$simp$44;
-      write flat$17$simp$48$simp$49 = 0 : Int;
-      write flat$17$simp$48$simp$50 = [] : Array Int;
-    }
-    read [Mutable] [Bool] flat$17$simp$51 = flat$17$simp$46;
-    read [Mutable] [Error] flat$17$simp$52 = flat$17$simp$47;
-    read [Mutable] [Int] flat$17$simp$53$simp$54 = flat$17$simp$48$simp$49;
-    read [Mutable] [Array Int] flat$17$simp$53$simp$55 = flat$17$simp$48$simp$50;
-    write flat$13$simp$35 = flat$17$simp$51;
-    write flat$13$simp$36 = flat$17$simp$52;
-    write flat$13$simp$37$simp$38 = flat$17$simp$53$simp$54;
-    write flat$13$simp$37$simp$39 = flat$17$simp$53$simp$55;
-  } else {
-    write flat$13$simp$35 = False : Bool;
-    write flat$13$simp$36 = ExceptTombstone : Error;
-    write flat$13$simp$37$simp$38 = 0 : Int;
-    write flat$13$simp$37$simp$39 = [] : Array Int;
-  }
-  read [Mutable] [Bool] flat$13$simp$56 = flat$13$simp$35;
-  read [Mutable] [Error] flat$13$simp$57 = flat$13$simp$36;
-  read [Mutable] [Int] flat$13$simp$58$simp$59 = flat$13$simp$37$simp$38;
-  read [Mutable] [Array Int] flat$13$simp$58$simp$60 = flat$13$simp$37$simp$39;
-  let simp$183 = pair# [Int] [Array Int]
-                 flat$13$simp$58$simp$59
-                 flat$13$simp$58$simp$60;
-  output repl Sum_pack# [Error] [(Int, Array Int)]
-              flat$13$simp$56 flat$13$simp$57
-              simp$183;
->>>>>>> 25bb625c
+  read [Mutable] [Bool] flat$7$simp$13 = flat$7$simp$8;
+  read [Mutable] [Error] flat$7$simp$14 = flat$7$simp$9;
+  read [Mutable] [Int] flat$7$simp$15$simp$16 = flat$7$simp$10$simp$11;
+  read [Mutable] [Array (Sum Error Int)] flat$7$simp$15$simp$17 = flat$7$simp$10$simp$12;
+  let simp$57 = pair# [Int] [Array (Sum Error Int)]
+                flat$7$simp$15$simp$16
+                flat$7$simp$15$simp$17;
+  output repl Sum_pack# [Error] [(Int, Array (Sum Error Int))]
+              flat$7$simp$13 flat$7$simp$14
+              simp$57;
 }
 
 - Core evaluation:
