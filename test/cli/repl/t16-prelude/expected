--- conflicted
+++ resolved
@@ -62,16 +62,7 @@
 [homer, [False],marge, [False]]
 
 > > --GetOrElse example
-<<<<<<< HEAD
 > - Core evaluation:
 [homer, 500,marge, 20]
-=======
->                     [34mλλλλ[0m
-REPL Error:
-Check error:
-  Unsolvable constraint at  1:19
-    1:19  [32mrepl[0m$[32m474[0m =: TemporalityJoin [32mcheck[0m$[32m0[0m Aggregate
-    1:19  [32mcheck[0m$[32m3[0m =: TemporalityJoin Aggregate [32mrepl[0m$[32m474[0m
->>>>>>> 2a808f6b
 
 > 