--- conflicted
+++ resolved
@@ -29,16 +29,11 @@
       max                  : Element a -> Aggregate Possibly a
       mean                 : (Num a) => Element a -> Aggregate Double
       date                 : Element Definitely DateTime
-<<<<<<< HEAD
-      min                  : Element a -> Aggregate Possibly a
-      sd                   : (Num a) => Element a -> Aggregate Double
-=======
       min                  : Element a b -> Aggregate a b
       sd                   : (Element =: ReturnOfLet Pure t$137
                              ,t$135 =: ReturnOfLet a a
                              ,t$136 =: ReturnOfLet a t$135
                              ,t$137 =: ReturnOfLet a t$136) => a b Double -> Aggregate b Double
->>>>>>> aa7b8035
 
 > > -- Expect a parse error on unterminated string
 >                  [34mλλλλ[0m
