welcome to iREPL
ok, loaded 20 functions from data/libs/prelude.icicle
ok, loaded test/cli/repl/data.psv, 13 rows
> -- Show everything
> ok, flatten is now on
ok, c is now on
> > -- Enable C evaluation
> ok, c evaluation now on
                   _________-----_____
        _____------           __      ----_
 ___----             ___------              \
    ----________        ----                 \
                -----__    |             _____)
                     __-                /     \
         _______-----    ___--          \    /)\
   ------_______      ---____            \__/  /
                -----__    \ --    _          /\
                       --__--__     \_____/   \_/\
                               ----|   /          |
                                   |  |___________|
                                   |  | ((_(_)| )_)
                                   |  \_((_(_)|/(_)
                                   \             (
                                    \_____________)
> > -- Oldest
> - Flattened:
gen$date = DATE
{
  init acc$s$reify$2$conv$5$simp$0@{Mutable Bool} = False@{Bool};
  init acc$s$reify$2$conv$5$simp$1@{Mutable Error} = ExceptFold1NoValue@{Error};
  init acc$s$reify$2$conv$5$simp$2@{Mutable Int} = 0@{Int};
  load_resumable@{Bool} acc$s$reify$2$conv$5$simp$0;
  load_resumable@{Error} acc$s$reify$2$conv$5$simp$1;
  load_resumable@{Int} acc$s$reify$2$conv$5$simp$2;
  for_facts (gen$fact$simp$21$simp$23@{Bool},
             gen$fact$simp$21$simp$24@{Error},
             gen$fact$simp$21$simp$25@{Int},
             gen$fact$simp$22@{DateTime}) in new {
    read@{Mutable Bool} acc$s$reify$2$conv$5$simp$3 = acc$s$reify$2$conv$5$simp$0;
    read@{Mutable Error} acc$s$reify$2$conv$5$simp$4 = acc$s$reify$2$conv$5$simp$1;
    read@{Mutable Int} acc$s$reify$2$conv$5$simp$5 = acc$s$reify$2$conv$5$simp$2;
    init flat$0$simp$6@{Mutable Bool} = False@{Bool};
    init flat$0$simp$7@{Mutable Error} = ExceptTombstone@{Error};
    init flat$0$simp$8@{Mutable Int} = 0@{Int};
    if (acc$s$reify$2$conv$5$simp$3) {
      write flat$0$simp$6 = acc$s$reify$2$conv$5$simp$3;
      write flat$0$simp$7 = acc$s$reify$2$conv$5$simp$4;
      write flat$0$simp$8 = acc$s$reify$2$conv$5$simp$5;
    } else {
      init flat$3$simp$9@{Mutable Bool} = False@{Bool};
      init flat$3$simp$10@{Mutable Error} = ExceptTombstone@{Error};
      init flat$3$simp$11@{Mutable Int} = 0@{Int};
      if (eq#@{Error} (ExceptFold1NoValue@{Error})
          acc$s$reify$2$conv$5$simp$4) {
        write flat$3$simp$9 = gen$fact$simp$21$simp$23;
        write flat$3$simp$10 = gen$fact$simp$21$simp$24;
        write flat$3$simp$11 = gen$fact$simp$21$simp$25;
      } else {
        write flat$3$simp$9 = False@{Bool};
        write flat$3$simp$10 = acc$s$reify$2$conv$5$simp$4;
        write flat$3$simp$11 = 0@{Int};
      }
      read@{Mutable Bool} flat$3$simp$12 = flat$3$simp$9;
      read@{Mutable Error} flat$3$simp$13 = flat$3$simp$10;
      read@{Mutable Int} flat$3$simp$14 = flat$3$simp$11;
      write flat$0$simp$6 = flat$3$simp$12;
      write flat$0$simp$7 = flat$3$simp$13;
      write flat$0$simp$8 = flat$3$simp$14;
    }
    read@{Mutable Bool} flat$0$simp$15 = flat$0$simp$6;
    read@{Mutable Error} flat$0$simp$16 = flat$0$simp$7;
    read@{Mutable Int} flat$0$simp$17 = flat$0$simp$8;
    write acc$s$reify$2$conv$5$simp$0 = flat$0$simp$15;
    write acc$s$reify$2$conv$5$simp$1 = flat$0$simp$16;
    write acc$s$reify$2$conv$5$simp$2 = flat$0$simp$17;
  }
  save_resumable@{Bool} acc$s$reify$2$conv$5$simp$0;
  save_resumable@{Error} acc$s$reify$2$conv$5$simp$1;
  save_resumable@{Int} acc$s$reify$2$conv$5$simp$2;
  read@{Mutable Bool} s$reify$2$conv$5$simp$18 = acc$s$reify$2$conv$5$simp$0;
  read@{Mutable Error} s$reify$2$conv$5$simp$19 = acc$s$reify$2$conv$5$simp$1;
  read@{Mutable Int} s$reify$2$conv$5$simp$20 = acc$s$reify$2$conv$5$simp$2;
  output@{(Sum Error Int)} repl (s$reify$2$conv$5$simp$18@{Bool},
               s$reify$2$conv$5$simp$19@{Error},
               s$reify$2$conv$5$simp$20@{Int});
}

- C:
// 01-includes.h
#line 1 "01-includes.h"
#include <stdbool.h>
#include <stdint.h>
#include <math.h>

typedef uint64_t ierror_t;
typedef uint64_t iunit_t;
typedef uint64_t ibool_t;
typedef  int64_t iint_t;
typedef   double idouble_t;
typedef  int64_t idate_t;

typedef const char *istring_t;

static const ierror_t ierror_tombstone              = 0;
static const ierror_t ierror_fold1_no_value         = 1;
static const ierror_t ierror_variable_not_available = 2;

static const iunit_t iunit  = 0x13013;
static const ibool_t ifalse = 0;
static const ibool_t itrue  = 1;

#define INLINE __attribute__((always_inline))

// 02-numbers.h
#line 1 "02-numbers.h"
<<<<<<< HEAD

#define MK_SIMPLE_CMPS(t,pre)                                                   \
    static ibool_t   INLINE pre##eq   (t x, t y) { return x == y; }             \
    static ibool_t   INLINE pre##ne   (t x, t y) { return x != y; }             \
    static ibool_t   INLINE pre##gt   (t x, t y) { return x >  y; }             \
    static ibool_t   INLINE pre##ge   (t x, t y) { return x >= y; }             \
    static ibool_t   INLINE pre##lt   (t x, t y) { return x <  y; }             \
    static ibool_t   INLINE pre##le   (t x, t y) { return x <= y; }             \

MK_SIMPLE_CMPS(ierror_t, ierror_)
MK_SIMPLE_CMPS(ibool_t,  ibool_)
MK_SIMPLE_CMPS(idate_t,  idate_)
MK_SIMPLE_CMPS(iunit_t,  iunit_)
=======
static ibool_t   INLINE ierror_eq     (ierror_t  x, ierror_t  y) { return x == y; }
>>>>>>> 9fa66c3c

static idouble_t INLINE iint_extend   (iint_t    x)              { return x; }
static iint_t    INLINE iint_add      (iint_t    x, iint_t    y) { return x +  y; }
static iint_t    INLINE iint_sub      (iint_t    x, iint_t    y) { return x -  y; }
static iint_t    INLINE iint_mul      (iint_t    x, iint_t    y) { return x *  y; }

MK_SIMPLE_CMPS(iint_t, iint_)

static iint_t    INLINE idouble_trunc (idouble_t x)              { return (iint_t)x; }
static idouble_t INLINE idouble_add   (idouble_t x, idouble_t y) { return x + y; }
static idouble_t INLINE idouble_sub   (idouble_t x, idouble_t y) { return x - y; }
static idouble_t INLINE idouble_mul   (idouble_t x, idouble_t y) { return x * y; }
static idouble_t INLINE idouble_pow   (idouble_t x, idouble_t y) { return pow(x, y); }
static idouble_t INLINE idouble_div   (idouble_t x, idouble_t y) { return x / y; }
static idouble_t INLINE idouble_log   (idouble_t x)              { return log(x); }
static idouble_t INLINE idouble_exp   (idouble_t x)              { return exp(x); }

<<<<<<< HEAD
MK_SIMPLE_CMPS(idouble_t, idouble_)


 // 03-array.h
#line 1 "03-array.h"

#define ARRAY_OF(t) iarray_t__##t
#define ARRAY_PREFIX(pre) iarray__##pre
#define ARRAY_FUN(f,pre) iarray__##pre##f

#define MK_ARRAY_STRUCT(t)                                                      \
    typedef struct                                                              \
    {                                                                           \
        t* elements;                                                            \
        iint_t count;                                                           \
    } *ARRAY_OF(t);

#define MK_ARRAY_LENGTH(t,pre)                                                  \
    static iint_t INLINE ARRAY_FUN(length,t) (ARRAY_OF(t) arr)                  \
    { return arr->count; }

#define MK_ARRAY_EQ(t,pre)                                                      \
    static ibool_t INLINE ARRAY_FUN(eq,t) (ARRAY_OF(t) x, ARRAY_OF(t) y)        \
    {                                                                           \
        if (x->count != y->count) return ifalse;                                \
        for (iint_t ix = 0; ix != x->count; ++ix) {                             \
            if (!pre##eq(x->elements[ix], y->elements[ix])) return ifalse;      \
        }                                                                       \
        return itrue;                                                           \
    }

#define MK_ARRAY_LT(t,pre)                                                      \
    static ibool_t INLINE ARRAY_FUN(lt,t) (ARRAY_OF(t) x, ARRAY_OF(t) y)        \
    {                                                                           \
        iint_t min = (x->count < y->count) ? x->count : y->count;               \
        for (iint_t ix = 0; ix != min; ++ix) {                                  \
            if (!pre##lt(x->elements[ix], y->elements[ix])) return ifalse;      \
        }                                                                       \
        if (x->count < y->count)                                                \
            return itrue;                                                       \
        else                                                                    \
            return ifalse;                                                      \
    }

#define MK_ARRAY_CMP(t,op,ret)                                                  \
    static ibool_t INLINE ARRAY_FUN(op,t) (ARRAY_OF(t) x, ARRAY_OF(t) y)        \
    { return ret ; }                                                            \

#define MK_ARRAY_CMPS(t,pre)                                                    \
    MK_ARRAY_EQ(t,pre)                                                          \
    MK_ARRAY_LT(t,pre)                                                          \
    MK_ARRAY_CMP(t,ne, !ARRAY_FUN(eq,t) (x,y))                                  \
    MK_ARRAY_CMP(t,le,  ARRAY_FUN(lt,t) (x,y) || ARRAY_FUN(eq,t) (x,y))         \
    MK_ARRAY_CMP(t,ge, !ARRAY_FUN(lt,t) (x,y))                                  \
    MK_ARRAY_CMP(t,gt, !ARRAY_FUN(le,t) (x,y))                                  \



#define MK_ARRAY_INDEX(t,pre)                                                   \
    static t       INLINE ARRAY_FUN(index,t) (ARRAY_OF(t) x, iint_t ix)         \
    { return x->elements[ix]; }                                                 \


#define MK_ARRAY_CREATE(t,pre)                                                  \
    static ARRAY_OF(t)  INLINE ARRAY_FUN(create,t)                              \
                                        (iallocate_t alloc, iint_t sz)          \
    {                                                                           \
        iint_t bytes     = sizeof(t) * sz + sizeof(iint_t);                     \
        ARRAY_OF(t)  ret = (ARRAY_OF(t))allocate(alloc, bytes);                 \
        ret->count = sz;                                                        \
        return ret;                                                             \
    }                                                                           \

#define MK_ARRAY_PUT(t,pre)                                                     \
    static iunit_t INLINE ARRAY_FUN(put,t)   (ARRAY_OF(t) x, iint_t ix, t v)    \
    {                                                                           \
        x->elements[ix] = v;                                                    \
        return iunit;                                                           \
    }                                                                           \

                                                                                \
                                                                                \
                                                                                \
                                                                                \
                                                                                \



#define MAKE_ARRAY(t,pre)                                                       \
    MK_ARRAY_STRUCT (t)                                                         \
    MK_ARRAY_LENGTH (t,pre)                                                     \
    MK_ARRAY_CMPS   (t,pre)                                                     \
    MK_ARRAY_INDEX  (t,pre)                                                     \
    MK_ARRAY_CREATE (t,pre)                                                     \
    MK_ARRAY_PUT    (t,pre)                                                     \
    // MK_ARRAY_ZIP    (t,pre)                                                     \

// TEMPORARY
typedef void* iallocate_t;
void* allocate(iallocate_t t, iint_t sz);

MAKE_ARRAY(idouble_t,   idouble_)
MAKE_ARRAY(iint_t,      iint_)
MAKE_ARRAY(ierror_t,    ierror_)
MAKE_ARRAY(ibool_t,     ibool_)
MAKE_ARRAY(idate_t,     idate_)
MAKE_ARRAY(iunit_t,     iunit_)
=======
static ibool_t   INLINE istring_gt    (istring_t x, istring_t y) { return strcmp(x, y) >  0; }
static ibool_t   INLINE istring_ge    (istring_t x, istring_t y) { return strcmp(x, y) >= 0; }
static ibool_t   INLINE istring_lt    (istring_t x, istring_t y) { return strcmp(x, y) <  0; }
static ibool_t   INLINE istring_le    (istring_t x, istring_t y) { return strcmp(x, y) <= 0; }
static ibool_t   INLINE istring_eq    (istring_t x, istring_t y) { return strcmp(x, y) == 0; }
static ibool_t   INLINE istring_ne    (istring_t x, istring_t y) { return strcmp(x, y) != 0; }

>>>>>>> 9fa66c3c
#line 1 "state definition"
typedef struct {
    /* inputs */
    idate_t    gen_date;
    iint_t     new_count;
    ibool_t    *new_gen_fact_simp_21_simp_23;
    ierror_t   *new_gen_fact_simp_21_simp_24;
    iint_t     *new_gen_fact_simp_21_simp_25;
    idate_t    *new_gen_fact_simp_22;

    /* outputs */
    ibool_t    repl_ix_0;
    ierror_t   repl_ix_1;
    iint_t     repl_ix_2;

    /* resumables */
    ibool_t    has_acc_s_reify_2_conv_5_simp_0;
    ibool_t    res_acc_s_reify_2_conv_5_simp_0;
    ibool_t    has_acc_s_reify_2_conv_5_simp_1;
    ierror_t   res_acc_s_reify_2_conv_5_simp_1;
    ibool_t    has_acc_s_reify_2_conv_5_simp_2;
    iint_t     res_acc_s_reify_2_conv_5_simp_2;
} icicle_state_t;

#line 1 "compute function"
void compute(icicle_state_t *s)
{
    ibool_t    acc_s_reify_2_conv_5_simp_0;
    ierror_t   acc_s_reify_2_conv_5_simp_1;
    iint_t     acc_s_reify_2_conv_5_simp_2;
    ibool_t    acc_s_reify_2_conv_5_simp_3;
    ierror_t   acc_s_reify_2_conv_5_simp_4;
    iint_t     acc_s_reify_2_conv_5_simp_5;
    ibool_t    flat_0_simp_15;
    ierror_t   flat_0_simp_16;
    iint_t     flat_0_simp_17;
    ibool_t    flat_0_simp_6;
    ierror_t   flat_0_simp_7;
    iint_t     flat_0_simp_8;
    ierror_t   flat_3_simp_10;
    iint_t     flat_3_simp_11;
    ibool_t    flat_3_simp_12;
    ierror_t   flat_3_simp_13;
    iint_t     flat_3_simp_14;
    ibool_t    flat_3_simp_9;
    ibool_t    s_reify_2_conv_5_simp_18;
    ierror_t   s_reify_2_conv_5_simp_19;
    iint_t     s_reify_2_conv_5_simp_20;

    acc_s_reify_2_conv_5_simp_0          = ifalse;                               /* init */
    acc_s_reify_2_conv_5_simp_1          = ierror_fold1_no_value;                /* init */
    acc_s_reify_2_conv_5_simp_2          = 0;                                    /* init */
    
    if (s->has_acc_s_reify_2_conv_5_simp_0) {
        acc_s_reify_2_conv_5_simp_0      = s->res_acc_s_reify_2_conv_5_simp_0;   /* load */
    }
    
    if (s->has_acc_s_reify_2_conv_5_simp_1) {
        acc_s_reify_2_conv_5_simp_1      = s->res_acc_s_reify_2_conv_5_simp_1;   /* load */
    }
    
    if (s->has_acc_s_reify_2_conv_5_simp_2) {
        acc_s_reify_2_conv_5_simp_2      = s->res_acc_s_reify_2_conv_5_simp_2;   /* load */
    }
    
    const iint_t    new_count            = s->new_count;
    const ibool_t   *const new_gen_fact_simp_21_simp_23 = s->new_gen_fact_simp_21_simp_23;
    const ierror_t  *const new_gen_fact_simp_21_simp_24 = s->new_gen_fact_simp_21_simp_24;
    const iint_t    *const new_gen_fact_simp_21_simp_25 = s->new_gen_fact_simp_21_simp_25;
    const idate_t   *const new_gen_fact_simp_22 = s->new_gen_fact_simp_22;
    
    for (iint_t i = 0; i < new_count; i++) {
        ibool_t    gen_fact_simp_21_simp_23 = new_gen_fact_simp_21_simp_23[i];
        ierror_t   gen_fact_simp_21_simp_24 = new_gen_fact_simp_21_simp_24[i];
        iint_t     gen_fact_simp_21_simp_25 = new_gen_fact_simp_21_simp_25[i];
        idate_t    gen_fact_simp_22      = new_gen_fact_simp_22[i];
        acc_s_reify_2_conv_5_simp_3      = acc_s_reify_2_conv_5_simp_0;          /* read */
        acc_s_reify_2_conv_5_simp_4      = acc_s_reify_2_conv_5_simp_1;          /* read */
        acc_s_reify_2_conv_5_simp_5      = acc_s_reify_2_conv_5_simp_2;          /* read */
        flat_0_simp_6                    = ifalse;                               /* init */
        flat_0_simp_7                    = ierror_tombstone;                     /* init */
        flat_0_simp_8                    = 0;                                    /* init */
        
        if (acc_s_reify_2_conv_5_simp_3) {
            flat_0_simp_6                = acc_s_reify_2_conv_5_simp_3;          /* write */
            flat_0_simp_7                = acc_s_reify_2_conv_5_simp_4;          /* write */
            flat_0_simp_8                = acc_s_reify_2_conv_5_simp_5;          /* write */
        } else {
            flat_3_simp_9                = ifalse;                               /* init */
            flat_3_simp_10               = ierror_tombstone;                     /* init */
            flat_3_simp_11               = 0;                                    /* init */
            
            if (ierror_eq (ierror_fold1_no_value, acc_s_reify_2_conv_5_simp_4)) {
                flat_3_simp_9            = gen_fact_simp_21_simp_23;             /* write */
                flat_3_simp_10           = gen_fact_simp_21_simp_24;             /* write */
                flat_3_simp_11           = gen_fact_simp_21_simp_25;             /* write */
            } else {
                flat_3_simp_9            = ifalse;                               /* write */
                flat_3_simp_10           = acc_s_reify_2_conv_5_simp_4;          /* write */
                flat_3_simp_11           = 0;                                    /* write */
            }
            
            flat_3_simp_12               = flat_3_simp_9;                        /* read */
            flat_3_simp_13               = flat_3_simp_10;                       /* read */
            flat_3_simp_14               = flat_3_simp_11;                       /* read */
            flat_0_simp_6                = flat_3_simp_12;                       /* write */
            flat_0_simp_7                = flat_3_simp_13;                       /* write */
            flat_0_simp_8                = flat_3_simp_14;                       /* write */
        }
        
        flat_0_simp_15                   = flat_0_simp_6;                        /* read */
        flat_0_simp_16                   = flat_0_simp_7;                        /* read */
        flat_0_simp_17                   = flat_0_simp_8;                        /* read */
        acc_s_reify_2_conv_5_simp_0      = flat_0_simp_15;                       /* write */
        acc_s_reify_2_conv_5_simp_1      = flat_0_simp_16;                       /* write */
        acc_s_reify_2_conv_5_simp_2      = flat_0_simp_17;                       /* write */
    }
    
    s->has_acc_s_reify_2_conv_5_simp_0   = itrue;                                /* save */
    s->res_acc_s_reify_2_conv_5_simp_0   = acc_s_reify_2_conv_5_simp_0;          /* save */
    
    s->has_acc_s_reify_2_conv_5_simp_1   = itrue;                                /* save */
    s->res_acc_s_reify_2_conv_5_simp_1   = acc_s_reify_2_conv_5_simp_1;          /* save */
    
    s->has_acc_s_reify_2_conv_5_simp_2   = itrue;                                /* save */
    s->res_acc_s_reify_2_conv_5_simp_2   = acc_s_reify_2_conv_5_simp_2;          /* save */
    
    s_reify_2_conv_5_simp_18             = acc_s_reify_2_conv_5_simp_0;          /* read */
    s_reify_2_conv_5_simp_19             = acc_s_reify_2_conv_5_simp_1;          /* read */
    s_reify_2_conv_5_simp_20             = acc_s_reify_2_conv_5_simp_2;          /* read */
    s->repl_ix_0                         = s_reify_2_conv_5_simp_18;             /* output */
    s->repl_ix_1                         = s_reify_2_conv_5_simp_19;             /* output */
    s->repl_ix_2                         = s_reify_2_conv_5_simp_20;             /* output */
}

- C evaluation:
[(homer,100),(marge,0)]

- Core evaluation:
[homer, 100,marge, 0]

> > -- Filtering works
> - Flattened:
gen$date = DATE
{
  init acc$c$conv$13$simp$4@{Mutable Bool} = True@{Bool};
  init acc$c$conv$13$simp$5@{Mutable Error} = ExceptTombstone@{Error};
  init acc$c$conv$13$simp$6@{Mutable Int} = 0@{Int};
  load_resumable@{Bool} acc$c$conv$13$simp$4;
  load_resumable@{Error} acc$c$conv$13$simp$5;
  load_resumable@{Int} acc$c$conv$13$simp$6;
  for_facts (gen$fact$simp$37$simp$39@{Bool},
             gen$fact$simp$37$simp$40@{Error},
             gen$fact$simp$37$simp$41@{Int},
             gen$fact$simp$38@{DateTime}) in new {
    init flat$0$simp$7@{Mutable Bool} = False@{Bool};
    init flat$0$simp$9@{Mutable Bool} = False@{Bool};
    if (gen$fact$simp$37$simp$39) {
      let simp$1 = gt#@{Int}
                   gen$fact$simp$37$simp$41 (300@{Int});
      write flat$0$simp$7 = True@{Bool};
      write flat$0$simp$9 = simp$1;
    } else {
      write flat$0$simp$7 = False@{Bool};
      write flat$0$simp$9 = False@{Bool};
    }
    read@{Mutable Bool} flat$0$simp$10 = flat$0$simp$7;
    read@{Mutable Bool} flat$0$simp$12 = flat$0$simp$9;
    init flat$1@{Mutable Bool} = False@{Bool};
    if (flat$0$simp$10) {
      write flat$1 = flat$0$simp$12;
    } 
     else {
      write flat$1 = True@{Bool};
    } 
    
    read@{Mutable Bool} flat$1 = flat$1;
    if (flat$1) {
      read@{Mutable Bool} acc$c$conv$13$simp$13 = acc$c$conv$13$simp$4;
      read@{Mutable Error} acc$c$conv$13$simp$14 = acc$c$conv$13$simp$5;
      read@{Mutable Int} acc$c$conv$13$simp$15 = acc$c$conv$13$simp$6;
      init flat$2$simp$16@{Mutable Bool} = False@{Bool};
      init flat$2$simp$17@{Mutable Error} = ExceptTombstone@{Error};
      init flat$2$simp$18@{Mutable Int} = 0@{Int};
      if (gen$fact$simp$37$simp$39) {
        init flat$5$simp$19@{Mutable Bool} = False@{Bool};
        init flat$5$simp$20@{Mutable Error} = ExceptTombstone@{Error};
        init flat$5$simp$21@{Mutable Int} = 0@{Int};
        if (acc$c$conv$13$simp$13) {
          let simp$3 = add#@{Int}
                       acc$c$conv$13$simp$15 (1@{Int});
          write flat$5$simp$19 = True@{Bool};
          write flat$5$simp$20 = ExceptTombstone@{Error};
          write flat$5$simp$21 = simp$3;
        } else {
          write flat$5$simp$19 = False@{Bool};
          write flat$5$simp$20 = acc$c$conv$13$simp$14;
          write flat$5$simp$21 = 0@{Int};
        }
        read@{Mutable Bool} flat$5$simp$22 = flat$5$simp$19;
        read@{Mutable Error} flat$5$simp$23 = flat$5$simp$20;
        read@{Mutable Int} flat$5$simp$24 = flat$5$simp$21;
        init flat$6$simp$25@{Mutable Bool} = False@{Bool};
        init flat$6$simp$26@{Mutable Error} = ExceptTombstone@{Error};
        init flat$6$simp$27@{Mutable Int} = 0@{Int};
        if (flat$5$simp$22) {
          write flat$6$simp$25 = True@{Bool};
          write flat$6$simp$26 = ExceptTombstone@{Error};
          write flat$6$simp$27 = flat$5$simp$24;
        } else {
          write flat$6$simp$25 = False@{Bool};
          write flat$6$simp$26 = flat$5$simp$23;
          write flat$6$simp$27 = 0@{Int};
        }
        read@{Mutable Bool} flat$6$simp$28 = flat$6$simp$25;
        read@{Mutable Error} flat$6$simp$29 = flat$6$simp$26;
        read@{Mutable Int} flat$6$simp$30 = flat$6$simp$27;
        write flat$2$simp$16 = flat$6$simp$28;
        write flat$2$simp$17 = flat$6$simp$29;
        write flat$2$simp$18 = flat$6$simp$30;
      } else {
        write flat$2$simp$16 = False@{Bool};
        write flat$2$simp$17 = gen$fact$simp$37$simp$40;
        write flat$2$simp$18 = 0@{Int};
      }
      read@{Mutable Bool} flat$2$simp$31 = flat$2$simp$16;
      read@{Mutable Error} flat$2$simp$32 = flat$2$simp$17;
      read@{Mutable Int} flat$2$simp$33 = flat$2$simp$18;
      write acc$c$conv$13$simp$4 = flat$2$simp$31;
      write acc$c$conv$13$simp$5 = flat$2$simp$32;
      write acc$c$conv$13$simp$6 = flat$2$simp$33;
    }
  }
  save_resumable@{Bool} acc$c$conv$13$simp$4;
  save_resumable@{Error} acc$c$conv$13$simp$5;
  save_resumable@{Int} acc$c$conv$13$simp$6;
  read@{Mutable Bool} c$conv$13$simp$34 = acc$c$conv$13$simp$4;
  read@{Mutable Error} c$conv$13$simp$35 = acc$c$conv$13$simp$5;
  read@{Mutable Int} c$conv$13$simp$36 = acc$c$conv$13$simp$6;
  output@{(Sum Error Int)} repl (c$conv$13$simp$34@{Bool},
               c$conv$13$simp$35@{Error},
               c$conv$13$simp$36@{Int});
}

- C:
// 01-includes.h
#line 1 "01-includes.h"
#include <stdbool.h>
#include <stdint.h>
#include <math.h>

typedef uint64_t ierror_t;
typedef uint64_t iunit_t;
typedef uint64_t ibool_t;
typedef  int64_t iint_t;
typedef   double idouble_t;
typedef  int64_t idate_t;

typedef const char *istring_t;

static const ierror_t ierror_tombstone              = 0;
static const ierror_t ierror_fold1_no_value         = 1;
static const ierror_t ierror_variable_not_available = 2;

static const iunit_t iunit  = 0x13013;
static const ibool_t ifalse = 0;
static const ibool_t itrue  = 1;

#define INLINE __attribute__((always_inline))

// 02-numbers.h
#line 1 "02-numbers.h"
<<<<<<< HEAD

#define MK_SIMPLE_CMPS(t,pre)                                                   \
    static ibool_t   INLINE pre##eq   (t x, t y) { return x == y; }             \
    static ibool_t   INLINE pre##ne   (t x, t y) { return x != y; }             \
    static ibool_t   INLINE pre##gt   (t x, t y) { return x >  y; }             \
    static ibool_t   INLINE pre##ge   (t x, t y) { return x >= y; }             \
    static ibool_t   INLINE pre##lt   (t x, t y) { return x <  y; }             \
    static ibool_t   INLINE pre##le   (t x, t y) { return x <= y; }             \

MK_SIMPLE_CMPS(ierror_t, ierror_)
MK_SIMPLE_CMPS(ibool_t,  ibool_)
MK_SIMPLE_CMPS(idate_t,  idate_)
MK_SIMPLE_CMPS(iunit_t,  iunit_)
=======
static ibool_t   INLINE ierror_eq     (ierror_t  x, ierror_t  y) { return x == y; }
>>>>>>> 9fa66c3c

static idouble_t INLINE iint_extend   (iint_t    x)              { return x; }
static iint_t    INLINE iint_add      (iint_t    x, iint_t    y) { return x +  y; }
static iint_t    INLINE iint_sub      (iint_t    x, iint_t    y) { return x -  y; }
static iint_t    INLINE iint_mul      (iint_t    x, iint_t    y) { return x *  y; }

MK_SIMPLE_CMPS(iint_t, iint_)

static iint_t    INLINE idouble_trunc (idouble_t x)              { return (iint_t)x; }
static idouble_t INLINE idouble_add   (idouble_t x, idouble_t y) { return x + y; }
static idouble_t INLINE idouble_sub   (idouble_t x, idouble_t y) { return x - y; }
static idouble_t INLINE idouble_mul   (idouble_t x, idouble_t y) { return x * y; }
static idouble_t INLINE idouble_pow   (idouble_t x, idouble_t y) { return pow(x, y); }
static idouble_t INLINE idouble_div   (idouble_t x, idouble_t y) { return x / y; }
static idouble_t INLINE idouble_log   (idouble_t x)              { return log(x); }
static idouble_t INLINE idouble_exp   (idouble_t x)              { return exp(x); }

<<<<<<< HEAD
MK_SIMPLE_CMPS(idouble_t, idouble_)


 // 03-array.h
#line 1 "03-array.h"

#define ARRAY_OF(t) iarray_t__##t
#define ARRAY_PREFIX(pre) iarray__##pre
#define ARRAY_FUN(f,pre) iarray__##pre##f

#define MK_ARRAY_STRUCT(t)                                                      \
    typedef struct                                                              \
    {                                                                           \
        t* elements;                                                            \
        iint_t count;                                                           \
    } *ARRAY_OF(t);

#define MK_ARRAY_LENGTH(t,pre)                                                  \
    static iint_t INLINE ARRAY_FUN(length,t) (ARRAY_OF(t) arr)                  \
    { return arr->count; }

#define MK_ARRAY_EQ(t,pre)                                                      \
    static ibool_t INLINE ARRAY_FUN(eq,t) (ARRAY_OF(t) x, ARRAY_OF(t) y)        \
    {                                                                           \
        if (x->count != y->count) return ifalse;                                \
        for (iint_t ix = 0; ix != x->count; ++ix) {                             \
            if (!pre##eq(x->elements[ix], y->elements[ix])) return ifalse;      \
        }                                                                       \
        return itrue;                                                           \
    }

#define MK_ARRAY_LT(t,pre)                                                      \
    static ibool_t INLINE ARRAY_FUN(lt,t) (ARRAY_OF(t) x, ARRAY_OF(t) y)        \
    {                                                                           \
        iint_t min = (x->count < y->count) ? x->count : y->count;               \
        for (iint_t ix = 0; ix != min; ++ix) {                                  \
            if (!pre##lt(x->elements[ix], y->elements[ix])) return ifalse;      \
        }                                                                       \
        if (x->count < y->count)                                                \
            return itrue;                                                       \
        else                                                                    \
            return ifalse;                                                      \
    }

#define MK_ARRAY_CMP(t,op,ret)                                                  \
    static ibool_t INLINE ARRAY_FUN(op,t) (ARRAY_OF(t) x, ARRAY_OF(t) y)        \
    { return ret ; }                                                            \

#define MK_ARRAY_CMPS(t,pre)                                                    \
    MK_ARRAY_EQ(t,pre)                                                          \
    MK_ARRAY_LT(t,pre)                                                          \
    MK_ARRAY_CMP(t,ne, !ARRAY_FUN(eq,t) (x,y))                                  \
    MK_ARRAY_CMP(t,le,  ARRAY_FUN(lt,t) (x,y) || ARRAY_FUN(eq,t) (x,y))         \
    MK_ARRAY_CMP(t,ge, !ARRAY_FUN(lt,t) (x,y))                                  \
    MK_ARRAY_CMP(t,gt, !ARRAY_FUN(le,t) (x,y))                                  \



#define MK_ARRAY_INDEX(t,pre)                                                   \
    static t       INLINE ARRAY_FUN(index,t) (ARRAY_OF(t) x, iint_t ix)         \
    { return x->elements[ix]; }                                                 \


#define MK_ARRAY_CREATE(t,pre)                                                  \
    static ARRAY_OF(t)  INLINE ARRAY_FUN(create,t)                              \
                                        (iallocate_t alloc, iint_t sz)          \
    {                                                                           \
        iint_t bytes     = sizeof(t) * sz + sizeof(iint_t);                     \
        ARRAY_OF(t)  ret = (ARRAY_OF(t))allocate(alloc, bytes);                 \
        ret->count = sz;                                                        \
        return ret;                                                             \
    }                                                                           \

#define MK_ARRAY_PUT(t,pre)                                                     \
    static iunit_t INLINE ARRAY_FUN(put,t)   (ARRAY_OF(t) x, iint_t ix, t v)    \
    {                                                                           \
        x->elements[ix] = v;                                                    \
        return iunit;                                                           \
    }                                                                           \

                                                                                \
                                                                                \
                                                                                \
                                                                                \
                                                                                \



#define MAKE_ARRAY(t,pre)                                                       \
    MK_ARRAY_STRUCT (t)                                                         \
    MK_ARRAY_LENGTH (t,pre)                                                     \
    MK_ARRAY_CMPS   (t,pre)                                                     \
    MK_ARRAY_INDEX  (t,pre)                                                     \
    MK_ARRAY_CREATE (t,pre)                                                     \
    MK_ARRAY_PUT    (t,pre)                                                     \
    // MK_ARRAY_ZIP    (t,pre)                                                     \

// TEMPORARY
typedef void* iallocate_t;
void* allocate(iallocate_t t, iint_t sz);

MAKE_ARRAY(idouble_t,   idouble_)
MAKE_ARRAY(iint_t,      iint_)
MAKE_ARRAY(ierror_t,    ierror_)
MAKE_ARRAY(ibool_t,     ibool_)
MAKE_ARRAY(idate_t,     idate_)
MAKE_ARRAY(iunit_t,     iunit_)
=======
static ibool_t   INLINE istring_gt    (istring_t x, istring_t y) { return strcmp(x, y) >  0; }
static ibool_t   INLINE istring_ge    (istring_t x, istring_t y) { return strcmp(x, y) >= 0; }
static ibool_t   INLINE istring_lt    (istring_t x, istring_t y) { return strcmp(x, y) <  0; }
static ibool_t   INLINE istring_le    (istring_t x, istring_t y) { return strcmp(x, y) <= 0; }
static ibool_t   INLINE istring_eq    (istring_t x, istring_t y) { return strcmp(x, y) == 0; }
static ibool_t   INLINE istring_ne    (istring_t x, istring_t y) { return strcmp(x, y) != 0; }

>>>>>>> 9fa66c3c
#line 1 "state definition"
typedef struct {
    /* inputs */
    idate_t    gen_date;
    iint_t     new_count;
    ibool_t    *new_gen_fact_simp_37_simp_39;
    ierror_t   *new_gen_fact_simp_37_simp_40;
    iint_t     *new_gen_fact_simp_37_simp_41;
    idate_t    *new_gen_fact_simp_38;

    /* outputs */
    ibool_t    repl_ix_0;
    ierror_t   repl_ix_1;
    iint_t     repl_ix_2;

    /* resumables */
    ibool_t    has_acc_c_conv_13_simp_4;
    ibool_t    res_acc_c_conv_13_simp_4;
    ibool_t    has_acc_c_conv_13_simp_5;
    ierror_t   res_acc_c_conv_13_simp_5;
    ibool_t    has_acc_c_conv_13_simp_6;
    iint_t     res_acc_c_conv_13_simp_6;
} icicle_state_t;

#line 1 "compute function"
void compute(icicle_state_t *s)
{
    ibool_t    acc_c_conv_13_simp_13;
    ierror_t   acc_c_conv_13_simp_14;
    iint_t     acc_c_conv_13_simp_15;
    ibool_t    acc_c_conv_13_simp_4;
    ierror_t   acc_c_conv_13_simp_5;
    iint_t     acc_c_conv_13_simp_6;
    ibool_t    c_conv_13_simp_34;
    ierror_t   c_conv_13_simp_35;
    iint_t     c_conv_13_simp_36;
    ibool_t    flat_1;
    ibool_t    flat_0_simp_10;
    ibool_t    flat_0_simp_12;
    ibool_t    flat_0_simp_7;
    ibool_t    flat_0_simp_9;
    ibool_t    flat_2_simp_16;
    ierror_t   flat_2_simp_17;
    iint_t     flat_2_simp_18;
    ibool_t    flat_2_simp_31;
    ierror_t   flat_2_simp_32;
    iint_t     flat_2_simp_33;
    ibool_t    flat_5_simp_19;
    ierror_t   flat_5_simp_20;
    iint_t     flat_5_simp_21;
    ibool_t    flat_5_simp_22;
    ierror_t   flat_5_simp_23;
    iint_t     flat_5_simp_24;
    ibool_t    flat_6_simp_25;
    ierror_t   flat_6_simp_26;
    iint_t     flat_6_simp_27;
    ibool_t    flat_6_simp_28;
    ierror_t   flat_6_simp_29;
    iint_t     flat_6_simp_30;

    acc_c_conv_13_simp_4                 = itrue;                                /* init */
    acc_c_conv_13_simp_5                 = ierror_tombstone;                     /* init */
    acc_c_conv_13_simp_6                 = 0;                                    /* init */
    
    if (s->has_acc_c_conv_13_simp_4) {
        acc_c_conv_13_simp_4             = s->res_acc_c_conv_13_simp_4;          /* load */
    }
    
    if (s->has_acc_c_conv_13_simp_5) {
        acc_c_conv_13_simp_5             = s->res_acc_c_conv_13_simp_5;          /* load */
    }
    
    if (s->has_acc_c_conv_13_simp_6) {
        acc_c_conv_13_simp_6             = s->res_acc_c_conv_13_simp_6;          /* load */
    }
    
    const iint_t    new_count            = s->new_count;
    const ibool_t   *const new_gen_fact_simp_37_simp_39 = s->new_gen_fact_simp_37_simp_39;
    const ierror_t  *const new_gen_fact_simp_37_simp_40 = s->new_gen_fact_simp_37_simp_40;
    const iint_t    *const new_gen_fact_simp_37_simp_41 = s->new_gen_fact_simp_37_simp_41;
    const idate_t   *const new_gen_fact_simp_38 = s->new_gen_fact_simp_38;
    
    for (iint_t i = 0; i < new_count; i++) {
        ibool_t    gen_fact_simp_37_simp_39 = new_gen_fact_simp_37_simp_39[i];
        ierror_t   gen_fact_simp_37_simp_40 = new_gen_fact_simp_37_simp_40[i];
        iint_t     gen_fact_simp_37_simp_41 = new_gen_fact_simp_37_simp_41[i];
        idate_t    gen_fact_simp_38      = new_gen_fact_simp_38[i];
        flat_0_simp_7                    = ifalse;                               /* init */
        flat_0_simp_9                    = ifalse;                               /* init */
        
        if (gen_fact_simp_37_simp_39) {
            ibool_t    simp_1            = iint_gt (gen_fact_simp_37_simp_41, 300); /* let */
            flat_0_simp_7                = itrue;                                /* write */
            flat_0_simp_9                = simp_1;                               /* write */
        } else {
            flat_0_simp_7                = ifalse;                               /* write */
            flat_0_simp_9                = ifalse;                               /* write */
        }
        
        flat_0_simp_10                   = flat_0_simp_7;                        /* read */
        flat_0_simp_12                   = flat_0_simp_9;                        /* read */
        flat_1                           = ifalse;                               /* init */
        
        if (flat_0_simp_10) {
            flat_1                       = flat_0_simp_12;                       /* write */
        } else {
            flat_1                       = itrue;                                /* write */
        }
        
        flat_1                           = flat_1;                               /* read */
        
        if (flat_1) {
            acc_c_conv_13_simp_13        = acc_c_conv_13_simp_4;                 /* read */
            acc_c_conv_13_simp_14        = acc_c_conv_13_simp_5;                 /* read */
            acc_c_conv_13_simp_15        = acc_c_conv_13_simp_6;                 /* read */
            flat_2_simp_16               = ifalse;                               /* init */
            flat_2_simp_17               = ierror_tombstone;                     /* init */
            flat_2_simp_18               = 0;                                    /* init */
            
            if (gen_fact_simp_37_simp_39) {
                flat_5_simp_19           = ifalse;                               /* init */
                flat_5_simp_20           = ierror_tombstone;                     /* init */
                flat_5_simp_21           = 0;                                    /* init */
                
                if (acc_c_conv_13_simp_13) {
                    iint_t     simp_3    = iint_add (acc_c_conv_13_simp_15, 1);  /* let */
                    flat_5_simp_19       = itrue;                                /* write */
                    flat_5_simp_20       = ierror_tombstone;                     /* write */
                    flat_5_simp_21       = simp_3;                               /* write */
                } else {
                    flat_5_simp_19       = ifalse;                               /* write */
                    flat_5_simp_20       = acc_c_conv_13_simp_14;                /* write */
                    flat_5_simp_21       = 0;                                    /* write */
                }
                
                flat_5_simp_22           = flat_5_simp_19;                       /* read */
                flat_5_simp_23           = flat_5_simp_20;                       /* read */
                flat_5_simp_24           = flat_5_simp_21;                       /* read */
                flat_6_simp_25           = ifalse;                               /* init */
                flat_6_simp_26           = ierror_tombstone;                     /* init */
                flat_6_simp_27           = 0;                                    /* init */
                
                if (flat_5_simp_22) {
                    flat_6_simp_25       = itrue;                                /* write */
                    flat_6_simp_26       = ierror_tombstone;                     /* write */
                    flat_6_simp_27       = flat_5_simp_24;                       /* write */
                } else {
                    flat_6_simp_25       = ifalse;                               /* write */
                    flat_6_simp_26       = flat_5_simp_23;                       /* write */
                    flat_6_simp_27       = 0;                                    /* write */
                }
                
                flat_6_simp_28           = flat_6_simp_25;                       /* read */
                flat_6_simp_29           = flat_6_simp_26;                       /* read */
                flat_6_simp_30           = flat_6_simp_27;                       /* read */
                flat_2_simp_16           = flat_6_simp_28;                       /* write */
                flat_2_simp_17           = flat_6_simp_29;                       /* write */
                flat_2_simp_18           = flat_6_simp_30;                       /* write */
            } else {
                flat_2_simp_16           = ifalse;                               /* write */
                flat_2_simp_17           = gen_fact_simp_37_simp_40;             /* write */
                flat_2_simp_18           = 0;                                    /* write */
            }
            
            flat_2_simp_31               = flat_2_simp_16;                       /* read */
            flat_2_simp_32               = flat_2_simp_17;                       /* read */
            flat_2_simp_33               = flat_2_simp_18;                       /* read */
            acc_c_conv_13_simp_4         = flat_2_simp_31;                       /* write */
            acc_c_conv_13_simp_5         = flat_2_simp_32;                       /* write */
            acc_c_conv_13_simp_6         = flat_2_simp_33;                       /* write */
        }
        
    }
    
    s->has_acc_c_conv_13_simp_4          = itrue;                                /* save */
    s->res_acc_c_conv_13_simp_4          = acc_c_conv_13_simp_4;                 /* save */
    
    s->has_acc_c_conv_13_simp_5          = itrue;                                /* save */
    s->res_acc_c_conv_13_simp_5          = acc_c_conv_13_simp_5;                 /* save */
    
    s->has_acc_c_conv_13_simp_6          = itrue;                                /* save */
    s->res_acc_c_conv_13_simp_6          = acc_c_conv_13_simp_6;                 /* save */
    
    c_conv_13_simp_34                    = acc_c_conv_13_simp_4;                 /* read */
    c_conv_13_simp_35                    = acc_c_conv_13_simp_5;                 /* read */
    c_conv_13_simp_36                    = acc_c_conv_13_simp_6;                 /* read */
    s->repl_ix_0                         = c_conv_13_simp_34;                    /* output */
    s->repl_ix_1                         = c_conv_13_simp_35;                    /* output */
    s->repl_ix_2                         = c_conv_13_simp_36;                    /* output */
}

- C evaluation:
[(homer,2),(marge,0)]

- Core evaluation:
[homer, 2,marge, 0]

> > -- An interesting expression
> - Flattened:
gen$date = DATE
{
  init acc$a$conv$12$simp$62@{Mutable Bool} = True@{Bool};
  init acc$a$conv$12$simp$63@{Mutable Error} = ExceptTombstone@{Error};
  init acc$a$conv$12$simp$64$simp$65$simp$67@{Mutable Double} = 0.0@{Double};
  init acc$a$conv$12$simp$64$simp$65$simp$68@{Mutable Double} = 0.0@{Double};
  init acc$a$conv$12$simp$64$simp$66@{Mutable Double} = 0.0@{Double};
  init acc$a$conv$105$simp$69@{Mutable Bool} = True@{Bool};
  init acc$a$conv$105$simp$70@{Mutable Error} = ExceptTombstone@{Error};
  init acc$a$conv$105$simp$71$simp$72$simp$74@{Mutable Double} = 0.0@{Double};
  init acc$a$conv$105$simp$71$simp$72$simp$75@{Mutable Double} = 0.0@{Double};
  init acc$a$conv$105$simp$71$simp$73@{Mutable Double} = 0.0@{Double};
  load_resumable@{Bool} acc$a$conv$12$simp$62;
  load_resumable@{Error} acc$a$conv$12$simp$63;
  load_resumable@{Double} acc$a$conv$12$simp$64$simp$65$simp$67;
  load_resumable@{Double} acc$a$conv$12$simp$64$simp$65$simp$68;
  load_resumable@{Double} acc$a$conv$12$simp$64$simp$66;
  load_resumable@{Bool} acc$a$conv$105$simp$69;
  load_resumable@{Error} acc$a$conv$105$simp$70;
  load_resumable@{Double} acc$a$conv$105$simp$71$simp$72$simp$74;
  load_resumable@{Double} acc$a$conv$105$simp$71$simp$72$simp$75;
  load_resumable@{Double} acc$a$conv$105$simp$71$simp$73;
  for_facts (gen$fact$simp$358$simp$360@{Bool},
             gen$fact$simp$358$simp$361@{Error},
             gen$fact$simp$358$simp$362@{Int},
             gen$fact$simp$359@{DateTime}) in new {
    init flat$0$simp$76@{Mutable Bool} = False@{Bool};
    init flat$0$simp$77@{Mutable Error} = ExceptTombstone@{Error};
    init flat$0$simp$78@{Mutable Double} = 0.0@{Double};
    if (gen$fact$simp$358$simp$360) {
      let simp$1 = doubleOfInt#
                   gen$fact$simp$358$simp$362;
      write flat$0$simp$76 = True@{Bool};
      write flat$0$simp$77 = ExceptTombstone@{Error};
      write flat$0$simp$78 = simp$1;
    } else {
      write flat$0$simp$76 = False@{Bool};
      write flat$0$simp$77 = gen$fact$simp$358$simp$361;
      write flat$0$simp$78 = 0.0@{Double};
    }
    read@{Mutable Bool} flat$0$simp$79 = flat$0$simp$76;
    read@{Mutable Error} flat$0$simp$80 = flat$0$simp$77;
    read@{Mutable Double} flat$0$simp$81 = flat$0$simp$78;
    read@{Mutable Bool} acc$a$conv$12$simp$82 = acc$a$conv$12$simp$62;
    read@{Mutable Error} acc$a$conv$12$simp$83 = acc$a$conv$12$simp$63;
    read@{Mutable Double} acc$a$conv$12$simp$84$simp$85$simp$87 = acc$a$conv$12$simp$64$simp$65$simp$67;
    read@{Mutable Double} acc$a$conv$12$simp$84$simp$85$simp$88 = acc$a$conv$12$simp$64$simp$65$simp$68;
    read@{Mutable Double} acc$a$conv$12$simp$84$simp$86 = acc$a$conv$12$simp$64$simp$66;
    init flat$1$simp$89@{Mutable Bool} = False@{Bool};
    init flat$1$simp$90@{Mutable Error} = ExceptTombstone@{Error};
    init flat$1$simp$91$simp$92$simp$94@{Mutable Double} = 0.0@{Double};
    init flat$1$simp$91$simp$92$simp$95@{Mutable Double} = 0.0@{Double};
    init flat$1$simp$91$simp$93@{Mutable Double} = 0.0@{Double};
    if (acc$a$conv$12$simp$82) {
      let nn$conv$19 = add#@{Double}
                       acc$a$conv$12$simp$84$simp$85$simp$87
                       (1.0@{Double});
      init flat$4$simp$96@{Mutable Bool} = False@{Bool};
      init flat$4$simp$97@{Mutable Error} = ExceptTombstone@{Error};
      init flat$4$simp$98@{Mutable Double} = 0.0@{Double};
      if (flat$0$simp$79) {
        let simp$7 = sub#@{Double}
                     flat$0$simp$81
                     acc$a$conv$12$simp$84$simp$85$simp$88;
        write flat$4$simp$96 = True@{Bool};
        write flat$4$simp$97 = ExceptTombstone@{Error};
        write flat$4$simp$98 = simp$7;
      } else {
        write flat$4$simp$96 = False@{Bool};
        write flat$4$simp$97 = flat$0$simp$80;
        write flat$4$simp$98 = 0.0@{Double};
      }
      read@{Mutable Bool} flat$4$simp$99 = flat$4$simp$96;
      read@{Mutable Error} flat$4$simp$100 = flat$4$simp$97;
      read@{Mutable Double} flat$4$simp$101 = flat$4$simp$98;
      init flat$5$simp$102@{Mutable Bool} = False@{Bool};
      init flat$5$simp$103@{Mutable Error} = ExceptTombstone@{Error};
      init flat$5$simp$104@{Mutable Double} = 0.0@{Double};
      if (flat$4$simp$99) {
        let simp$11 = div#
                      flat$4$simp$101 nn$conv$19;
        write flat$5$simp$102 = True@{Bool};
        write flat$5$simp$103 = ExceptTombstone@{Error};
        write flat$5$simp$104 = simp$11;
      } else {
        write flat$5$simp$102 = False@{Bool};
        write flat$5$simp$103 = flat$4$simp$100;
        write flat$5$simp$104 = 0.0@{Double};
      }
      read@{Mutable Bool} flat$5$simp$105 = flat$5$simp$102;
      read@{Mutable Error} flat$5$simp$106 = flat$5$simp$103;
      read@{Mutable Double} flat$5$simp$107 = flat$5$simp$104;
      init flat$6$simp$108@{Mutable Bool} = False@{Bool};
      init flat$6$simp$109@{Mutable Error} = ExceptTombstone@{Error};
      init flat$6$simp$110@{Mutable Double} = 0.0@{Double};
      if (flat$5$simp$105) {
        let simp$13 = add#@{Double}
                      acc$a$conv$12$simp$84$simp$85$simp$88
                      flat$5$simp$107;
        write flat$6$simp$108 = True@{Bool};
        write flat$6$simp$109 = ExceptTombstone@{Error};
        write flat$6$simp$110 = simp$13;
      } else {
        write flat$6$simp$108 = False@{Bool};
        write flat$6$simp$109 = flat$5$simp$106;
        write flat$6$simp$110 = 0.0@{Double};
      }
      read@{Mutable Bool} flat$6$simp$111 = flat$6$simp$108;
      read@{Mutable Error} flat$6$simp$112 = flat$6$simp$109;
      read@{Mutable Double} flat$6$simp$113 = flat$6$simp$110;
      init flat$7$simp$114@{Mutable Bool} = False@{Bool};
      init flat$7$simp$115@{Mutable Error} = ExceptTombstone@{Error};
      init flat$7$simp$116@{Mutable Double} = 0.0@{Double};
      if (flat$4$simp$99) {
        init flat$22$simp$117@{Mutable Bool} = False@{Bool};
        init flat$22$simp$118@{Mutable Error} = ExceptTombstone@{Error};
        init flat$22$simp$119@{Mutable Double} = 0.0@{Double};
        if (flat$0$simp$79) {
          init flat$28$simp$120@{Mutable Bool} = False@{Bool};
          init flat$28$simp$121@{Mutable Error} = ExceptTombstone@{Error};
          init flat$28$simp$122@{Mutable Double} = 0.0@{Double};
          if (flat$6$simp$111) {
            let simp$19 = sub#@{Double}
                          flat$0$simp$81 flat$6$simp$113;
            write flat$28$simp$120 = True@{Bool};
            write flat$28$simp$121 = ExceptTombstone@{Error};
            write flat$28$simp$122 = simp$19;
          } else {
            write flat$28$simp$120 = False@{Bool};
            write flat$28$simp$121 = flat$6$simp$112;
            write flat$28$simp$122 = 0.0@{Double};
          }
          read@{Mutable Bool} flat$28$simp$123 = flat$28$simp$120;
          read@{Mutable Error} flat$28$simp$124 = flat$28$simp$121;
          read@{Mutable Double} flat$28$simp$125 = flat$28$simp$122;
          write flat$22$simp$117 = flat$28$simp$123;
          write flat$22$simp$118 = flat$28$simp$124;
          write flat$22$simp$119 = flat$28$simp$125;
        } else {
          write flat$22$simp$117 = False@{Bool};
          write flat$22$simp$118 = flat$0$simp$80;
          write flat$22$simp$119 = 0.0@{Double};
        }
        read@{Mutable Bool} flat$22$simp$126 = flat$22$simp$117;
        read@{Mutable Error} flat$22$simp$127 = flat$22$simp$118;
        read@{Mutable Double} flat$22$simp$128 = flat$22$simp$119;
        init flat$23$simp$129@{Mutable Bool} = False@{Bool};
        init flat$23$simp$130@{Mutable Error} = ExceptTombstone@{Error};
        init flat$23$simp$131@{Mutable Double} = 0.0@{Double};
        if (flat$22$simp$126) {
          let simp$23 = mul#@{Double}
                        flat$4$simp$101
                        flat$22$simp$128;
          write flat$23$simp$129 = True@{Bool};
          write flat$23$simp$130 = ExceptTombstone@{Error};
          write flat$23$simp$131 = simp$23;
        } else {
          write flat$23$simp$129 = False@{Bool};
          write flat$23$simp$130 = flat$22$simp$127;
          write flat$23$simp$131 = 0.0@{Double};
        }
        read@{Mutable Bool} flat$23$simp$132 = flat$23$simp$129;
        read@{Mutable Error} flat$23$simp$133 = flat$23$simp$130;
        read@{Mutable Double} flat$23$simp$134 = flat$23$simp$131;
        write flat$7$simp$114 = flat$23$simp$132;
        write flat$7$simp$115 = flat$23$simp$133;
        write flat$7$simp$116 = flat$23$simp$134;
      } else {
        write flat$7$simp$114 = False@{Bool};
        write flat$7$simp$115 = flat$4$simp$100;
        write flat$7$simp$116 = 0.0@{Double};
      }
      read@{Mutable Bool} flat$7$simp$135 = flat$7$simp$114;
      read@{Mutable Error} flat$7$simp$136 = flat$7$simp$115;
      read@{Mutable Double} flat$7$simp$137 = flat$7$simp$116;
      init flat$8$simp$138@{Mutable Bool} = False@{Bool};
      init flat$8$simp$139@{Mutable Error} = ExceptTombstone@{Error};
      init flat$8$simp$140@{Mutable Double} = 0.0@{Double};
      if (flat$7$simp$135) {
        let simp$25 = add#@{Double}
                      acc$a$conv$12$simp$84$simp$86
                      flat$7$simp$137;
        write flat$8$simp$138 = True@{Bool};
        write flat$8$simp$139 = ExceptTombstone@{Error};
        write flat$8$simp$140 = simp$25;
      } else {
        write flat$8$simp$138 = False@{Bool};
        write flat$8$simp$139 = flat$7$simp$136;
        write flat$8$simp$140 = 0.0@{Double};
      }
      read@{Mutable Bool} flat$8$simp$141 = flat$8$simp$138;
      read@{Mutable Error} flat$8$simp$142 = flat$8$simp$139;
      read@{Mutable Double} flat$8$simp$143 = flat$8$simp$140;
      init flat$9$simp$144@{Mutable Bool} = False@{Bool};
      init flat$9$simp$145@{Mutable Error} = ExceptTombstone@{Error};
      init flat$9$simp$146$simp$147@{Mutable Double} = 0.0@{Double};
      init flat$9$simp$146$simp$148@{Mutable Double} = 0.0@{Double};
      if (flat$6$simp$111) {
        write flat$9$simp$144 = True@{Bool};
        write flat$9$simp$145 = ExceptTombstone@{Error};
        write flat$9$simp$146$simp$147 = nn$conv$19;
        write flat$9$simp$146$simp$148 = flat$6$simp$113;
      } else {
        write flat$9$simp$144 = False@{Bool};
        write flat$9$simp$145 = flat$6$simp$112;
        write flat$9$simp$146$simp$147 = 0.0@{Double};
        write flat$9$simp$146$simp$148 = 0.0@{Double};
      }
      read@{Mutable Bool} flat$9$simp$149 = flat$9$simp$144;
      read@{Mutable Error} flat$9$simp$150 = flat$9$simp$145;
      read@{Mutable Double} flat$9$simp$151$simp$152 = flat$9$simp$146$simp$147;
      read@{Mutable Double} flat$9$simp$151$simp$153 = flat$9$simp$146$simp$148;
      init flat$10$simp$154@{Mutable Bool} = False@{Bool};
      init flat$10$simp$155@{Mutable Error} = ExceptTombstone@{Error};
      init flat$10$simp$156$simp$157$simp$159@{Mutable Double} = 0.0@{Double};
      init flat$10$simp$156$simp$157$simp$160@{Mutable Double} = 0.0@{Double};
      init flat$10$simp$156$simp$158@{Mutable Double} = 0.0@{Double};
      if (flat$9$simp$149) {
        init flat$13$simp$161@{Mutable Bool} = False@{Bool};
        init flat$13$simp$162@{Mutable Error} = ExceptTombstone@{Error};
        init flat$13$simp$163$simp$164$simp$166@{Mutable Double} = 0.0@{Double};
        init flat$13$simp$163$simp$164$simp$167@{Mutable Double} = 0.0@{Double};
        init flat$13$simp$163$simp$165@{Mutable Double} = 0.0@{Double};
        if (flat$8$simp$141) {
          write flat$13$simp$161 = True@{Bool};
          write flat$13$simp$162 = ExceptTombstone@{Error};
          write flat$13$simp$163$simp$164$simp$166 = flat$9$simp$151$simp$152;
          write flat$13$simp$163$simp$164$simp$167 = flat$9$simp$151$simp$153;
          write flat$13$simp$163$simp$165 = flat$8$simp$143;
        } else {
          write flat$13$simp$161 = False@{Bool};
          write flat$13$simp$162 = flat$8$simp$142;
          write flat$13$simp$163$simp$164$simp$166 = 0.0@{Double};
          write flat$13$simp$163$simp$164$simp$167 = 0.0@{Double};
          write flat$13$simp$163$simp$165 = 0.0@{Double};
        }
        read@{Mutable Bool} flat$13$simp$168 = flat$13$simp$161;
        read@{Mutable Error} flat$13$simp$169 = flat$13$simp$162;
        read@{Mutable Double} flat$13$simp$170$simp$171$simp$173 = flat$13$simp$163$simp$164$simp$166;
        read@{Mutable Double} flat$13$simp$170$simp$171$simp$174 = flat$13$simp$163$simp$164$simp$167;
        read@{Mutable Double} flat$13$simp$170$simp$172 = flat$13$simp$163$simp$165;
        write flat$10$simp$154 = flat$13$simp$168;
        write flat$10$simp$155 = flat$13$simp$169;
        write flat$10$simp$156$simp$157$simp$159 = flat$13$simp$170$simp$171$simp$173;
        write flat$10$simp$156$simp$157$simp$160 = flat$13$simp$170$simp$171$simp$174;
        write flat$10$simp$156$simp$158 = flat$13$simp$170$simp$172;
      } else {
        write flat$10$simp$154 = False@{Bool};
        write flat$10$simp$155 = flat$9$simp$150;
        write flat$10$simp$156$simp$157$simp$159 = 0.0@{Double};
        write flat$10$simp$156$simp$157$simp$160 = 0.0@{Double};
        write flat$10$simp$156$simp$158 = 0.0@{Double};
      }
      read@{Mutable Bool} flat$10$simp$175 = flat$10$simp$154;
      read@{Mutable Error} flat$10$simp$176 = flat$10$simp$155;
      read@{Mutable Double} flat$10$simp$177$simp$178$simp$180 = flat$10$simp$156$simp$157$simp$159;
      read@{Mutable Double} flat$10$simp$177$simp$178$simp$181 = flat$10$simp$156$simp$157$simp$160;
      read@{Mutable Double} flat$10$simp$177$simp$179 = flat$10$simp$156$simp$158;
      write flat$1$simp$89 = flat$10$simp$175;
      write flat$1$simp$90 = flat$10$simp$176;
      write flat$1$simp$91$simp$92$simp$94 = flat$10$simp$177$simp$178$simp$180;
      write flat$1$simp$91$simp$92$simp$95 = flat$10$simp$177$simp$178$simp$181;
      write flat$1$simp$91$simp$93 = flat$10$simp$177$simp$179;
    } else {
      write flat$1$simp$89 = False@{Bool};
      write flat$1$simp$90 = acc$a$conv$12$simp$83;
      write flat$1$simp$91$simp$92$simp$94 = 0.0@{Double};
      write flat$1$simp$91$simp$92$simp$95 = 0.0@{Double};
      write flat$1$simp$91$simp$93 = 0.0@{Double};
    }
    read@{Mutable Bool} flat$1$simp$182 = flat$1$simp$89;
    read@{Mutable Error} flat$1$simp$183 = flat$1$simp$90;
    read@{Mutable Double} flat$1$simp$184$simp$185$simp$187 = flat$1$simp$91$simp$92$simp$94;
    read@{Mutable Double} flat$1$simp$184$simp$185$simp$188 = flat$1$simp$91$simp$92$simp$95;
    read@{Mutable Double} flat$1$simp$184$simp$186 = flat$1$simp$91$simp$93;
    write acc$a$conv$12$simp$62 = flat$1$simp$182;
    write acc$a$conv$12$simp$63 = flat$1$simp$183;
    write acc$a$conv$12$simp$64$simp$65$simp$67 = flat$1$simp$184$simp$185$simp$187;
    write acc$a$conv$12$simp$64$simp$65$simp$68 = flat$1$simp$184$simp$185$simp$188;
    write acc$a$conv$12$simp$64$simp$66 = flat$1$simp$184$simp$186;
    init flat$37$simp$189@{Mutable Bool} = False@{Bool};
    init flat$37$simp$191@{Mutable Bool} = False@{Bool};
    if (gen$fact$simp$358$simp$360) {
      let simp$31 = lt#@{Int}
                    gen$fact$simp$358$simp$362
                    (300@{Int});
      write flat$37$simp$189 = True@{Bool};
      write flat$37$simp$191 = simp$31;
    } else {
      write flat$37$simp$189 = False@{Bool};
      write flat$37$simp$191 = False@{Bool};
    }
    read@{Mutable Bool} flat$37$simp$192 = flat$37$simp$189;
    read@{Mutable Bool} flat$37$simp$194 = flat$37$simp$191;
    init flat$38@{Mutable Bool} = False@{Bool};
    if (flat$37$simp$192) {
      write flat$38 = flat$37$simp$194;
    } 
     else {
      write flat$38 = True@{Bool};
    } 
    
    read@{Mutable Bool} flat$38 = flat$38;
    if (flat$38) {
      init flat$39$simp$195@{Mutable Bool} = False@{Bool};
      init flat$39$simp$196@{Mutable Error} = ExceptTombstone@{Error};
      init flat$39$simp$197@{Mutable Double} = 0.0@{Double};
      if (gen$fact$simp$358$simp$360) {
        let simp$33 = doubleOfInt#
                      gen$fact$simp$358$simp$362;
        write flat$39$simp$195 = True@{Bool};
        write flat$39$simp$196 = ExceptTombstone@{Error};
        write flat$39$simp$197 = simp$33;
      } else {
        write flat$39$simp$195 = False@{Bool};
        write flat$39$simp$196 = gen$fact$simp$358$simp$361;
        write flat$39$simp$197 = 0.0@{Double};
      }
      read@{Mutable Bool} flat$39$simp$198 = flat$39$simp$195;
      read@{Mutable Error} flat$39$simp$199 = flat$39$simp$196;
      read@{Mutable Double} flat$39$simp$200 = flat$39$simp$197;
      read@{Mutable Bool} acc$a$conv$105$simp$201 = acc$a$conv$105$simp$69;
      read@{Mutable Error} acc$a$conv$105$simp$202 = acc$a$conv$105$simp$70;
      read@{Mutable Double} acc$a$conv$105$simp$203$simp$204$simp$206 = acc$a$conv$105$simp$71$simp$72$simp$74;
      read@{Mutable Double} acc$a$conv$105$simp$203$simp$204$simp$207 = acc$a$conv$105$simp$71$simp$72$simp$75;
      read@{Mutable Double} acc$a$conv$105$simp$203$simp$205 = acc$a$conv$105$simp$71$simp$73;
      init flat$40$simp$208@{Mutable Bool} = False@{Bool};
      init flat$40$simp$209@{Mutable Error} = ExceptTombstone@{Error};
      init flat$40$simp$210$simp$211$simp$213@{Mutable Double} = 0.0@{Double};
      init flat$40$simp$210$simp$211$simp$214@{Mutable Double} = 0.0@{Double};
      init flat$40$simp$210$simp$212@{Mutable Double} = 0.0@{Double};
      if (acc$a$conv$105$simp$201) {
        let nn$conv$112 = add#@{Double}
                          acc$a$conv$105$simp$203$simp$204$simp$206
                          (1.0@{Double});
        init flat$43$simp$215@{Mutable Bool} = False@{Bool};
        init flat$43$simp$216@{Mutable Error} = ExceptTombstone@{Error};
        init flat$43$simp$217@{Mutable Double} = 0.0@{Double};
        if (flat$39$simp$198) {
          let simp$39 = sub#@{Double}
                        flat$39$simp$200
                        acc$a$conv$105$simp$203$simp$204$simp$207;
          write flat$43$simp$215 = True@{Bool};
          write flat$43$simp$216 = ExceptTombstone@{Error};
          write flat$43$simp$217 = simp$39;
        } else {
          write flat$43$simp$215 = False@{Bool};
          write flat$43$simp$216 = flat$39$simp$199;
          write flat$43$simp$217 = 0.0@{Double};
        }
        read@{Mutable Bool} flat$43$simp$218 = flat$43$simp$215;
        read@{Mutable Error} flat$43$simp$219 = flat$43$simp$216;
        read@{Mutable Double} flat$43$simp$220 = flat$43$simp$217;
        init flat$44$simp$221@{Mutable Bool} = False@{Bool};
        init flat$44$simp$222@{Mutable Error} = ExceptTombstone@{Error};
        init flat$44$simp$223@{Mutable Double} = 0.0@{Double};
        if (flat$43$simp$218) {
          let simp$43 = div#
                        flat$43$simp$220 nn$conv$112;
          write flat$44$simp$221 = True@{Bool};
          write flat$44$simp$222 = ExceptTombstone@{Error};
          write flat$44$simp$223 = simp$43;
        } else {
          write flat$44$simp$221 = False@{Bool};
          write flat$44$simp$222 = flat$43$simp$219;
          write flat$44$simp$223 = 0.0@{Double};
        }
        read@{Mutable Bool} flat$44$simp$224 = flat$44$simp$221;
        read@{Mutable Error} flat$44$simp$225 = flat$44$simp$222;
        read@{Mutable Double} flat$44$simp$226 = flat$44$simp$223;
        init flat$45$simp$227@{Mutable Bool} = False@{Bool};
        init flat$45$simp$228@{Mutable Error} = ExceptTombstone@{Error};
        init flat$45$simp$229@{Mutable Double} = 0.0@{Double};
        if (flat$44$simp$224) {
          let simp$45 = add#@{Double}
                        acc$a$conv$105$simp$203$simp$204$simp$207
                        flat$44$simp$226;
          write flat$45$simp$227 = True@{Bool};
          write flat$45$simp$228 = ExceptTombstone@{Error};
          write flat$45$simp$229 = simp$45;
        } else {
          write flat$45$simp$227 = False@{Bool};
          write flat$45$simp$228 = flat$44$simp$225;
          write flat$45$simp$229 = 0.0@{Double};
        }
        read@{Mutable Bool} flat$45$simp$230 = flat$45$simp$227;
        read@{Mutable Error} flat$45$simp$231 = flat$45$simp$228;
        read@{Mutable Double} flat$45$simp$232 = flat$45$simp$229;
        init flat$46$simp$233@{Mutable Bool} = False@{Bool};
        init flat$46$simp$234@{Mutable Error} = ExceptTombstone@{Error};
        init flat$46$simp$235@{Mutable Double} = 0.0@{Double};
        if (flat$43$simp$218) {
          init flat$61$simp$236@{Mutable Bool} = False@{Bool};
          init flat$61$simp$237@{Mutable Error} = ExceptTombstone@{Error};
          init flat$61$simp$238@{Mutable Double} = 0.0@{Double};
          if (flat$39$simp$198) {
            init flat$67$simp$239@{Mutable Bool} = False@{Bool};
            init flat$67$simp$240@{Mutable Error} = ExceptTombstone@{Error};
            init flat$67$simp$241@{Mutable Double} = 0.0@{Double};
            if (flat$45$simp$230) {
              let simp$51 = sub#@{Double}
                            flat$39$simp$200
                            flat$45$simp$232;
              write flat$67$simp$239 = True@{Bool};
              write flat$67$simp$240 = ExceptTombstone@{Error};
              write flat$67$simp$241 = simp$51;
            } else {
              write flat$67$simp$239 = False@{Bool};
              write flat$67$simp$240 = flat$45$simp$231;
              write flat$67$simp$241 = 0.0@{Double};
            }
            read@{Mutable Bool} flat$67$simp$242 = flat$67$simp$239;
            read@{Mutable Error} flat$67$simp$243 = flat$67$simp$240;
            read@{Mutable Double} flat$67$simp$244 = flat$67$simp$241;
            write flat$61$simp$236 = flat$67$simp$242;
            write flat$61$simp$237 = flat$67$simp$243;
            write flat$61$simp$238 = flat$67$simp$244;
          } else {
            write flat$61$simp$236 = False@{Bool};
            write flat$61$simp$237 = flat$39$simp$199;
            write flat$61$simp$238 = 0.0@{Double};
          }
          read@{Mutable Bool} flat$61$simp$245 = flat$61$simp$236;
          read@{Mutable Error} flat$61$simp$246 = flat$61$simp$237;
          read@{Mutable Double} flat$61$simp$247 = flat$61$simp$238;
          init flat$62$simp$248@{Mutable Bool} = False@{Bool};
          init flat$62$simp$249@{Mutable Error} = ExceptTombstone@{Error};
          init flat$62$simp$250@{Mutable Double} = 0.0@{Double};
          if (flat$61$simp$245) {
            let simp$55 = mul#@{Double}
                          flat$43$simp$220
                          flat$61$simp$247;
            write flat$62$simp$248 = True@{Bool};
            write flat$62$simp$249 = ExceptTombstone@{Error};
            write flat$62$simp$250 = simp$55;
          } else {
            write flat$62$simp$248 = False@{Bool};
            write flat$62$simp$249 = flat$61$simp$246;
            write flat$62$simp$250 = 0.0@{Double};
          }
          read@{Mutable Bool} flat$62$simp$251 = flat$62$simp$248;
          read@{Mutable Error} flat$62$simp$252 = flat$62$simp$249;
          read@{Mutable Double} flat$62$simp$253 = flat$62$simp$250;
          write flat$46$simp$233 = flat$62$simp$251;
          write flat$46$simp$234 = flat$62$simp$252;
          write flat$46$simp$235 = flat$62$simp$253;
        } else {
          write flat$46$simp$233 = False@{Bool};
          write flat$46$simp$234 = flat$43$simp$219;
          write flat$46$simp$235 = 0.0@{Double};
        }
        read@{Mutable Bool} flat$46$simp$254 = flat$46$simp$233;
        read@{Mutable Error} flat$46$simp$255 = flat$46$simp$234;
        read@{Mutable Double} flat$46$simp$256 = flat$46$simp$235;
        init flat$47$simp$257@{Mutable Bool} = False@{Bool};
        init flat$47$simp$258@{Mutable Error} = ExceptTombstone@{Error};
        init flat$47$simp$259@{Mutable Double} = 0.0@{Double};
        if (flat$46$simp$254) {
          let simp$57 = add#@{Double}
                        acc$a$conv$105$simp$203$simp$205
                        flat$46$simp$256;
          write flat$47$simp$257 = True@{Bool};
          write flat$47$simp$258 = ExceptTombstone@{Error};
          write flat$47$simp$259 = simp$57;
        } else {
          write flat$47$simp$257 = False@{Bool};
          write flat$47$simp$258 = flat$46$simp$255;
          write flat$47$simp$259 = 0.0@{Double};
        }
        read@{Mutable Bool} flat$47$simp$260 = flat$47$simp$257;
        read@{Mutable Error} flat$47$simp$261 = flat$47$simp$258;
        read@{Mutable Double} flat$47$simp$262 = flat$47$simp$259;
        init flat$48$simp$263@{Mutable Bool} = False@{Bool};
        init flat$48$simp$264@{Mutable Error} = ExceptTombstone@{Error};
        init flat$48$simp$265$simp$266@{Mutable Double} = 0.0@{Double};
        init flat$48$simp$265$simp$267@{Mutable Double} = 0.0@{Double};
        if (flat$45$simp$230) {
          write flat$48$simp$263 = True@{Bool};
          write flat$48$simp$264 = ExceptTombstone@{Error};
          write flat$48$simp$265$simp$266 = nn$conv$112;
          write flat$48$simp$265$simp$267 = flat$45$simp$232;
        } else {
          write flat$48$simp$263 = False@{Bool};
          write flat$48$simp$264 = flat$45$simp$231;
          write flat$48$simp$265$simp$266 = 0.0@{Double};
          write flat$48$simp$265$simp$267 = 0.0@{Double};
        }
        read@{Mutable Bool} flat$48$simp$268 = flat$48$simp$263;
        read@{Mutable Error} flat$48$simp$269 = flat$48$simp$264;
        read@{Mutable Double} flat$48$simp$270$simp$271 = flat$48$simp$265$simp$266;
        read@{Mutable Double} flat$48$simp$270$simp$272 = flat$48$simp$265$simp$267;
        init flat$49$simp$273@{Mutable Bool} = False@{Bool};
        init flat$49$simp$274@{Mutable Error} = ExceptTombstone@{Error};
        init flat$49$simp$275$simp$276$simp$278@{Mutable Double} = 0.0@{Double};
        init flat$49$simp$275$simp$276$simp$279@{Mutable Double} = 0.0@{Double};
        init flat$49$simp$275$simp$277@{Mutable Double} = 0.0@{Double};
        if (flat$48$simp$268) {
          init flat$52$simp$280@{Mutable Bool} = False@{Bool};
          init flat$52$simp$281@{Mutable Error} = ExceptTombstone@{Error};
          init flat$52$simp$282$simp$283$simp$285@{Mutable Double} = 0.0@{Double};
          init flat$52$simp$282$simp$283$simp$286@{Mutable Double} = 0.0@{Double};
          init flat$52$simp$282$simp$284@{Mutable Double} = 0.0@{Double};
          if (flat$47$simp$260) {
            write flat$52$simp$280 = True@{Bool};
            write flat$52$simp$281 = ExceptTombstone@{Error};
            write flat$52$simp$282$simp$283$simp$285 = flat$48$simp$270$simp$271;
            write flat$52$simp$282$simp$283$simp$286 = flat$48$simp$270$simp$272;
            write flat$52$simp$282$simp$284 = flat$47$simp$262;
          } else {
            write flat$52$simp$280 = False@{Bool};
            write flat$52$simp$281 = flat$47$simp$261;
            write flat$52$simp$282$simp$283$simp$285 = 0.0@{Double};
            write flat$52$simp$282$simp$283$simp$286 = 0.0@{Double};
            write flat$52$simp$282$simp$284 = 0.0@{Double};
          }
          read@{Mutable Bool} flat$52$simp$287 = flat$52$simp$280;
          read@{Mutable Error} flat$52$simp$288 = flat$52$simp$281;
          read@{Mutable Double} flat$52$simp$289$simp$290$simp$292 = flat$52$simp$282$simp$283$simp$285;
          read@{Mutable Double} flat$52$simp$289$simp$290$simp$293 = flat$52$simp$282$simp$283$simp$286;
          read@{Mutable Double} flat$52$simp$289$simp$291 = flat$52$simp$282$simp$284;
          write flat$49$simp$273 = flat$52$simp$287;
          write flat$49$simp$274 = flat$52$simp$288;
          write flat$49$simp$275$simp$276$simp$278 = flat$52$simp$289$simp$290$simp$292;
          write flat$49$simp$275$simp$276$simp$279 = flat$52$simp$289$simp$290$simp$293;
          write flat$49$simp$275$simp$277 = flat$52$simp$289$simp$291;
        } else {
          write flat$49$simp$273 = False@{Bool};
          write flat$49$simp$274 = flat$48$simp$269;
          write flat$49$simp$275$simp$276$simp$278 = 0.0@{Double};
          write flat$49$simp$275$simp$276$simp$279 = 0.0@{Double};
          write flat$49$simp$275$simp$277 = 0.0@{Double};
        }
        read@{Mutable Bool} flat$49$simp$294 = flat$49$simp$273;
        read@{Mutable Error} flat$49$simp$295 = flat$49$simp$274;
        read@{Mutable Double} flat$49$simp$296$simp$297$simp$299 = flat$49$simp$275$simp$276$simp$278;
        read@{Mutable Double} flat$49$simp$296$simp$297$simp$300 = flat$49$simp$275$simp$276$simp$279;
        read@{Mutable Double} flat$49$simp$296$simp$298 = flat$49$simp$275$simp$277;
        write flat$40$simp$208 = flat$49$simp$294;
        write flat$40$simp$209 = flat$49$simp$295;
        write flat$40$simp$210$simp$211$simp$213 = flat$49$simp$296$simp$297$simp$299;
        write flat$40$simp$210$simp$211$simp$214 = flat$49$simp$296$simp$297$simp$300;
        write flat$40$simp$210$simp$212 = flat$49$simp$296$simp$298;
      } else {
        write flat$40$simp$208 = False@{Bool};
        write flat$40$simp$209 = acc$a$conv$105$simp$202;
        write flat$40$simp$210$simp$211$simp$213 = 0.0@{Double};
        write flat$40$simp$210$simp$211$simp$214 = 0.0@{Double};
        write flat$40$simp$210$simp$212 = 0.0@{Double};
      }
      read@{Mutable Bool} flat$40$simp$301 = flat$40$simp$208;
      read@{Mutable Error} flat$40$simp$302 = flat$40$simp$209;
      read@{Mutable Double} flat$40$simp$303$simp$304$simp$306 = flat$40$simp$210$simp$211$simp$213;
      read@{Mutable Double} flat$40$simp$303$simp$304$simp$307 = flat$40$simp$210$simp$211$simp$214;
      read@{Mutable Double} flat$40$simp$303$simp$305 = flat$40$simp$210$simp$212;
      write acc$a$conv$105$simp$69 = flat$40$simp$301;
      write acc$a$conv$105$simp$70 = flat$40$simp$302;
      write acc$a$conv$105$simp$71$simp$72$simp$74 = flat$40$simp$303$simp$304$simp$306;
      write acc$a$conv$105$simp$71$simp$72$simp$75 = flat$40$simp$303$simp$304$simp$307;
      write acc$a$conv$105$simp$71$simp$73 = flat$40$simp$303$simp$305;
    }
  }
  save_resumable@{Bool} acc$a$conv$12$simp$62;
  save_resumable@{Error} acc$a$conv$12$simp$63;
  save_resumable@{Double} acc$a$conv$12$simp$64$simp$65$simp$67;
  save_resumable@{Double} acc$a$conv$12$simp$64$simp$65$simp$68;
  save_resumable@{Double} acc$a$conv$12$simp$64$simp$66;
  save_resumable@{Bool} acc$a$conv$105$simp$69;
  save_resumable@{Error} acc$a$conv$105$simp$70;
  save_resumable@{Double} acc$a$conv$105$simp$71$simp$72$simp$74;
  save_resumable@{Double} acc$a$conv$105$simp$71$simp$72$simp$75;
  save_resumable@{Double} acc$a$conv$105$simp$71$simp$73;
  read@{Mutable Bool} a$conv$12$simp$308 = acc$a$conv$12$simp$62;
  read@{Mutable Error} a$conv$12$simp$309 = acc$a$conv$12$simp$63;
  read@{Mutable Double} a$conv$12$simp$310$simp$311$simp$313 = acc$a$conv$12$simp$64$simp$65$simp$67;
  read@{Mutable Double} a$conv$12$simp$310$simp$312 = acc$a$conv$12$simp$64$simp$66;
  read@{Mutable Bool} a$conv$105$simp$315 = acc$a$conv$105$simp$69;
  read@{Mutable Error} a$conv$105$simp$316 = acc$a$conv$105$simp$70;
  read@{Mutable Double} a$conv$105$simp$317$simp$318$simp$320 = acc$a$conv$105$simp$71$simp$72$simp$74;
  read@{Mutable Double} a$conv$105$simp$317$simp$319 = acc$a$conv$105$simp$71$simp$73;
  init flat$84$simp$322@{Mutable Bool} = False@{Bool};
  init flat$84$simp$323@{Mutable Error} = ExceptTombstone@{Error};
  init flat$84$simp$324@{Mutable Double} = 0.0@{Double};
  if (a$conv$12$simp$308) {
    let conv$67 = sub#@{Double}
                  a$conv$12$simp$310$simp$311$simp$313
                  (1.0@{Double});
    let conv$68 = div#
                  a$conv$12$simp$310$simp$312
                  conv$67;
    write flat$84$simp$322 = True@{Bool};
    write flat$84$simp$323 = ExceptTombstone@{Error};
    write flat$84$simp$324 = conv$68;
  } else {
    write flat$84$simp$322 = False@{Bool};
    write flat$84$simp$323 = a$conv$12$simp$309;
    write flat$84$simp$324 = 0.0@{Double};
  }
  read@{Mutable Bool} flat$84$simp$325 = flat$84$simp$322;
  read@{Mutable Error} flat$84$simp$326 = flat$84$simp$323;
  read@{Mutable Double} flat$84$simp$327 = flat$84$simp$324;
  init flat$85$simp$328@{Mutable Bool} = False@{Bool};
  init flat$85$simp$329@{Mutable Error} = ExceptTombstone@{Error};
  init flat$85$simp$330@{Mutable Double} = 0.0@{Double};
  if (flat$84$simp$325) {
    let conv$80 = pow#@{Double}
                  flat$84$simp$327 (0.5@{Double});
    write flat$85$simp$328 = True@{Bool};
    write flat$85$simp$329 = ExceptTombstone@{Error};
    write flat$85$simp$330 = conv$80;
  } else {
    write flat$85$simp$328 = False@{Bool};
    write flat$85$simp$329 = flat$84$simp$326;
    write flat$85$simp$330 = 0.0@{Double};
  }
  read@{Mutable Bool} flat$85$simp$331 = flat$85$simp$328;
  read@{Mutable Error} flat$85$simp$332 = flat$85$simp$329;
  read@{Mutable Double} flat$85$simp$333 = flat$85$simp$330;
  init flat$86$simp$334@{Mutable Bool} = False@{Bool};
  init flat$86$simp$335@{Mutable Error} = ExceptTombstone@{Error};
  init flat$86$simp$336@{Mutable Double} = 0.0@{Double};
  if (flat$85$simp$331) {
    init flat$89$simp$337@{Mutable Bool} = False@{Bool};
    init flat$89$simp$338@{Mutable Error} = ExceptTombstone@{Error};
    init flat$89$simp$339@{Mutable Double} = 0.0@{Double};
    if (a$conv$105$simp$315) {
      let conv$160 = sub#@{Double}
                     a$conv$105$simp$317$simp$318$simp$320
                     (1.0@{Double});
      let conv$161 = div#
                     a$conv$105$simp$317$simp$319
                     conv$160;
      write flat$89$simp$337 = True@{Bool};
      write flat$89$simp$338 = ExceptTombstone@{Error};
      write flat$89$simp$339 = conv$161;
    } else {
      write flat$89$simp$337 = False@{Bool};
      write flat$89$simp$338 = a$conv$105$simp$316;
      write flat$89$simp$339 = 0.0@{Double};
    }
    read@{Mutable Bool} flat$89$simp$340 = flat$89$simp$337;
    read@{Mutable Error} flat$89$simp$341 = flat$89$simp$338;
    read@{Mutable Double} flat$89$simp$342 = flat$89$simp$339;
    init flat$90$simp$343@{Mutable Bool} = False@{Bool};
    init flat$90$simp$344@{Mutable Error} = ExceptTombstone@{Error};
    init flat$90$simp$345@{Mutable Double} = 0.0@{Double};
    if (flat$89$simp$340) {
      let conv$173 = pow#@{Double}
                     flat$89$simp$342 (0.5@{Double});
      write flat$90$simp$343 = True@{Bool};
      write flat$90$simp$344 = ExceptTombstone@{Error};
      write flat$90$simp$345 = conv$173;
    } else {
      write flat$90$simp$343 = False@{Bool};
      write flat$90$simp$344 = flat$89$simp$341;
      write flat$90$simp$345 = 0.0@{Double};
    }
    read@{Mutable Bool} flat$90$simp$346 = flat$90$simp$343;
    read@{Mutable Error} flat$90$simp$347 = flat$90$simp$344;
    read@{Mutable Double} flat$90$simp$348 = flat$90$simp$345;
    init flat$91$simp$349@{Mutable Bool} = False@{Bool};
    init flat$91$simp$350@{Mutable Error} = ExceptTombstone@{Error};
    init flat$91$simp$351@{Mutable Double} = 0.0@{Double};
    if (flat$90$simp$346) {
      let conv$180 = mul#@{Double}
                     flat$85$simp$333
                     flat$90$simp$348;
      write flat$91$simp$349 = True@{Bool};
      write flat$91$simp$350 = ExceptTombstone@{Error};
      write flat$91$simp$351 = conv$180;
    } else {
      write flat$91$simp$349 = False@{Bool};
      write flat$91$simp$350 = flat$90$simp$347;
      write flat$91$simp$351 = 0.0@{Double};
    }
    read@{Mutable Bool} flat$91$simp$352 = flat$91$simp$349;
    read@{Mutable Error} flat$91$simp$353 = flat$91$simp$350;
    read@{Mutable Double} flat$91$simp$354 = flat$91$simp$351;
    write flat$86$simp$334 = flat$91$simp$352;
    write flat$86$simp$335 = flat$91$simp$353;
    write flat$86$simp$336 = flat$91$simp$354;
  } else {
    write flat$86$simp$334 = False@{Bool};
    write flat$86$simp$335 = flat$85$simp$332;
    write flat$86$simp$336 = 0.0@{Double};
  }
  read@{Mutable Bool} flat$86$simp$355 = flat$86$simp$334;
  read@{Mutable Error} flat$86$simp$356 = flat$86$simp$335;
  read@{Mutable Double} flat$86$simp$357 = flat$86$simp$336;
  output@{(Sum Error Double)} repl (flat$86$simp$355@{Bool},
               flat$86$simp$356@{Error},
               flat$86$simp$357@{Double});
}

- C:
// 01-includes.h
#line 1 "01-includes.h"
#include <stdbool.h>
#include <stdint.h>
#include <math.h>

typedef uint64_t ierror_t;
typedef uint64_t iunit_t;
typedef uint64_t ibool_t;
typedef  int64_t iint_t;
typedef   double idouble_t;
typedef  int64_t idate_t;

typedef const char *istring_t;

static const ierror_t ierror_tombstone              = 0;
static const ierror_t ierror_fold1_no_value         = 1;
static const ierror_t ierror_variable_not_available = 2;

static const iunit_t iunit  = 0x13013;
static const ibool_t ifalse = 0;
static const ibool_t itrue  = 1;

#define INLINE __attribute__((always_inline))

// 02-numbers.h
#line 1 "02-numbers.h"
<<<<<<< HEAD

#define MK_SIMPLE_CMPS(t,pre)                                                   \
    static ibool_t   INLINE pre##eq   (t x, t y) { return x == y; }             \
    static ibool_t   INLINE pre##ne   (t x, t y) { return x != y; }             \
    static ibool_t   INLINE pre##gt   (t x, t y) { return x >  y; }             \
    static ibool_t   INLINE pre##ge   (t x, t y) { return x >= y; }             \
    static ibool_t   INLINE pre##lt   (t x, t y) { return x <  y; }             \
    static ibool_t   INLINE pre##le   (t x, t y) { return x <= y; }             \

MK_SIMPLE_CMPS(ierror_t, ierror_)
MK_SIMPLE_CMPS(ibool_t,  ibool_)
MK_SIMPLE_CMPS(idate_t,  idate_)
MK_SIMPLE_CMPS(iunit_t,  iunit_)
=======
static ibool_t   INLINE ierror_eq     (ierror_t  x, ierror_t  y) { return x == y; }
>>>>>>> 9fa66c3c

static idouble_t INLINE iint_extend   (iint_t    x)              { return x; }
static iint_t    INLINE iint_add      (iint_t    x, iint_t    y) { return x +  y; }
static iint_t    INLINE iint_sub      (iint_t    x, iint_t    y) { return x -  y; }
static iint_t    INLINE iint_mul      (iint_t    x, iint_t    y) { return x *  y; }

MK_SIMPLE_CMPS(iint_t, iint_)

static iint_t    INLINE idouble_trunc (idouble_t x)              { return (iint_t)x; }
static idouble_t INLINE idouble_add   (idouble_t x, idouble_t y) { return x + y; }
static idouble_t INLINE idouble_sub   (idouble_t x, idouble_t y) { return x - y; }
static idouble_t INLINE idouble_mul   (idouble_t x, idouble_t y) { return x * y; }
static idouble_t INLINE idouble_pow   (idouble_t x, idouble_t y) { return pow(x, y); }
static idouble_t INLINE idouble_div   (idouble_t x, idouble_t y) { return x / y; }
static idouble_t INLINE idouble_log   (idouble_t x)              { return log(x); }
static idouble_t INLINE idouble_exp   (idouble_t x)              { return exp(x); }

<<<<<<< HEAD
MK_SIMPLE_CMPS(idouble_t, idouble_)


 // 03-array.h
#line 1 "03-array.h"

#define ARRAY_OF(t) iarray_t__##t
#define ARRAY_PREFIX(pre) iarray__##pre
#define ARRAY_FUN(f,pre) iarray__##pre##f

#define MK_ARRAY_STRUCT(t)                                                      \
    typedef struct                                                              \
    {                                                                           \
        t* elements;                                                            \
        iint_t count;                                                           \
    } *ARRAY_OF(t);

#define MK_ARRAY_LENGTH(t,pre)                                                  \
    static iint_t INLINE ARRAY_FUN(length,t) (ARRAY_OF(t) arr)                  \
    { return arr->count; }

#define MK_ARRAY_EQ(t,pre)                                                      \
    static ibool_t INLINE ARRAY_FUN(eq,t) (ARRAY_OF(t) x, ARRAY_OF(t) y)        \
    {                                                                           \
        if (x->count != y->count) return ifalse;                                \
        for (iint_t ix = 0; ix != x->count; ++ix) {                             \
            if (!pre##eq(x->elements[ix], y->elements[ix])) return ifalse;      \
        }                                                                       \
        return itrue;                                                           \
    }

#define MK_ARRAY_LT(t,pre)                                                      \
    static ibool_t INLINE ARRAY_FUN(lt,t) (ARRAY_OF(t) x, ARRAY_OF(t) y)        \
    {                                                                           \
        iint_t min = (x->count < y->count) ? x->count : y->count;               \
        for (iint_t ix = 0; ix != min; ++ix) {                                  \
            if (!pre##lt(x->elements[ix], y->elements[ix])) return ifalse;      \
        }                                                                       \
        if (x->count < y->count)                                                \
            return itrue;                                                       \
        else                                                                    \
            return ifalse;                                                      \
    }

#define MK_ARRAY_CMP(t,op,ret)                                                  \
    static ibool_t INLINE ARRAY_FUN(op,t) (ARRAY_OF(t) x, ARRAY_OF(t) y)        \
    { return ret ; }                                                            \

#define MK_ARRAY_CMPS(t,pre)                                                    \
    MK_ARRAY_EQ(t,pre)                                                          \
    MK_ARRAY_LT(t,pre)                                                          \
    MK_ARRAY_CMP(t,ne, !ARRAY_FUN(eq,t) (x,y))                                  \
    MK_ARRAY_CMP(t,le,  ARRAY_FUN(lt,t) (x,y) || ARRAY_FUN(eq,t) (x,y))         \
    MK_ARRAY_CMP(t,ge, !ARRAY_FUN(lt,t) (x,y))                                  \
    MK_ARRAY_CMP(t,gt, !ARRAY_FUN(le,t) (x,y))                                  \



#define MK_ARRAY_INDEX(t,pre)                                                   \
    static t       INLINE ARRAY_FUN(index,t) (ARRAY_OF(t) x, iint_t ix)         \
    { return x->elements[ix]; }                                                 \


#define MK_ARRAY_CREATE(t,pre)                                                  \
    static ARRAY_OF(t)  INLINE ARRAY_FUN(create,t)                              \
                                        (iallocate_t alloc, iint_t sz)          \
    {                                                                           \
        iint_t bytes     = sizeof(t) * sz + sizeof(iint_t);                     \
        ARRAY_OF(t)  ret = (ARRAY_OF(t))allocate(alloc, bytes);                 \
        ret->count = sz;                                                        \
        return ret;                                                             \
    }                                                                           \

#define MK_ARRAY_PUT(t,pre)                                                     \
    static iunit_t INLINE ARRAY_FUN(put,t)   (ARRAY_OF(t) x, iint_t ix, t v)    \
    {                                                                           \
        x->elements[ix] = v;                                                    \
        return iunit;                                                           \
    }                                                                           \

                                                                                \
                                                                                \
                                                                                \
                                                                                \
                                                                                \



#define MAKE_ARRAY(t,pre)                                                       \
    MK_ARRAY_STRUCT (t)                                                         \
    MK_ARRAY_LENGTH (t,pre)                                                     \
    MK_ARRAY_CMPS   (t,pre)                                                     \
    MK_ARRAY_INDEX  (t,pre)                                                     \
    MK_ARRAY_CREATE (t,pre)                                                     \
    MK_ARRAY_PUT    (t,pre)                                                     \
    // MK_ARRAY_ZIP    (t,pre)                                                     \

// TEMPORARY
typedef void* iallocate_t;
void* allocate(iallocate_t t, iint_t sz);

MAKE_ARRAY(idouble_t,   idouble_)
MAKE_ARRAY(iint_t,      iint_)
MAKE_ARRAY(ierror_t,    ierror_)
MAKE_ARRAY(ibool_t,     ibool_)
MAKE_ARRAY(idate_t,     idate_)
MAKE_ARRAY(iunit_t,     iunit_)
=======
static ibool_t   INLINE istring_gt    (istring_t x, istring_t y) { return strcmp(x, y) >  0; }
static ibool_t   INLINE istring_ge    (istring_t x, istring_t y) { return strcmp(x, y) >= 0; }
static ibool_t   INLINE istring_lt    (istring_t x, istring_t y) { return strcmp(x, y) <  0; }
static ibool_t   INLINE istring_le    (istring_t x, istring_t y) { return strcmp(x, y) <= 0; }
static ibool_t   INLINE istring_eq    (istring_t x, istring_t y) { return strcmp(x, y) == 0; }
static ibool_t   INLINE istring_ne    (istring_t x, istring_t y) { return strcmp(x, y) != 0; }

>>>>>>> 9fa66c3c
#line 1 "state definition"
typedef struct {
    /* inputs */
    idate_t    gen_date;
    iint_t     new_count;
    ibool_t    *new_gen_fact_simp_358_simp_360;
    ierror_t   *new_gen_fact_simp_358_simp_361;
    iint_t     *new_gen_fact_simp_358_simp_362;
    idate_t    *new_gen_fact_simp_359;

    /* outputs */
    ibool_t    repl_ix_0;
    ierror_t   repl_ix_1;
    idouble_t  repl_ix_2;

    /* resumables */
    ibool_t    has_acc_a_conv_105_simp_69;
    ibool_t    res_acc_a_conv_105_simp_69;
    ibool_t    has_acc_a_conv_105_simp_70;
    ierror_t   res_acc_a_conv_105_simp_70;
    ibool_t    has_acc_a_conv_105_simp_71_simp_73;
    idouble_t  res_acc_a_conv_105_simp_71_simp_73;
    ibool_t    has_acc_a_conv_105_simp_71_simp_72_simp_74;
    idouble_t  res_acc_a_conv_105_simp_71_simp_72_simp_74;
    ibool_t    has_acc_a_conv_105_simp_71_simp_72_simp_75;
    idouble_t  res_acc_a_conv_105_simp_71_simp_72_simp_75;
    ibool_t    has_acc_a_conv_12_simp_62;
    ibool_t    res_acc_a_conv_12_simp_62;
    ibool_t    has_acc_a_conv_12_simp_63;
    ierror_t   res_acc_a_conv_12_simp_63;
    ibool_t    has_acc_a_conv_12_simp_64_simp_66;
    idouble_t  res_acc_a_conv_12_simp_64_simp_66;
    ibool_t    has_acc_a_conv_12_simp_64_simp_65_simp_67;
    idouble_t  res_acc_a_conv_12_simp_64_simp_65_simp_67;
    ibool_t    has_acc_a_conv_12_simp_64_simp_65_simp_68;
    idouble_t  res_acc_a_conv_12_simp_64_simp_65_simp_68;
} icicle_state_t;

#line 1 "compute function"
void compute(icicle_state_t *s)
{
    ibool_t    a_conv_105_simp_315;
    ierror_t   a_conv_105_simp_316;
    idouble_t  a_conv_105_simp_317_simp_319;
    idouble_t  a_conv_105_simp_317_simp_318_simp_320;
    ibool_t    a_conv_12_simp_308;
    ierror_t   a_conv_12_simp_309;
    idouble_t  a_conv_12_simp_310_simp_312;
    idouble_t  a_conv_12_simp_310_simp_311_simp_313;
    ibool_t    acc_a_conv_105_simp_201;
    ierror_t   acc_a_conv_105_simp_202;
    ibool_t    acc_a_conv_105_simp_69;
    ierror_t   acc_a_conv_105_simp_70;
    idouble_t  acc_a_conv_105_simp_203_simp_205;
    idouble_t  acc_a_conv_105_simp_203_simp_204_simp_206;
    idouble_t  acc_a_conv_105_simp_203_simp_204_simp_207;
    idouble_t  acc_a_conv_105_simp_71_simp_73;
    idouble_t  acc_a_conv_105_simp_71_simp_72_simp_74;
    idouble_t  acc_a_conv_105_simp_71_simp_72_simp_75;
    ibool_t    acc_a_conv_12_simp_62;
    ierror_t   acc_a_conv_12_simp_63;
    ibool_t    acc_a_conv_12_simp_82;
    ierror_t   acc_a_conv_12_simp_83;
    idouble_t  acc_a_conv_12_simp_64_simp_66;
    idouble_t  acc_a_conv_12_simp_64_simp_65_simp_67;
    idouble_t  acc_a_conv_12_simp_64_simp_65_simp_68;
    idouble_t  acc_a_conv_12_simp_84_simp_86;
    idouble_t  acc_a_conv_12_simp_84_simp_85_simp_87;
    idouble_t  acc_a_conv_12_simp_84_simp_85_simp_88;
    ibool_t    flat_38;
    ibool_t    flat_0_simp_76;
    ierror_t   flat_0_simp_77;
    idouble_t  flat_0_simp_78;
    ibool_t    flat_0_simp_79;
    ierror_t   flat_0_simp_80;
    idouble_t  flat_0_simp_81;
    ibool_t    flat_1_simp_182;
    ierror_t   flat_1_simp_183;
    ibool_t    flat_1_simp_89;
    ierror_t   flat_1_simp_90;
    idouble_t  flat_1_simp_184_simp_186;
    idouble_t  flat_1_simp_184_simp_185_simp_187;
    idouble_t  flat_1_simp_184_simp_185_simp_188;
    idouble_t  flat_1_simp_91_simp_93;
    idouble_t  flat_1_simp_91_simp_92_simp_94;
    idouble_t  flat_1_simp_91_simp_92_simp_95;
    ibool_t    flat_10_simp_154;
    ierror_t   flat_10_simp_155;
    ibool_t    flat_10_simp_175;
    ierror_t   flat_10_simp_176;
    idouble_t  flat_10_simp_156_simp_158;
    idouble_t  flat_10_simp_156_simp_157_simp_159;
    idouble_t  flat_10_simp_156_simp_157_simp_160;
    idouble_t  flat_10_simp_177_simp_179;
    idouble_t  flat_10_simp_177_simp_178_simp_180;
    idouble_t  flat_10_simp_177_simp_178_simp_181;
    ibool_t    flat_13_simp_161;
    ierror_t   flat_13_simp_162;
    ibool_t    flat_13_simp_168;
    ierror_t   flat_13_simp_169;
    idouble_t  flat_13_simp_163_simp_165;
    idouble_t  flat_13_simp_163_simp_164_simp_166;
    idouble_t  flat_13_simp_163_simp_164_simp_167;
    idouble_t  flat_13_simp_170_simp_172;
    idouble_t  flat_13_simp_170_simp_171_simp_173;
    idouble_t  flat_13_simp_170_simp_171_simp_174;
    ibool_t    flat_22_simp_117;
    ierror_t   flat_22_simp_118;
    idouble_t  flat_22_simp_119;
    ibool_t    flat_22_simp_126;
    ierror_t   flat_22_simp_127;
    idouble_t  flat_22_simp_128;
    ibool_t    flat_23_simp_129;
    ierror_t   flat_23_simp_130;
    idouble_t  flat_23_simp_131;
    ibool_t    flat_23_simp_132;
    ierror_t   flat_23_simp_133;
    idouble_t  flat_23_simp_134;
    ibool_t    flat_28_simp_120;
    ierror_t   flat_28_simp_121;
    idouble_t  flat_28_simp_122;
    ibool_t    flat_28_simp_123;
    ierror_t   flat_28_simp_124;
    idouble_t  flat_28_simp_125;
    ibool_t    flat_37_simp_189;
    ibool_t    flat_37_simp_191;
    ibool_t    flat_37_simp_192;
    ibool_t    flat_37_simp_194;
    ibool_t    flat_39_simp_195;
    ierror_t   flat_39_simp_196;
    idouble_t  flat_39_simp_197;
    ibool_t    flat_39_simp_198;
    ierror_t   flat_39_simp_199;
    idouble_t  flat_39_simp_200;
    ierror_t   flat_4_simp_100;
    idouble_t  flat_4_simp_101;
    ibool_t    flat_4_simp_96;
    ierror_t   flat_4_simp_97;
    idouble_t  flat_4_simp_98;
    ibool_t    flat_4_simp_99;
    ibool_t    flat_40_simp_208;
    ierror_t   flat_40_simp_209;
    ibool_t    flat_40_simp_301;
    ierror_t   flat_40_simp_302;
    idouble_t  flat_40_simp_210_simp_212;
    idouble_t  flat_40_simp_210_simp_211_simp_213;
    idouble_t  flat_40_simp_210_simp_211_simp_214;
    idouble_t  flat_40_simp_303_simp_305;
    idouble_t  flat_40_simp_303_simp_304_simp_306;
    idouble_t  flat_40_simp_303_simp_304_simp_307;
    ibool_t    flat_43_simp_215;
    ierror_t   flat_43_simp_216;
    idouble_t  flat_43_simp_217;
    ibool_t    flat_43_simp_218;
    ierror_t   flat_43_simp_219;
    idouble_t  flat_43_simp_220;
    ibool_t    flat_44_simp_221;
    ierror_t   flat_44_simp_222;
    idouble_t  flat_44_simp_223;
    ibool_t    flat_44_simp_224;
    ierror_t   flat_44_simp_225;
    idouble_t  flat_44_simp_226;
    ibool_t    flat_45_simp_227;
    ierror_t   flat_45_simp_228;
    idouble_t  flat_45_simp_229;
    ibool_t    flat_45_simp_230;
    ierror_t   flat_45_simp_231;
    idouble_t  flat_45_simp_232;
    ibool_t    flat_46_simp_233;
    ierror_t   flat_46_simp_234;
    idouble_t  flat_46_simp_235;
    ibool_t    flat_46_simp_254;
    ierror_t   flat_46_simp_255;
    idouble_t  flat_46_simp_256;
    ibool_t    flat_47_simp_257;
    ierror_t   flat_47_simp_258;
    idouble_t  flat_47_simp_259;
    ibool_t    flat_47_simp_260;
    ierror_t   flat_47_simp_261;
    idouble_t  flat_47_simp_262;
    ibool_t    flat_48_simp_263;
    ierror_t   flat_48_simp_264;
    ibool_t    flat_48_simp_268;
    ierror_t   flat_48_simp_269;
    idouble_t  flat_48_simp_265_simp_266;
    idouble_t  flat_48_simp_265_simp_267;
    idouble_t  flat_48_simp_270_simp_271;
    idouble_t  flat_48_simp_270_simp_272;
    ibool_t    flat_49_simp_273;
    ierror_t   flat_49_simp_274;
    ibool_t    flat_49_simp_294;
    ierror_t   flat_49_simp_295;
    idouble_t  flat_49_simp_275_simp_277;
    idouble_t  flat_49_simp_275_simp_276_simp_278;
    idouble_t  flat_49_simp_275_simp_276_simp_279;
    idouble_t  flat_49_simp_296_simp_298;
    idouble_t  flat_49_simp_296_simp_297_simp_299;
    idouble_t  flat_49_simp_296_simp_297_simp_300;
    ibool_t    flat_5_simp_102;
    ierror_t   flat_5_simp_103;
    idouble_t  flat_5_simp_104;
    ibool_t    flat_5_simp_105;
    ierror_t   flat_5_simp_106;
    idouble_t  flat_5_simp_107;
    ibool_t    flat_52_simp_280;
    ierror_t   flat_52_simp_281;
    ibool_t    flat_52_simp_287;
    ierror_t   flat_52_simp_288;
    idouble_t  flat_52_simp_282_simp_284;
    idouble_t  flat_52_simp_282_simp_283_simp_285;
    idouble_t  flat_52_simp_282_simp_283_simp_286;
    idouble_t  flat_52_simp_289_simp_291;
    idouble_t  flat_52_simp_289_simp_290_simp_292;
    idouble_t  flat_52_simp_289_simp_290_simp_293;
    ibool_t    flat_6_simp_108;
    ierror_t   flat_6_simp_109;
    idouble_t  flat_6_simp_110;
    ibool_t    flat_6_simp_111;
    ierror_t   flat_6_simp_112;
    idouble_t  flat_6_simp_113;
    ibool_t    flat_61_simp_236;
    ierror_t   flat_61_simp_237;
    idouble_t  flat_61_simp_238;
    ibool_t    flat_61_simp_245;
    ierror_t   flat_61_simp_246;
    idouble_t  flat_61_simp_247;
    ibool_t    flat_62_simp_248;
    ierror_t   flat_62_simp_249;
    idouble_t  flat_62_simp_250;
    ibool_t    flat_62_simp_251;
    ierror_t   flat_62_simp_252;
    idouble_t  flat_62_simp_253;
    ibool_t    flat_67_simp_239;
    ierror_t   flat_67_simp_240;
    idouble_t  flat_67_simp_241;
    ibool_t    flat_67_simp_242;
    ierror_t   flat_67_simp_243;
    idouble_t  flat_67_simp_244;
    ibool_t    flat_7_simp_114;
    ierror_t   flat_7_simp_115;
    idouble_t  flat_7_simp_116;
    ibool_t    flat_7_simp_135;
    ierror_t   flat_7_simp_136;
    idouble_t  flat_7_simp_137;
    ibool_t    flat_8_simp_138;
    ierror_t   flat_8_simp_139;
    idouble_t  flat_8_simp_140;
    ibool_t    flat_8_simp_141;
    ierror_t   flat_8_simp_142;
    idouble_t  flat_8_simp_143;
    ibool_t    flat_84_simp_322;
    ierror_t   flat_84_simp_323;
    idouble_t  flat_84_simp_324;
    ibool_t    flat_84_simp_325;
    ierror_t   flat_84_simp_326;
    idouble_t  flat_84_simp_327;
    ibool_t    flat_85_simp_328;
    ierror_t   flat_85_simp_329;
    idouble_t  flat_85_simp_330;
    ibool_t    flat_85_simp_331;
    ierror_t   flat_85_simp_332;
    idouble_t  flat_85_simp_333;
    ibool_t    flat_86_simp_334;
    ierror_t   flat_86_simp_335;
    idouble_t  flat_86_simp_336;
    ibool_t    flat_86_simp_355;
    ierror_t   flat_86_simp_356;
    idouble_t  flat_86_simp_357;
    ibool_t    flat_89_simp_337;
    ierror_t   flat_89_simp_338;
    idouble_t  flat_89_simp_339;
    ibool_t    flat_89_simp_340;
    ierror_t   flat_89_simp_341;
    idouble_t  flat_89_simp_342;
    ibool_t    flat_9_simp_144;
    ierror_t   flat_9_simp_145;
    ibool_t    flat_9_simp_149;
    ierror_t   flat_9_simp_150;
    idouble_t  flat_9_simp_146_simp_147;
    idouble_t  flat_9_simp_146_simp_148;
    idouble_t  flat_9_simp_151_simp_152;
    idouble_t  flat_9_simp_151_simp_153;
    ibool_t    flat_90_simp_343;
    ierror_t   flat_90_simp_344;
    idouble_t  flat_90_simp_345;
    ibool_t    flat_90_simp_346;
    ierror_t   flat_90_simp_347;
    idouble_t  flat_90_simp_348;
    ibool_t    flat_91_simp_349;
    ierror_t   flat_91_simp_350;
    idouble_t  flat_91_simp_351;
    ibool_t    flat_91_simp_352;
    ierror_t   flat_91_simp_353;
    idouble_t  flat_91_simp_354;

    acc_a_conv_12_simp_62                = itrue;                                /* init */
    acc_a_conv_12_simp_63                = ierror_tombstone;                     /* init */
    acc_a_conv_12_simp_64_simp_65_simp_67 = 0.0;                                 /* init */
    acc_a_conv_12_simp_64_simp_65_simp_68 = 0.0;                                 /* init */
    acc_a_conv_12_simp_64_simp_66        = 0.0;                                  /* init */
    acc_a_conv_105_simp_69               = itrue;                                /* init */
    acc_a_conv_105_simp_70               = ierror_tombstone;                     /* init */
    acc_a_conv_105_simp_71_simp_72_simp_74 = 0.0;                                /* init */
    acc_a_conv_105_simp_71_simp_72_simp_75 = 0.0;                                /* init */
    acc_a_conv_105_simp_71_simp_73       = 0.0;                                  /* init */
    
    if (s->has_acc_a_conv_12_simp_62) {
        acc_a_conv_12_simp_62            = s->res_acc_a_conv_12_simp_62;         /* load */
    }
    
    if (s->has_acc_a_conv_12_simp_63) {
        acc_a_conv_12_simp_63            = s->res_acc_a_conv_12_simp_63;         /* load */
    }
    
    if (s->has_acc_a_conv_12_simp_64_simp_65_simp_67) {
        acc_a_conv_12_simp_64_simp_65_simp_67 = s->res_acc_a_conv_12_simp_64_simp_65_simp_67; /* load */
    }
    
    if (s->has_acc_a_conv_12_simp_64_simp_65_simp_68) {
        acc_a_conv_12_simp_64_simp_65_simp_68 = s->res_acc_a_conv_12_simp_64_simp_65_simp_68; /* load */
    }
    
    if (s->has_acc_a_conv_12_simp_64_simp_66) {
        acc_a_conv_12_simp_64_simp_66    = s->res_acc_a_conv_12_simp_64_simp_66; /* load */
    }
    
    if (s->has_acc_a_conv_105_simp_69) {
        acc_a_conv_105_simp_69           = s->res_acc_a_conv_105_simp_69;        /* load */
    }
    
    if (s->has_acc_a_conv_105_simp_70) {
        acc_a_conv_105_simp_70           = s->res_acc_a_conv_105_simp_70;        /* load */
    }
    
    if (s->has_acc_a_conv_105_simp_71_simp_72_simp_74) {
        acc_a_conv_105_simp_71_simp_72_simp_74 = s->res_acc_a_conv_105_simp_71_simp_72_simp_74; /* load */
    }
    
    if (s->has_acc_a_conv_105_simp_71_simp_72_simp_75) {
        acc_a_conv_105_simp_71_simp_72_simp_75 = s->res_acc_a_conv_105_simp_71_simp_72_simp_75; /* load */
    }
    
    if (s->has_acc_a_conv_105_simp_71_simp_73) {
        acc_a_conv_105_simp_71_simp_73   = s->res_acc_a_conv_105_simp_71_simp_73; /* load */
    }
    
    const iint_t    new_count            = s->new_count;
    const ibool_t   *const new_gen_fact_simp_358_simp_360 = s->new_gen_fact_simp_358_simp_360;
    const ierror_t  *const new_gen_fact_simp_358_simp_361 = s->new_gen_fact_simp_358_simp_361;
    const iint_t    *const new_gen_fact_simp_358_simp_362 = s->new_gen_fact_simp_358_simp_362;
    const idate_t   *const new_gen_fact_simp_359 = s->new_gen_fact_simp_359;
    
    for (iint_t i = 0; i < new_count; i++) {
        ibool_t    gen_fact_simp_358_simp_360 = new_gen_fact_simp_358_simp_360[i];
        ierror_t   gen_fact_simp_358_simp_361 = new_gen_fact_simp_358_simp_361[i];
        iint_t     gen_fact_simp_358_simp_362 = new_gen_fact_simp_358_simp_362[i];
        idate_t    gen_fact_simp_359     = new_gen_fact_simp_359[i];
        flat_0_simp_76                   = ifalse;                               /* init */
        flat_0_simp_77                   = ierror_tombstone;                     /* init */
        flat_0_simp_78                   = 0.0;                                  /* init */
        
        if (gen_fact_simp_358_simp_360) {
            idouble_t  simp_1            = iint_extend (gen_fact_simp_358_simp_362); /* let */
            flat_0_simp_76               = itrue;                                /* write */
            flat_0_simp_77               = ierror_tombstone;                     /* write */
            flat_0_simp_78               = simp_1;                               /* write */
        } else {
            flat_0_simp_76               = ifalse;                               /* write */
            flat_0_simp_77               = gen_fact_simp_358_simp_361;           /* write */
            flat_0_simp_78               = 0.0;                                  /* write */
        }
        
        flat_0_simp_79                   = flat_0_simp_76;                       /* read */
        flat_0_simp_80                   = flat_0_simp_77;                       /* read */
        flat_0_simp_81                   = flat_0_simp_78;                       /* read */
        acc_a_conv_12_simp_82            = acc_a_conv_12_simp_62;                /* read */
        acc_a_conv_12_simp_83            = acc_a_conv_12_simp_63;                /* read */
        acc_a_conv_12_simp_84_simp_85_simp_87 = acc_a_conv_12_simp_64_simp_65_simp_67; /* read */
        acc_a_conv_12_simp_84_simp_85_simp_88 = acc_a_conv_12_simp_64_simp_65_simp_68; /* read */
        acc_a_conv_12_simp_84_simp_86    = acc_a_conv_12_simp_64_simp_66;        /* read */
        flat_1_simp_89                   = ifalse;                               /* init */
        flat_1_simp_90                   = ierror_tombstone;                     /* init */
        flat_1_simp_91_simp_92_simp_94   = 0.0;                                  /* init */
        flat_1_simp_91_simp_92_simp_95   = 0.0;                                  /* init */
        flat_1_simp_91_simp_93           = 0.0;                                  /* init */
        
        if (acc_a_conv_12_simp_82) {
            idouble_t  nn_conv_19        = idouble_add (acc_a_conv_12_simp_84_simp_85_simp_87, 1.0); /* let */
            flat_4_simp_96               = ifalse;                               /* init */
            flat_4_simp_97               = ierror_tombstone;                     /* init */
            flat_4_simp_98               = 0.0;                                  /* init */
            
            if (flat_0_simp_79) {
                idouble_t  simp_7        = idouble_sub (flat_0_simp_81, acc_a_conv_12_simp_84_simp_85_simp_88); /* let */
                flat_4_simp_96           = itrue;                                /* write */
                flat_4_simp_97           = ierror_tombstone;                     /* write */
                flat_4_simp_98           = simp_7;                               /* write */
            } else {
                flat_4_simp_96           = ifalse;                               /* write */
                flat_4_simp_97           = flat_0_simp_80;                       /* write */
                flat_4_simp_98           = 0.0;                                  /* write */
            }
            
            flat_4_simp_99               = flat_4_simp_96;                       /* read */
            flat_4_simp_100              = flat_4_simp_97;                       /* read */
            flat_4_simp_101              = flat_4_simp_98;                       /* read */
            flat_5_simp_102              = ifalse;                               /* init */
            flat_5_simp_103              = ierror_tombstone;                     /* init */
            flat_5_simp_104              = 0.0;                                  /* init */
            
            if (flat_4_simp_99) {
                idouble_t  simp_11       = idouble_div (flat_4_simp_101, nn_conv_19); /* let */
                flat_5_simp_102          = itrue;                                /* write */
                flat_5_simp_103          = ierror_tombstone;                     /* write */
                flat_5_simp_104          = simp_11;                              /* write */
            } else {
                flat_5_simp_102          = ifalse;                               /* write */
                flat_5_simp_103          = flat_4_simp_100;                      /* write */
                flat_5_simp_104          = 0.0;                                  /* write */
            }
            
            flat_5_simp_105              = flat_5_simp_102;                      /* read */
            flat_5_simp_106              = flat_5_simp_103;                      /* read */
            flat_5_simp_107              = flat_5_simp_104;                      /* read */
            flat_6_simp_108              = ifalse;                               /* init */
            flat_6_simp_109              = ierror_tombstone;                     /* init */
            flat_6_simp_110              = 0.0;                                  /* init */
            
            if (flat_5_simp_105) {
                idouble_t  simp_13       = idouble_add (acc_a_conv_12_simp_84_simp_85_simp_88, flat_5_simp_107); /* let */
                flat_6_simp_108          = itrue;                                /* write */
                flat_6_simp_109          = ierror_tombstone;                     /* write */
                flat_6_simp_110          = simp_13;                              /* write */
            } else {
                flat_6_simp_108          = ifalse;                               /* write */
                flat_6_simp_109          = flat_5_simp_106;                      /* write */
                flat_6_simp_110          = 0.0;                                  /* write */
            }
            
            flat_6_simp_111              = flat_6_simp_108;                      /* read */
            flat_6_simp_112              = flat_6_simp_109;                      /* read */
            flat_6_simp_113              = flat_6_simp_110;                      /* read */
            flat_7_simp_114              = ifalse;                               /* init */
            flat_7_simp_115              = ierror_tombstone;                     /* init */
            flat_7_simp_116              = 0.0;                                  /* init */
            
            if (flat_4_simp_99) {
                flat_22_simp_117         = ifalse;                               /* init */
                flat_22_simp_118         = ierror_tombstone;                     /* init */
                flat_22_simp_119         = 0.0;                                  /* init */
                
                if (flat_0_simp_79) {
                    flat_28_simp_120     = ifalse;                               /* init */
                    flat_28_simp_121     = ierror_tombstone;                     /* init */
                    flat_28_simp_122     = 0.0;                                  /* init */
                    
                    if (flat_6_simp_111) {
                        idouble_t  simp_19 = idouble_sub (flat_0_simp_81, flat_6_simp_113); /* let */
                        flat_28_simp_120 = itrue;                                /* write */
                        flat_28_simp_121 = ierror_tombstone;                     /* write */
                        flat_28_simp_122 = simp_19;                              /* write */
                    } else {
                        flat_28_simp_120 = ifalse;                               /* write */
                        flat_28_simp_121 = flat_6_simp_112;                      /* write */
                        flat_28_simp_122 = 0.0;                                  /* write */
                    }
                    
                    flat_28_simp_123     = flat_28_simp_120;                     /* read */
                    flat_28_simp_124     = flat_28_simp_121;                     /* read */
                    flat_28_simp_125     = flat_28_simp_122;                     /* read */
                    flat_22_simp_117     = flat_28_simp_123;                     /* write */
                    flat_22_simp_118     = flat_28_simp_124;                     /* write */
                    flat_22_simp_119     = flat_28_simp_125;                     /* write */
                } else {
                    flat_22_simp_117     = ifalse;                               /* write */
                    flat_22_simp_118     = flat_0_simp_80;                       /* write */
                    flat_22_simp_119     = 0.0;                                  /* write */
                }
                
                flat_22_simp_126         = flat_22_simp_117;                     /* read */
                flat_22_simp_127         = flat_22_simp_118;                     /* read */
                flat_22_simp_128         = flat_22_simp_119;                     /* read */
                flat_23_simp_129         = ifalse;                               /* init */
                flat_23_simp_130         = ierror_tombstone;                     /* init */
                flat_23_simp_131         = 0.0;                                  /* init */
                
                if (flat_22_simp_126) {
                    idouble_t  simp_23   = idouble_mul (flat_4_simp_101, flat_22_simp_128); /* let */
                    flat_23_simp_129     = itrue;                                /* write */
                    flat_23_simp_130     = ierror_tombstone;                     /* write */
                    flat_23_simp_131     = simp_23;                              /* write */
                } else {
                    flat_23_simp_129     = ifalse;                               /* write */
                    flat_23_simp_130     = flat_22_simp_127;                     /* write */
                    flat_23_simp_131     = 0.0;                                  /* write */
                }
                
                flat_23_simp_132         = flat_23_simp_129;                     /* read */
                flat_23_simp_133         = flat_23_simp_130;                     /* read */
                flat_23_simp_134         = flat_23_simp_131;                     /* read */
                flat_7_simp_114          = flat_23_simp_132;                     /* write */
                flat_7_simp_115          = flat_23_simp_133;                     /* write */
                flat_7_simp_116          = flat_23_simp_134;                     /* write */
            } else {
                flat_7_simp_114          = ifalse;                               /* write */
                flat_7_simp_115          = flat_4_simp_100;                      /* write */
                flat_7_simp_116          = 0.0;                                  /* write */
            }
            
            flat_7_simp_135              = flat_7_simp_114;                      /* read */
            flat_7_simp_136              = flat_7_simp_115;                      /* read */
            flat_7_simp_137              = flat_7_simp_116;                      /* read */
            flat_8_simp_138              = ifalse;                               /* init */
            flat_8_simp_139              = ierror_tombstone;                     /* init */
            flat_8_simp_140              = 0.0;                                  /* init */
            
            if (flat_7_simp_135) {
                idouble_t  simp_25       = idouble_add (acc_a_conv_12_simp_84_simp_86, flat_7_simp_137); /* let */
                flat_8_simp_138          = itrue;                                /* write */
                flat_8_simp_139          = ierror_tombstone;                     /* write */
                flat_8_simp_140          = simp_25;                              /* write */
            } else {
                flat_8_simp_138          = ifalse;                               /* write */
                flat_8_simp_139          = flat_7_simp_136;                      /* write */
                flat_8_simp_140          = 0.0;                                  /* write */
            }
            
            flat_8_simp_141              = flat_8_simp_138;                      /* read */
            flat_8_simp_142              = flat_8_simp_139;                      /* read */
            flat_8_simp_143              = flat_8_simp_140;                      /* read */
            flat_9_simp_144              = ifalse;                               /* init */
            flat_9_simp_145              = ierror_tombstone;                     /* init */
            flat_9_simp_146_simp_147     = 0.0;                                  /* init */
            flat_9_simp_146_simp_148     = 0.0;                                  /* init */
            
            if (flat_6_simp_111) {
                flat_9_simp_144          = itrue;                                /* write */
                flat_9_simp_145          = ierror_tombstone;                     /* write */
                flat_9_simp_146_simp_147 = nn_conv_19;                           /* write */
                flat_9_simp_146_simp_148 = flat_6_simp_113;                      /* write */
            } else {
                flat_9_simp_144          = ifalse;                               /* write */
                flat_9_simp_145          = flat_6_simp_112;                      /* write */
                flat_9_simp_146_simp_147 = 0.0;                                  /* write */
                flat_9_simp_146_simp_148 = 0.0;                                  /* write */
            }
            
            flat_9_simp_149              = flat_9_simp_144;                      /* read */
            flat_9_simp_150              = flat_9_simp_145;                      /* read */
            flat_9_simp_151_simp_152     = flat_9_simp_146_simp_147;             /* read */
            flat_9_simp_151_simp_153     = flat_9_simp_146_simp_148;             /* read */
            flat_10_simp_154             = ifalse;                               /* init */
            flat_10_simp_155             = ierror_tombstone;                     /* init */
            flat_10_simp_156_simp_157_simp_159 = 0.0;                            /* init */
            flat_10_simp_156_simp_157_simp_160 = 0.0;                            /* init */
            flat_10_simp_156_simp_158    = 0.0;                                  /* init */
            
            if (flat_9_simp_149) {
                flat_13_simp_161         = ifalse;                               /* init */
                flat_13_simp_162         = ierror_tombstone;                     /* init */
                flat_13_simp_163_simp_164_simp_166 = 0.0;                        /* init */
                flat_13_simp_163_simp_164_simp_167 = 0.0;                        /* init */
                flat_13_simp_163_simp_165 = 0.0;                                 /* init */
                
                if (flat_8_simp_141) {
                    flat_13_simp_161     = itrue;                                /* write */
                    flat_13_simp_162     = ierror_tombstone;                     /* write */
                    flat_13_simp_163_simp_164_simp_166 = flat_9_simp_151_simp_152; /* write */
                    flat_13_simp_163_simp_164_simp_167 = flat_9_simp_151_simp_153; /* write */
                    flat_13_simp_163_simp_165 = flat_8_simp_143;                 /* write */
                } else {
                    flat_13_simp_161     = ifalse;                               /* write */
                    flat_13_simp_162     = flat_8_simp_142;                      /* write */
                    flat_13_simp_163_simp_164_simp_166 = 0.0;                    /* write */
                    flat_13_simp_163_simp_164_simp_167 = 0.0;                    /* write */
                    flat_13_simp_163_simp_165 = 0.0;                             /* write */
                }
                
                flat_13_simp_168         = flat_13_simp_161;                     /* read */
                flat_13_simp_169         = flat_13_simp_162;                     /* read */
                flat_13_simp_170_simp_171_simp_173 = flat_13_simp_163_simp_164_simp_166; /* read */
                flat_13_simp_170_simp_171_simp_174 = flat_13_simp_163_simp_164_simp_167; /* read */
                flat_13_simp_170_simp_172 = flat_13_simp_163_simp_165;           /* read */
                flat_10_simp_154         = flat_13_simp_168;                     /* write */
                flat_10_simp_155         = flat_13_simp_169;                     /* write */
                flat_10_simp_156_simp_157_simp_159 = flat_13_simp_170_simp_171_simp_173; /* write */
                flat_10_simp_156_simp_157_simp_160 = flat_13_simp_170_simp_171_simp_174; /* write */
                flat_10_simp_156_simp_158 = flat_13_simp_170_simp_172;           /* write */
            } else {
                flat_10_simp_154         = ifalse;                               /* write */
                flat_10_simp_155         = flat_9_simp_150;                      /* write */
                flat_10_simp_156_simp_157_simp_159 = 0.0;                        /* write */
                flat_10_simp_156_simp_157_simp_160 = 0.0;                        /* write */
                flat_10_simp_156_simp_158 = 0.0;                                 /* write */
            }
            
            flat_10_simp_175             = flat_10_simp_154;                     /* read */
            flat_10_simp_176             = flat_10_simp_155;                     /* read */
            flat_10_simp_177_simp_178_simp_180 = flat_10_simp_156_simp_157_simp_159; /* read */
            flat_10_simp_177_simp_178_simp_181 = flat_10_simp_156_simp_157_simp_160; /* read */
            flat_10_simp_177_simp_179    = flat_10_simp_156_simp_158;            /* read */
            flat_1_simp_89               = flat_10_simp_175;                     /* write */
            flat_1_simp_90               = flat_10_simp_176;                     /* write */
            flat_1_simp_91_simp_92_simp_94 = flat_10_simp_177_simp_178_simp_180; /* write */
            flat_1_simp_91_simp_92_simp_95 = flat_10_simp_177_simp_178_simp_181; /* write */
            flat_1_simp_91_simp_93       = flat_10_simp_177_simp_179;            /* write */
        } else {
            flat_1_simp_89               = ifalse;                               /* write */
            flat_1_simp_90               = acc_a_conv_12_simp_83;                /* write */
            flat_1_simp_91_simp_92_simp_94 = 0.0;                                /* write */
            flat_1_simp_91_simp_92_simp_95 = 0.0;                                /* write */
            flat_1_simp_91_simp_93       = 0.0;                                  /* write */
        }
        
        flat_1_simp_182                  = flat_1_simp_89;                       /* read */
        flat_1_simp_183                  = flat_1_simp_90;                       /* read */
        flat_1_simp_184_simp_185_simp_187 = flat_1_simp_91_simp_92_simp_94;      /* read */
        flat_1_simp_184_simp_185_simp_188 = flat_1_simp_91_simp_92_simp_95;      /* read */
        flat_1_simp_184_simp_186         = flat_1_simp_91_simp_93;               /* read */
        acc_a_conv_12_simp_62            = flat_1_simp_182;                      /* write */
        acc_a_conv_12_simp_63            = flat_1_simp_183;                      /* write */
        acc_a_conv_12_simp_64_simp_65_simp_67 = flat_1_simp_184_simp_185_simp_187; /* write */
        acc_a_conv_12_simp_64_simp_65_simp_68 = flat_1_simp_184_simp_185_simp_188; /* write */
        acc_a_conv_12_simp_64_simp_66    = flat_1_simp_184_simp_186;             /* write */
        flat_37_simp_189                 = ifalse;                               /* init */
        flat_37_simp_191                 = ifalse;                               /* init */
        
        if (gen_fact_simp_358_simp_360) {
            ibool_t    simp_31           = iint_lt (gen_fact_simp_358_simp_362, 300); /* let */
            flat_37_simp_189             = itrue;                                /* write */
            flat_37_simp_191             = simp_31;                              /* write */
        } else {
            flat_37_simp_189             = ifalse;                               /* write */
            flat_37_simp_191             = ifalse;                               /* write */
        }
        
        flat_37_simp_192                 = flat_37_simp_189;                     /* read */
        flat_37_simp_194                 = flat_37_simp_191;                     /* read */
        flat_38                          = ifalse;                               /* init */
        
        if (flat_37_simp_192) {
            flat_38                      = flat_37_simp_194;                     /* write */
        } else {
            flat_38                      = itrue;                                /* write */
        }
        
        flat_38                          = flat_38;                              /* read */
        
        if (flat_38) {
            flat_39_simp_195             = ifalse;                               /* init */
            flat_39_simp_196             = ierror_tombstone;                     /* init */
            flat_39_simp_197             = 0.0;                                  /* init */
            
            if (gen_fact_simp_358_simp_360) {
                idouble_t  simp_33       = iint_extend (gen_fact_simp_358_simp_362); /* let */
                flat_39_simp_195         = itrue;                                /* write */
                flat_39_simp_196         = ierror_tombstone;                     /* write */
                flat_39_simp_197         = simp_33;                              /* write */
            } else {
                flat_39_simp_195         = ifalse;                               /* write */
                flat_39_simp_196         = gen_fact_simp_358_simp_361;           /* write */
                flat_39_simp_197         = 0.0;                                  /* write */
            }
            
            flat_39_simp_198             = flat_39_simp_195;                     /* read */
            flat_39_simp_199             = flat_39_simp_196;                     /* read */
            flat_39_simp_200             = flat_39_simp_197;                     /* read */
            acc_a_conv_105_simp_201      = acc_a_conv_105_simp_69;               /* read */
            acc_a_conv_105_simp_202      = acc_a_conv_105_simp_70;               /* read */
            acc_a_conv_105_simp_203_simp_204_simp_206 = acc_a_conv_105_simp_71_simp_72_simp_74; /* read */
            acc_a_conv_105_simp_203_simp_204_simp_207 = acc_a_conv_105_simp_71_simp_72_simp_75; /* read */
            acc_a_conv_105_simp_203_simp_205 = acc_a_conv_105_simp_71_simp_73;   /* read */
            flat_40_simp_208             = ifalse;                               /* init */
            flat_40_simp_209             = ierror_tombstone;                     /* init */
            flat_40_simp_210_simp_211_simp_213 = 0.0;                            /* init */
            flat_40_simp_210_simp_211_simp_214 = 0.0;                            /* init */
            flat_40_simp_210_simp_212    = 0.0;                                  /* init */
            
            if (acc_a_conv_105_simp_201) {
                idouble_t  nn_conv_112   = idouble_add (acc_a_conv_105_simp_203_simp_204_simp_206, 1.0); /* let */
                flat_43_simp_215         = ifalse;                               /* init */
                flat_43_simp_216         = ierror_tombstone;                     /* init */
                flat_43_simp_217         = 0.0;                                  /* init */
                
                if (flat_39_simp_198) {
                    idouble_t  simp_39   = idouble_sub (flat_39_simp_200, acc_a_conv_105_simp_203_simp_204_simp_207); /* let */
                    flat_43_simp_215     = itrue;                                /* write */
                    flat_43_simp_216     = ierror_tombstone;                     /* write */
                    flat_43_simp_217     = simp_39;                              /* write */
                } else {
                    flat_43_simp_215     = ifalse;                               /* write */
                    flat_43_simp_216     = flat_39_simp_199;                     /* write */
                    flat_43_simp_217     = 0.0;                                  /* write */
                }
                
                flat_43_simp_218         = flat_43_simp_215;                     /* read */
                flat_43_simp_219         = flat_43_simp_216;                     /* read */
                flat_43_simp_220         = flat_43_simp_217;                     /* read */
                flat_44_simp_221         = ifalse;                               /* init */
                flat_44_simp_222         = ierror_tombstone;                     /* init */
                flat_44_simp_223         = 0.0;                                  /* init */
                
                if (flat_43_simp_218) {
                    idouble_t  simp_43   = idouble_div (flat_43_simp_220, nn_conv_112); /* let */
                    flat_44_simp_221     = itrue;                                /* write */
                    flat_44_simp_222     = ierror_tombstone;                     /* write */
                    flat_44_simp_223     = simp_43;                              /* write */
                } else {
                    flat_44_simp_221     = ifalse;                               /* write */
                    flat_44_simp_222     = flat_43_simp_219;                     /* write */
                    flat_44_simp_223     = 0.0;                                  /* write */
                }
                
                flat_44_simp_224         = flat_44_simp_221;                     /* read */
                flat_44_simp_225         = flat_44_simp_222;                     /* read */
                flat_44_simp_226         = flat_44_simp_223;                     /* read */
                flat_45_simp_227         = ifalse;                               /* init */
                flat_45_simp_228         = ierror_tombstone;                     /* init */
                flat_45_simp_229         = 0.0;                                  /* init */
                
                if (flat_44_simp_224) {
                    idouble_t  simp_45   = idouble_add (acc_a_conv_105_simp_203_simp_204_simp_207, flat_44_simp_226); /* let */
                    flat_45_simp_227     = itrue;                                /* write */
                    flat_45_simp_228     = ierror_tombstone;                     /* write */
                    flat_45_simp_229     = simp_45;                              /* write */
                } else {
                    flat_45_simp_227     = ifalse;                               /* write */
                    flat_45_simp_228     = flat_44_simp_225;                     /* write */
                    flat_45_simp_229     = 0.0;                                  /* write */
                }
                
                flat_45_simp_230         = flat_45_simp_227;                     /* read */
                flat_45_simp_231         = flat_45_simp_228;                     /* read */
                flat_45_simp_232         = flat_45_simp_229;                     /* read */
                flat_46_simp_233         = ifalse;                               /* init */
                flat_46_simp_234         = ierror_tombstone;                     /* init */
                flat_46_simp_235         = 0.0;                                  /* init */
                
                if (flat_43_simp_218) {
                    flat_61_simp_236     = ifalse;                               /* init */
                    flat_61_simp_237     = ierror_tombstone;                     /* init */
                    flat_61_simp_238     = 0.0;                                  /* init */
                    
                    if (flat_39_simp_198) {
                        flat_67_simp_239 = ifalse;                               /* init */
                        flat_67_simp_240 = ierror_tombstone;                     /* init */
                        flat_67_simp_241 = 0.0;                                  /* init */
                        
                        if (flat_45_simp_230) {
                            idouble_t  simp_51 = idouble_sub (flat_39_simp_200, flat_45_simp_232); /* let */
                            flat_67_simp_239 = itrue;                            /* write */
                            flat_67_simp_240 = ierror_tombstone;                 /* write */
                            flat_67_simp_241 = simp_51;                          /* write */
                        } else {
                            flat_67_simp_239 = ifalse;                           /* write */
                            flat_67_simp_240 = flat_45_simp_231;                 /* write */
                            flat_67_simp_241 = 0.0;                              /* write */
                        }
                        
                        flat_67_simp_242 = flat_67_simp_239;                     /* read */
                        flat_67_simp_243 = flat_67_simp_240;                     /* read */
                        flat_67_simp_244 = flat_67_simp_241;                     /* read */
                        flat_61_simp_236 = flat_67_simp_242;                     /* write */
                        flat_61_simp_237 = flat_67_simp_243;                     /* write */
                        flat_61_simp_238 = flat_67_simp_244;                     /* write */
                    } else {
                        flat_61_simp_236 = ifalse;                               /* write */
                        flat_61_simp_237 = flat_39_simp_199;                     /* write */
                        flat_61_simp_238 = 0.0;                                  /* write */
                    }
                    
                    flat_61_simp_245     = flat_61_simp_236;                     /* read */
                    flat_61_simp_246     = flat_61_simp_237;                     /* read */
                    flat_61_simp_247     = flat_61_simp_238;                     /* read */
                    flat_62_simp_248     = ifalse;                               /* init */
                    flat_62_simp_249     = ierror_tombstone;                     /* init */
                    flat_62_simp_250     = 0.0;                                  /* init */
                    
                    if (flat_61_simp_245) {
                        idouble_t  simp_55 = idouble_mul (flat_43_simp_220, flat_61_simp_247); /* let */
                        flat_62_simp_248 = itrue;                                /* write */
                        flat_62_simp_249 = ierror_tombstone;                     /* write */
                        flat_62_simp_250 = simp_55;                              /* write */
                    } else {
                        flat_62_simp_248 = ifalse;                               /* write */
                        flat_62_simp_249 = flat_61_simp_246;                     /* write */
                        flat_62_simp_250 = 0.0;                                  /* write */
                    }
                    
                    flat_62_simp_251     = flat_62_simp_248;                     /* read */
                    flat_62_simp_252     = flat_62_simp_249;                     /* read */
                    flat_62_simp_253     = flat_62_simp_250;                     /* read */
                    flat_46_simp_233     = flat_62_simp_251;                     /* write */
                    flat_46_simp_234     = flat_62_simp_252;                     /* write */
                    flat_46_simp_235     = flat_62_simp_253;                     /* write */
                } else {
                    flat_46_simp_233     = ifalse;                               /* write */
                    flat_46_simp_234     = flat_43_simp_219;                     /* write */
                    flat_46_simp_235     = 0.0;                                  /* write */
                }
                
                flat_46_simp_254         = flat_46_simp_233;                     /* read */
                flat_46_simp_255         = flat_46_simp_234;                     /* read */
                flat_46_simp_256         = flat_46_simp_235;                     /* read */
                flat_47_simp_257         = ifalse;                               /* init */
                flat_47_simp_258         = ierror_tombstone;                     /* init */
                flat_47_simp_259         = 0.0;                                  /* init */
                
                if (flat_46_simp_254) {
                    idouble_t  simp_57   = idouble_add (acc_a_conv_105_simp_203_simp_205, flat_46_simp_256); /* let */
                    flat_47_simp_257     = itrue;                                /* write */
                    flat_47_simp_258     = ierror_tombstone;                     /* write */
                    flat_47_simp_259     = simp_57;                              /* write */
                } else {
                    flat_47_simp_257     = ifalse;                               /* write */
                    flat_47_simp_258     = flat_46_simp_255;                     /* write */
                    flat_47_simp_259     = 0.0;                                  /* write */
                }
                
                flat_47_simp_260         = flat_47_simp_257;                     /* read */
                flat_47_simp_261         = flat_47_simp_258;                     /* read */
                flat_47_simp_262         = flat_47_simp_259;                     /* read */
                flat_48_simp_263         = ifalse;                               /* init */
                flat_48_simp_264         = ierror_tombstone;                     /* init */
                flat_48_simp_265_simp_266 = 0.0;                                 /* init */
                flat_48_simp_265_simp_267 = 0.0;                                 /* init */
                
                if (flat_45_simp_230) {
                    flat_48_simp_263     = itrue;                                /* write */
                    flat_48_simp_264     = ierror_tombstone;                     /* write */
                    flat_48_simp_265_simp_266 = nn_conv_112;                     /* write */
                    flat_48_simp_265_simp_267 = flat_45_simp_232;                /* write */
                } else {
                    flat_48_simp_263     = ifalse;                               /* write */
                    flat_48_simp_264     = flat_45_simp_231;                     /* write */
                    flat_48_simp_265_simp_266 = 0.0;                             /* write */
                    flat_48_simp_265_simp_267 = 0.0;                             /* write */
                }
                
                flat_48_simp_268         = flat_48_simp_263;                     /* read */
                flat_48_simp_269         = flat_48_simp_264;                     /* read */
                flat_48_simp_270_simp_271 = flat_48_simp_265_simp_266;           /* read */
                flat_48_simp_270_simp_272 = flat_48_simp_265_simp_267;           /* read */
                flat_49_simp_273         = ifalse;                               /* init */
                flat_49_simp_274         = ierror_tombstone;                     /* init */
                flat_49_simp_275_simp_276_simp_278 = 0.0;                        /* init */
                flat_49_simp_275_simp_276_simp_279 = 0.0;                        /* init */
                flat_49_simp_275_simp_277 = 0.0;                                 /* init */
                
                if (flat_48_simp_268) {
                    flat_52_simp_280     = ifalse;                               /* init */
                    flat_52_simp_281     = ierror_tombstone;                     /* init */
                    flat_52_simp_282_simp_283_simp_285 = 0.0;                    /* init */
                    flat_52_simp_282_simp_283_simp_286 = 0.0;                    /* init */
                    flat_52_simp_282_simp_284 = 0.0;                             /* init */
                    
                    if (flat_47_simp_260) {
                        flat_52_simp_280 = itrue;                                /* write */
                        flat_52_simp_281 = ierror_tombstone;                     /* write */
                        flat_52_simp_282_simp_283_simp_285 = flat_48_simp_270_simp_271; /* write */
                        flat_52_simp_282_simp_283_simp_286 = flat_48_simp_270_simp_272; /* write */
                        flat_52_simp_282_simp_284 = flat_47_simp_262;            /* write */
                    } else {
                        flat_52_simp_280 = ifalse;                               /* write */
                        flat_52_simp_281 = flat_47_simp_261;                     /* write */
                        flat_52_simp_282_simp_283_simp_285 = 0.0;                /* write */
                        flat_52_simp_282_simp_283_simp_286 = 0.0;                /* write */
                        flat_52_simp_282_simp_284 = 0.0;                         /* write */
                    }
                    
                    flat_52_simp_287     = flat_52_simp_280;                     /* read */
                    flat_52_simp_288     = flat_52_simp_281;                     /* read */
                    flat_52_simp_289_simp_290_simp_292 = flat_52_simp_282_simp_283_simp_285; /* read */
                    flat_52_simp_289_simp_290_simp_293 = flat_52_simp_282_simp_283_simp_286; /* read */
                    flat_52_simp_289_simp_291 = flat_52_simp_282_simp_284;       /* read */
                    flat_49_simp_273     = flat_52_simp_287;                     /* write */
                    flat_49_simp_274     = flat_52_simp_288;                     /* write */
                    flat_49_simp_275_simp_276_simp_278 = flat_52_simp_289_simp_290_simp_292; /* write */
                    flat_49_simp_275_simp_276_simp_279 = flat_52_simp_289_simp_290_simp_293; /* write */
                    flat_49_simp_275_simp_277 = flat_52_simp_289_simp_291;       /* write */
                } else {
                    flat_49_simp_273     = ifalse;                               /* write */
                    flat_49_simp_274     = flat_48_simp_269;                     /* write */
                    flat_49_simp_275_simp_276_simp_278 = 0.0;                    /* write */
                    flat_49_simp_275_simp_276_simp_279 = 0.0;                    /* write */
                    flat_49_simp_275_simp_277 = 0.0;                             /* write */
                }
                
                flat_49_simp_294         = flat_49_simp_273;                     /* read */
                flat_49_simp_295         = flat_49_simp_274;                     /* read */
                flat_49_simp_296_simp_297_simp_299 = flat_49_simp_275_simp_276_simp_278; /* read */
                flat_49_simp_296_simp_297_simp_300 = flat_49_simp_275_simp_276_simp_279; /* read */
                flat_49_simp_296_simp_298 = flat_49_simp_275_simp_277;           /* read */
                flat_40_simp_208         = flat_49_simp_294;                     /* write */
                flat_40_simp_209         = flat_49_simp_295;                     /* write */
                flat_40_simp_210_simp_211_simp_213 = flat_49_simp_296_simp_297_simp_299; /* write */
                flat_40_simp_210_simp_211_simp_214 = flat_49_simp_296_simp_297_simp_300; /* write */
                flat_40_simp_210_simp_212 = flat_49_simp_296_simp_298;           /* write */
            } else {
                flat_40_simp_208         = ifalse;                               /* write */
                flat_40_simp_209         = acc_a_conv_105_simp_202;              /* write */
                flat_40_simp_210_simp_211_simp_213 = 0.0;                        /* write */
                flat_40_simp_210_simp_211_simp_214 = 0.0;                        /* write */
                flat_40_simp_210_simp_212 = 0.0;                                 /* write */
            }
            
            flat_40_simp_301             = flat_40_simp_208;                     /* read */
            flat_40_simp_302             = flat_40_simp_209;                     /* read */
            flat_40_simp_303_simp_304_simp_306 = flat_40_simp_210_simp_211_simp_213; /* read */
            flat_40_simp_303_simp_304_simp_307 = flat_40_simp_210_simp_211_simp_214; /* read */
            flat_40_simp_303_simp_305    = flat_40_simp_210_simp_212;            /* read */
            acc_a_conv_105_simp_69       = flat_40_simp_301;                     /* write */
            acc_a_conv_105_simp_70       = flat_40_simp_302;                     /* write */
            acc_a_conv_105_simp_71_simp_72_simp_74 = flat_40_simp_303_simp_304_simp_306; /* write */
            acc_a_conv_105_simp_71_simp_72_simp_75 = flat_40_simp_303_simp_304_simp_307; /* write */
            acc_a_conv_105_simp_71_simp_73 = flat_40_simp_303_simp_305;          /* write */
        }
        
    }
    
    s->has_acc_a_conv_12_simp_62         = itrue;                                /* save */
    s->res_acc_a_conv_12_simp_62         = acc_a_conv_12_simp_62;                /* save */
    
    s->has_acc_a_conv_12_simp_63         = itrue;                                /* save */
    s->res_acc_a_conv_12_simp_63         = acc_a_conv_12_simp_63;                /* save */
    
    s->has_acc_a_conv_12_simp_64_simp_65_simp_67 = itrue;                        /* save */
    s->res_acc_a_conv_12_simp_64_simp_65_simp_67 = acc_a_conv_12_simp_64_simp_65_simp_67; /* save */
    
    s->has_acc_a_conv_12_simp_64_simp_65_simp_68 = itrue;                        /* save */
    s->res_acc_a_conv_12_simp_64_simp_65_simp_68 = acc_a_conv_12_simp_64_simp_65_simp_68; /* save */
    
    s->has_acc_a_conv_12_simp_64_simp_66 = itrue;                                /* save */
    s->res_acc_a_conv_12_simp_64_simp_66 = acc_a_conv_12_simp_64_simp_66;        /* save */
    
    s->has_acc_a_conv_105_simp_69        = itrue;                                /* save */
    s->res_acc_a_conv_105_simp_69        = acc_a_conv_105_simp_69;               /* save */
    
    s->has_acc_a_conv_105_simp_70        = itrue;                                /* save */
    s->res_acc_a_conv_105_simp_70        = acc_a_conv_105_simp_70;               /* save */
    
    s->has_acc_a_conv_105_simp_71_simp_72_simp_74 = itrue;                       /* save */
    s->res_acc_a_conv_105_simp_71_simp_72_simp_74 = acc_a_conv_105_simp_71_simp_72_simp_74; /* save */
    
    s->has_acc_a_conv_105_simp_71_simp_72_simp_75 = itrue;                       /* save */
    s->res_acc_a_conv_105_simp_71_simp_72_simp_75 = acc_a_conv_105_simp_71_simp_72_simp_75; /* save */
    
    s->has_acc_a_conv_105_simp_71_simp_73 = itrue;                               /* save */
    s->res_acc_a_conv_105_simp_71_simp_73 = acc_a_conv_105_simp_71_simp_73;      /* save */
    
    a_conv_12_simp_308                   = acc_a_conv_12_simp_62;                /* read */
    a_conv_12_simp_309                   = acc_a_conv_12_simp_63;                /* read */
    a_conv_12_simp_310_simp_311_simp_313 = acc_a_conv_12_simp_64_simp_65_simp_67; /* read */
    a_conv_12_simp_310_simp_312          = acc_a_conv_12_simp_64_simp_66;        /* read */
    a_conv_105_simp_315                  = acc_a_conv_105_simp_69;               /* read */
    a_conv_105_simp_316                  = acc_a_conv_105_simp_70;               /* read */
    a_conv_105_simp_317_simp_318_simp_320 = acc_a_conv_105_simp_71_simp_72_simp_74; /* read */
    a_conv_105_simp_317_simp_319         = acc_a_conv_105_simp_71_simp_73;       /* read */
    flat_84_simp_322                     = ifalse;                               /* init */
    flat_84_simp_323                     = ierror_tombstone;                     /* init */
    flat_84_simp_324                     = 0.0;                                  /* init */
    
    if (a_conv_12_simp_308) {
        idouble_t  conv_67               = idouble_sub (a_conv_12_simp_310_simp_311_simp_313, 1.0); /* let */
        idouble_t  conv_68               = idouble_div (a_conv_12_simp_310_simp_312, conv_67); /* let */
        flat_84_simp_322                 = itrue;                                /* write */
        flat_84_simp_323                 = ierror_tombstone;                     /* write */
        flat_84_simp_324                 = conv_68;                              /* write */
    } else {
        flat_84_simp_322                 = ifalse;                               /* write */
        flat_84_simp_323                 = a_conv_12_simp_309;                   /* write */
        flat_84_simp_324                 = 0.0;                                  /* write */
    }
    
    flat_84_simp_325                     = flat_84_simp_322;                     /* read */
    flat_84_simp_326                     = flat_84_simp_323;                     /* read */
    flat_84_simp_327                     = flat_84_simp_324;                     /* read */
    flat_85_simp_328                     = ifalse;                               /* init */
    flat_85_simp_329                     = ierror_tombstone;                     /* init */
    flat_85_simp_330                     = 0.0;                                  /* init */
    
    if (flat_84_simp_325) {
        idouble_t  conv_80               = idouble_pow (flat_84_simp_327, 0.5);  /* let */
        flat_85_simp_328                 = itrue;                                /* write */
        flat_85_simp_329                 = ierror_tombstone;                     /* write */
        flat_85_simp_330                 = conv_80;                              /* write */
    } else {
        flat_85_simp_328                 = ifalse;                               /* write */
        flat_85_simp_329                 = flat_84_simp_326;                     /* write */
        flat_85_simp_330                 = 0.0;                                  /* write */
    }
    
    flat_85_simp_331                     = flat_85_simp_328;                     /* read */
    flat_85_simp_332                     = flat_85_simp_329;                     /* read */
    flat_85_simp_333                     = flat_85_simp_330;                     /* read */
    flat_86_simp_334                     = ifalse;                               /* init */
    flat_86_simp_335                     = ierror_tombstone;                     /* init */
    flat_86_simp_336                     = 0.0;                                  /* init */
    
    if (flat_85_simp_331) {
        flat_89_simp_337                 = ifalse;                               /* init */
        flat_89_simp_338                 = ierror_tombstone;                     /* init */
        flat_89_simp_339                 = 0.0;                                  /* init */
        
        if (a_conv_105_simp_315) {
            idouble_t  conv_160          = idouble_sub (a_conv_105_simp_317_simp_318_simp_320, 1.0); /* let */
            idouble_t  conv_161          = idouble_div (a_conv_105_simp_317_simp_319, conv_160); /* let */
            flat_89_simp_337             = itrue;                                /* write */
            flat_89_simp_338             = ierror_tombstone;                     /* write */
            flat_89_simp_339             = conv_161;                             /* write */
        } else {
            flat_89_simp_337             = ifalse;                               /* write */
            flat_89_simp_338             = a_conv_105_simp_316;                  /* write */
            flat_89_simp_339             = 0.0;                                  /* write */
        }
        
        flat_89_simp_340                 = flat_89_simp_337;                     /* read */
        flat_89_simp_341                 = flat_89_simp_338;                     /* read */
        flat_89_simp_342                 = flat_89_simp_339;                     /* read */
        flat_90_simp_343                 = ifalse;                               /* init */
        flat_90_simp_344                 = ierror_tombstone;                     /* init */
        flat_90_simp_345                 = 0.0;                                  /* init */
        
        if (flat_89_simp_340) {
            idouble_t  conv_173          = idouble_pow (flat_89_simp_342, 0.5);  /* let */
            flat_90_simp_343             = itrue;                                /* write */
            flat_90_simp_344             = ierror_tombstone;                     /* write */
            flat_90_simp_345             = conv_173;                             /* write */
        } else {
            flat_90_simp_343             = ifalse;                               /* write */
            flat_90_simp_344             = flat_89_simp_341;                     /* write */
            flat_90_simp_345             = 0.0;                                  /* write */
        }
        
        flat_90_simp_346                 = flat_90_simp_343;                     /* read */
        flat_90_simp_347                 = flat_90_simp_344;                     /* read */
        flat_90_simp_348                 = flat_90_simp_345;                     /* read */
        flat_91_simp_349                 = ifalse;                               /* init */
        flat_91_simp_350                 = ierror_tombstone;                     /* init */
        flat_91_simp_351                 = 0.0;                                  /* init */
        
        if (flat_90_simp_346) {
            idouble_t  conv_180          = idouble_mul (flat_85_simp_333, flat_90_simp_348); /* let */
            flat_91_simp_349             = itrue;                                /* write */
            flat_91_simp_350             = ierror_tombstone;                     /* write */
            flat_91_simp_351             = conv_180;                             /* write */
        } else {
            flat_91_simp_349             = ifalse;                               /* write */
            flat_91_simp_350             = flat_90_simp_347;                     /* write */
            flat_91_simp_351             = 0.0;                                  /* write */
        }
        
        flat_91_simp_352                 = flat_91_simp_349;                     /* read */
        flat_91_simp_353                 = flat_91_simp_350;                     /* read */
        flat_91_simp_354                 = flat_91_simp_351;                     /* read */
        flat_86_simp_334                 = flat_91_simp_352;                     /* write */
        flat_86_simp_335                 = flat_91_simp_353;                     /* write */
        flat_86_simp_336                 = flat_91_simp_354;                     /* write */
    } else {
        flat_86_simp_334                 = ifalse;                               /* write */
        flat_86_simp_335                 = flat_85_simp_332;                     /* write */
        flat_86_simp_336                 = 0.0;                                  /* write */
    }
    
    flat_86_simp_355                     = flat_86_simp_334;                     /* read */
    flat_86_simp_356                     = flat_86_simp_335;                     /* read */
    flat_86_simp_357                     = flat_86_simp_336;                     /* read */
    s->repl_ix_0                         = flat_86_simp_355;                     /* output */
    s->repl_ix_1                         = flat_86_simp_356;                     /* output */
    s->repl_ix_2                         = flat_86_simp_357;                     /* output */
}

- C evaluation:
[(homer,11180.33988749895)
,(marge,100.0)]

- Core evaluation:
[homer, 11180.33988749895
,marge, 100.0]

> > -- An interesting expression
> - Flattened:
gen$date = DATE
{
  init acc$a$conv$12$simp$62@{Mutable Bool} = True@{Bool};
  init acc$a$conv$12$simp$63@{Mutable Error} = ExceptTombstone@{Error};
  init acc$a$conv$12$simp$64$simp$65$simp$67@{Mutable Double} = 0.0@{Double};
  init acc$a$conv$12$simp$64$simp$65$simp$68@{Mutable Double} = 0.0@{Double};
  init acc$a$conv$12$simp$64$simp$66@{Mutable Double} = 0.0@{Double};
  init acc$a$conv$105$simp$69@{Mutable Bool} = True@{Bool};
  init acc$a$conv$105$simp$70@{Mutable Error} = ExceptTombstone@{Error};
  init acc$a$conv$105$simp$71$simp$72$simp$74@{Mutable Double} = 0.0@{Double};
  init acc$a$conv$105$simp$71$simp$72$simp$75@{Mutable Double} = 0.0@{Double};
  init acc$a$conv$105$simp$71$simp$73@{Mutable Double} = 0.0@{Double};
  load_resumable@{Bool} acc$a$conv$12$simp$62;
  load_resumable@{Error} acc$a$conv$12$simp$63;
  load_resumable@{Double} acc$a$conv$12$simp$64$simp$65$simp$67;
  load_resumable@{Double} acc$a$conv$12$simp$64$simp$65$simp$68;
  load_resumable@{Double} acc$a$conv$12$simp$64$simp$66;
  load_resumable@{Bool} acc$a$conv$105$simp$69;
  load_resumable@{Error} acc$a$conv$105$simp$70;
  load_resumable@{Double} acc$a$conv$105$simp$71$simp$72$simp$74;
  load_resumable@{Double} acc$a$conv$105$simp$71$simp$72$simp$75;
  load_resumable@{Double} acc$a$conv$105$simp$71$simp$73;
  for_facts (gen$fact$simp$358$simp$360@{Bool},
             gen$fact$simp$358$simp$361@{Error},
             gen$fact$simp$358$simp$362@{Int},
             gen$fact$simp$359@{DateTime}) in new {
    init flat$0$simp$76@{Mutable Bool} = False@{Bool};
    init flat$0$simp$77@{Mutable Error} = ExceptTombstone@{Error};
    init flat$0$simp$78@{Mutable Double} = 0.0@{Double};
    if (gen$fact$simp$358$simp$360) {
      let simp$1 = doubleOfInt#
                   gen$fact$simp$358$simp$362;
      write flat$0$simp$76 = True@{Bool};
      write flat$0$simp$77 = ExceptTombstone@{Error};
      write flat$0$simp$78 = simp$1;
    } else {
      write flat$0$simp$76 = False@{Bool};
      write flat$0$simp$77 = gen$fact$simp$358$simp$361;
      write flat$0$simp$78 = 0.0@{Double};
    }
    read@{Mutable Bool} flat$0$simp$79 = flat$0$simp$76;
    read@{Mutable Error} flat$0$simp$80 = flat$0$simp$77;
    read@{Mutable Double} flat$0$simp$81 = flat$0$simp$78;
    read@{Mutable Bool} acc$a$conv$12$simp$82 = acc$a$conv$12$simp$62;
    read@{Mutable Error} acc$a$conv$12$simp$83 = acc$a$conv$12$simp$63;
    read@{Mutable Double} acc$a$conv$12$simp$84$simp$85$simp$87 = acc$a$conv$12$simp$64$simp$65$simp$67;
    read@{Mutable Double} acc$a$conv$12$simp$84$simp$85$simp$88 = acc$a$conv$12$simp$64$simp$65$simp$68;
    read@{Mutable Double} acc$a$conv$12$simp$84$simp$86 = acc$a$conv$12$simp$64$simp$66;
    init flat$1$simp$89@{Mutable Bool} = False@{Bool};
    init flat$1$simp$90@{Mutable Error} = ExceptTombstone@{Error};
    init flat$1$simp$91$simp$92$simp$94@{Mutable Double} = 0.0@{Double};
    init flat$1$simp$91$simp$92$simp$95@{Mutable Double} = 0.0@{Double};
    init flat$1$simp$91$simp$93@{Mutable Double} = 0.0@{Double};
    if (acc$a$conv$12$simp$82) {
      let nn$conv$19 = add#@{Double}
                       acc$a$conv$12$simp$84$simp$85$simp$87
                       (1.0@{Double});
      init flat$4$simp$96@{Mutable Bool} = False@{Bool};
      init flat$4$simp$97@{Mutable Error} = ExceptTombstone@{Error};
      init flat$4$simp$98@{Mutable Double} = 0.0@{Double};
      if (flat$0$simp$79) {
        let simp$7 = sub#@{Double}
                     flat$0$simp$81
                     acc$a$conv$12$simp$84$simp$85$simp$88;
        write flat$4$simp$96 = True@{Bool};
        write flat$4$simp$97 = ExceptTombstone@{Error};
        write flat$4$simp$98 = simp$7;
      } else {
        write flat$4$simp$96 = False@{Bool};
        write flat$4$simp$97 = flat$0$simp$80;
        write flat$4$simp$98 = 0.0@{Double};
      }
      read@{Mutable Bool} flat$4$simp$99 = flat$4$simp$96;
      read@{Mutable Error} flat$4$simp$100 = flat$4$simp$97;
      read@{Mutable Double} flat$4$simp$101 = flat$4$simp$98;
      init flat$5$simp$102@{Mutable Bool} = False@{Bool};
      init flat$5$simp$103@{Mutable Error} = ExceptTombstone@{Error};
      init flat$5$simp$104@{Mutable Double} = 0.0@{Double};
      if (flat$4$simp$99) {
        let simp$11 = div#
                      flat$4$simp$101 nn$conv$19;
        write flat$5$simp$102 = True@{Bool};
        write flat$5$simp$103 = ExceptTombstone@{Error};
        write flat$5$simp$104 = simp$11;
      } else {
        write flat$5$simp$102 = False@{Bool};
        write flat$5$simp$103 = flat$4$simp$100;
        write flat$5$simp$104 = 0.0@{Double};
      }
      read@{Mutable Bool} flat$5$simp$105 = flat$5$simp$102;
      read@{Mutable Error} flat$5$simp$106 = flat$5$simp$103;
      read@{Mutable Double} flat$5$simp$107 = flat$5$simp$104;
      init flat$6$simp$108@{Mutable Bool} = False@{Bool};
      init flat$6$simp$109@{Mutable Error} = ExceptTombstone@{Error};
      init flat$6$simp$110@{Mutable Double} = 0.0@{Double};
      if (flat$5$simp$105) {
        let simp$13 = add#@{Double}
                      acc$a$conv$12$simp$84$simp$85$simp$88
                      flat$5$simp$107;
        write flat$6$simp$108 = True@{Bool};
        write flat$6$simp$109 = ExceptTombstone@{Error};
        write flat$6$simp$110 = simp$13;
      } else {
        write flat$6$simp$108 = False@{Bool};
        write flat$6$simp$109 = flat$5$simp$106;
        write flat$6$simp$110 = 0.0@{Double};
      }
      read@{Mutable Bool} flat$6$simp$111 = flat$6$simp$108;
      read@{Mutable Error} flat$6$simp$112 = flat$6$simp$109;
      read@{Mutable Double} flat$6$simp$113 = flat$6$simp$110;
      init flat$7$simp$114@{Mutable Bool} = False@{Bool};
      init flat$7$simp$115@{Mutable Error} = ExceptTombstone@{Error};
      init flat$7$simp$116@{Mutable Double} = 0.0@{Double};
      if (flat$4$simp$99) {
        init flat$22$simp$117@{Mutable Bool} = False@{Bool};
        init flat$22$simp$118@{Mutable Error} = ExceptTombstone@{Error};
        init flat$22$simp$119@{Mutable Double} = 0.0@{Double};
        if (flat$0$simp$79) {
          init flat$28$simp$120@{Mutable Bool} = False@{Bool};
          init flat$28$simp$121@{Mutable Error} = ExceptTombstone@{Error};
          init flat$28$simp$122@{Mutable Double} = 0.0@{Double};
          if (flat$6$simp$111) {
            let simp$19 = sub#@{Double}
                          flat$0$simp$81 flat$6$simp$113;
            write flat$28$simp$120 = True@{Bool};
            write flat$28$simp$121 = ExceptTombstone@{Error};
            write flat$28$simp$122 = simp$19;
          } else {
            write flat$28$simp$120 = False@{Bool};
            write flat$28$simp$121 = flat$6$simp$112;
            write flat$28$simp$122 = 0.0@{Double};
          }
          read@{Mutable Bool} flat$28$simp$123 = flat$28$simp$120;
          read@{Mutable Error} flat$28$simp$124 = flat$28$simp$121;
          read@{Mutable Double} flat$28$simp$125 = flat$28$simp$122;
          write flat$22$simp$117 = flat$28$simp$123;
          write flat$22$simp$118 = flat$28$simp$124;
          write flat$22$simp$119 = flat$28$simp$125;
        } else {
          write flat$22$simp$117 = False@{Bool};
          write flat$22$simp$118 = flat$0$simp$80;
          write flat$22$simp$119 = 0.0@{Double};
        }
        read@{Mutable Bool} flat$22$simp$126 = flat$22$simp$117;
        read@{Mutable Error} flat$22$simp$127 = flat$22$simp$118;
        read@{Mutable Double} flat$22$simp$128 = flat$22$simp$119;
        init flat$23$simp$129@{Mutable Bool} = False@{Bool};
        init flat$23$simp$130@{Mutable Error} = ExceptTombstone@{Error};
        init flat$23$simp$131@{Mutable Double} = 0.0@{Double};
        if (flat$22$simp$126) {
          let simp$23 = mul#@{Double}
                        flat$4$simp$101
                        flat$22$simp$128;
          write flat$23$simp$129 = True@{Bool};
          write flat$23$simp$130 = ExceptTombstone@{Error};
          write flat$23$simp$131 = simp$23;
        } else {
          write flat$23$simp$129 = False@{Bool};
          write flat$23$simp$130 = flat$22$simp$127;
          write flat$23$simp$131 = 0.0@{Double};
        }
        read@{Mutable Bool} flat$23$simp$132 = flat$23$simp$129;
        read@{Mutable Error} flat$23$simp$133 = flat$23$simp$130;
        read@{Mutable Double} flat$23$simp$134 = flat$23$simp$131;
        write flat$7$simp$114 = flat$23$simp$132;
        write flat$7$simp$115 = flat$23$simp$133;
        write flat$7$simp$116 = flat$23$simp$134;
      } else {
        write flat$7$simp$114 = False@{Bool};
        write flat$7$simp$115 = flat$4$simp$100;
        write flat$7$simp$116 = 0.0@{Double};
      }
      read@{Mutable Bool} flat$7$simp$135 = flat$7$simp$114;
      read@{Mutable Error} flat$7$simp$136 = flat$7$simp$115;
      read@{Mutable Double} flat$7$simp$137 = flat$7$simp$116;
      init flat$8$simp$138@{Mutable Bool} = False@{Bool};
      init flat$8$simp$139@{Mutable Error} = ExceptTombstone@{Error};
      init flat$8$simp$140@{Mutable Double} = 0.0@{Double};
      if (flat$7$simp$135) {
        let simp$25 = add#@{Double}
                      acc$a$conv$12$simp$84$simp$86
                      flat$7$simp$137;
        write flat$8$simp$138 = True@{Bool};
        write flat$8$simp$139 = ExceptTombstone@{Error};
        write flat$8$simp$140 = simp$25;
      } else {
        write flat$8$simp$138 = False@{Bool};
        write flat$8$simp$139 = flat$7$simp$136;
        write flat$8$simp$140 = 0.0@{Double};
      }
      read@{Mutable Bool} flat$8$simp$141 = flat$8$simp$138;
      read@{Mutable Error} flat$8$simp$142 = flat$8$simp$139;
      read@{Mutable Double} flat$8$simp$143 = flat$8$simp$140;
      init flat$9$simp$144@{Mutable Bool} = False@{Bool};
      init flat$9$simp$145@{Mutable Error} = ExceptTombstone@{Error};
      init flat$9$simp$146$simp$147@{Mutable Double} = 0.0@{Double};
      init flat$9$simp$146$simp$148@{Mutable Double} = 0.0@{Double};
      if (flat$6$simp$111) {
        write flat$9$simp$144 = True@{Bool};
        write flat$9$simp$145 = ExceptTombstone@{Error};
        write flat$9$simp$146$simp$147 = nn$conv$19;
        write flat$9$simp$146$simp$148 = flat$6$simp$113;
      } else {
        write flat$9$simp$144 = False@{Bool};
        write flat$9$simp$145 = flat$6$simp$112;
        write flat$9$simp$146$simp$147 = 0.0@{Double};
        write flat$9$simp$146$simp$148 = 0.0@{Double};
      }
      read@{Mutable Bool} flat$9$simp$149 = flat$9$simp$144;
      read@{Mutable Error} flat$9$simp$150 = flat$9$simp$145;
      read@{Mutable Double} flat$9$simp$151$simp$152 = flat$9$simp$146$simp$147;
      read@{Mutable Double} flat$9$simp$151$simp$153 = flat$9$simp$146$simp$148;
      init flat$10$simp$154@{Mutable Bool} = False@{Bool};
      init flat$10$simp$155@{Mutable Error} = ExceptTombstone@{Error};
      init flat$10$simp$156$simp$157$simp$159@{Mutable Double} = 0.0@{Double};
      init flat$10$simp$156$simp$157$simp$160@{Mutable Double} = 0.0@{Double};
      init flat$10$simp$156$simp$158@{Mutable Double} = 0.0@{Double};
      if (flat$9$simp$149) {
        init flat$13$simp$161@{Mutable Bool} = False@{Bool};
        init flat$13$simp$162@{Mutable Error} = ExceptTombstone@{Error};
        init flat$13$simp$163$simp$164$simp$166@{Mutable Double} = 0.0@{Double};
        init flat$13$simp$163$simp$164$simp$167@{Mutable Double} = 0.0@{Double};
        init flat$13$simp$163$simp$165@{Mutable Double} = 0.0@{Double};
        if (flat$8$simp$141) {
          write flat$13$simp$161 = True@{Bool};
          write flat$13$simp$162 = ExceptTombstone@{Error};
          write flat$13$simp$163$simp$164$simp$166 = flat$9$simp$151$simp$152;
          write flat$13$simp$163$simp$164$simp$167 = flat$9$simp$151$simp$153;
          write flat$13$simp$163$simp$165 = flat$8$simp$143;
        } else {
          write flat$13$simp$161 = False@{Bool};
          write flat$13$simp$162 = flat$8$simp$142;
          write flat$13$simp$163$simp$164$simp$166 = 0.0@{Double};
          write flat$13$simp$163$simp$164$simp$167 = 0.0@{Double};
          write flat$13$simp$163$simp$165 = 0.0@{Double};
        }
        read@{Mutable Bool} flat$13$simp$168 = flat$13$simp$161;
        read@{Mutable Error} flat$13$simp$169 = flat$13$simp$162;
        read@{Mutable Double} flat$13$simp$170$simp$171$simp$173 = flat$13$simp$163$simp$164$simp$166;
        read@{Mutable Double} flat$13$simp$170$simp$171$simp$174 = flat$13$simp$163$simp$164$simp$167;
        read@{Mutable Double} flat$13$simp$170$simp$172 = flat$13$simp$163$simp$165;
        write flat$10$simp$154 = flat$13$simp$168;
        write flat$10$simp$155 = flat$13$simp$169;
        write flat$10$simp$156$simp$157$simp$159 = flat$13$simp$170$simp$171$simp$173;
        write flat$10$simp$156$simp$157$simp$160 = flat$13$simp$170$simp$171$simp$174;
        write flat$10$simp$156$simp$158 = flat$13$simp$170$simp$172;
      } else {
        write flat$10$simp$154 = False@{Bool};
        write flat$10$simp$155 = flat$9$simp$150;
        write flat$10$simp$156$simp$157$simp$159 = 0.0@{Double};
        write flat$10$simp$156$simp$157$simp$160 = 0.0@{Double};
        write flat$10$simp$156$simp$158 = 0.0@{Double};
      }
      read@{Mutable Bool} flat$10$simp$175 = flat$10$simp$154;
      read@{Mutable Error} flat$10$simp$176 = flat$10$simp$155;
      read@{Mutable Double} flat$10$simp$177$simp$178$simp$180 = flat$10$simp$156$simp$157$simp$159;
      read@{Mutable Double} flat$10$simp$177$simp$178$simp$181 = flat$10$simp$156$simp$157$simp$160;
      read@{Mutable Double} flat$10$simp$177$simp$179 = flat$10$simp$156$simp$158;
      write flat$1$simp$89 = flat$10$simp$175;
      write flat$1$simp$90 = flat$10$simp$176;
      write flat$1$simp$91$simp$92$simp$94 = flat$10$simp$177$simp$178$simp$180;
      write flat$1$simp$91$simp$92$simp$95 = flat$10$simp$177$simp$178$simp$181;
      write flat$1$simp$91$simp$93 = flat$10$simp$177$simp$179;
    } else {
      write flat$1$simp$89 = False@{Bool};
      write flat$1$simp$90 = acc$a$conv$12$simp$83;
      write flat$1$simp$91$simp$92$simp$94 = 0.0@{Double};
      write flat$1$simp$91$simp$92$simp$95 = 0.0@{Double};
      write flat$1$simp$91$simp$93 = 0.0@{Double};
    }
    read@{Mutable Bool} flat$1$simp$182 = flat$1$simp$89;
    read@{Mutable Error} flat$1$simp$183 = flat$1$simp$90;
    read@{Mutable Double} flat$1$simp$184$simp$185$simp$187 = flat$1$simp$91$simp$92$simp$94;
    read@{Mutable Double} flat$1$simp$184$simp$185$simp$188 = flat$1$simp$91$simp$92$simp$95;
    read@{Mutable Double} flat$1$simp$184$simp$186 = flat$1$simp$91$simp$93;
    write acc$a$conv$12$simp$62 = flat$1$simp$182;
    write acc$a$conv$12$simp$63 = flat$1$simp$183;
    write acc$a$conv$12$simp$64$simp$65$simp$67 = flat$1$simp$184$simp$185$simp$187;
    write acc$a$conv$12$simp$64$simp$65$simp$68 = flat$1$simp$184$simp$185$simp$188;
    write acc$a$conv$12$simp$64$simp$66 = flat$1$simp$184$simp$186;
    init flat$37$simp$189@{Mutable Bool} = False@{Bool};
    init flat$37$simp$191@{Mutable Bool} = False@{Bool};
    if (gen$fact$simp$358$simp$360) {
      let simp$31 = lt#@{Int}
                    gen$fact$simp$358$simp$362
                    (300@{Int});
      write flat$37$simp$189 = True@{Bool};
      write flat$37$simp$191 = simp$31;
    } else {
      write flat$37$simp$189 = False@{Bool};
      write flat$37$simp$191 = False@{Bool};
    }
    read@{Mutable Bool} flat$37$simp$192 = flat$37$simp$189;
    read@{Mutable Bool} flat$37$simp$194 = flat$37$simp$191;
    init flat$38@{Mutable Bool} = False@{Bool};
    if (flat$37$simp$192) {
      write flat$38 = flat$37$simp$194;
    } 
     else {
      write flat$38 = True@{Bool};
    } 
    
    read@{Mutable Bool} flat$38 = flat$38;
    if (flat$38) {
      init flat$39$simp$195@{Mutable Bool} = False@{Bool};
      init flat$39$simp$196@{Mutable Error} = ExceptTombstone@{Error};
      init flat$39$simp$197@{Mutable Double} = 0.0@{Double};
      if (gen$fact$simp$358$simp$360) {
        let simp$33 = doubleOfInt#
                      gen$fact$simp$358$simp$362;
        write flat$39$simp$195 = True@{Bool};
        write flat$39$simp$196 = ExceptTombstone@{Error};
        write flat$39$simp$197 = simp$33;
      } else {
        write flat$39$simp$195 = False@{Bool};
        write flat$39$simp$196 = gen$fact$simp$358$simp$361;
        write flat$39$simp$197 = 0.0@{Double};
      }
      read@{Mutable Bool} flat$39$simp$198 = flat$39$simp$195;
      read@{Mutable Error} flat$39$simp$199 = flat$39$simp$196;
      read@{Mutable Double} flat$39$simp$200 = flat$39$simp$197;
      read@{Mutable Bool} acc$a$conv$105$simp$201 = acc$a$conv$105$simp$69;
      read@{Mutable Error} acc$a$conv$105$simp$202 = acc$a$conv$105$simp$70;
      read@{Mutable Double} acc$a$conv$105$simp$203$simp$204$simp$206 = acc$a$conv$105$simp$71$simp$72$simp$74;
      read@{Mutable Double} acc$a$conv$105$simp$203$simp$204$simp$207 = acc$a$conv$105$simp$71$simp$72$simp$75;
      read@{Mutable Double} acc$a$conv$105$simp$203$simp$205 = acc$a$conv$105$simp$71$simp$73;
      init flat$40$simp$208@{Mutable Bool} = False@{Bool};
      init flat$40$simp$209@{Mutable Error} = ExceptTombstone@{Error};
      init flat$40$simp$210$simp$211$simp$213@{Mutable Double} = 0.0@{Double};
      init flat$40$simp$210$simp$211$simp$214@{Mutable Double} = 0.0@{Double};
      init flat$40$simp$210$simp$212@{Mutable Double} = 0.0@{Double};
      if (acc$a$conv$105$simp$201) {
        let nn$conv$112 = add#@{Double}
                          acc$a$conv$105$simp$203$simp$204$simp$206
                          (1.0@{Double});
        init flat$43$simp$215@{Mutable Bool} = False@{Bool};
        init flat$43$simp$216@{Mutable Error} = ExceptTombstone@{Error};
        init flat$43$simp$217@{Mutable Double} = 0.0@{Double};
        if (flat$39$simp$198) {
          let simp$39 = sub#@{Double}
                        flat$39$simp$200
                        acc$a$conv$105$simp$203$simp$204$simp$207;
          write flat$43$simp$215 = True@{Bool};
          write flat$43$simp$216 = ExceptTombstone@{Error};
          write flat$43$simp$217 = simp$39;
        } else {
          write flat$43$simp$215 = False@{Bool};
          write flat$43$simp$216 = flat$39$simp$199;
          write flat$43$simp$217 = 0.0@{Double};
        }
        read@{Mutable Bool} flat$43$simp$218 = flat$43$simp$215;
        read@{Mutable Error} flat$43$simp$219 = flat$43$simp$216;
        read@{Mutable Double} flat$43$simp$220 = flat$43$simp$217;
        init flat$44$simp$221@{Mutable Bool} = False@{Bool};
        init flat$44$simp$222@{Mutable Error} = ExceptTombstone@{Error};
        init flat$44$simp$223@{Mutable Double} = 0.0@{Double};
        if (flat$43$simp$218) {
          let simp$43 = div#
                        flat$43$simp$220 nn$conv$112;
          write flat$44$simp$221 = True@{Bool};
          write flat$44$simp$222 = ExceptTombstone@{Error};
          write flat$44$simp$223 = simp$43;
        } else {
          write flat$44$simp$221 = False@{Bool};
          write flat$44$simp$222 = flat$43$simp$219;
          write flat$44$simp$223 = 0.0@{Double};
        }
        read@{Mutable Bool} flat$44$simp$224 = flat$44$simp$221;
        read@{Mutable Error} flat$44$simp$225 = flat$44$simp$222;
        read@{Mutable Double} flat$44$simp$226 = flat$44$simp$223;
        init flat$45$simp$227@{Mutable Bool} = False@{Bool};
        init flat$45$simp$228@{Mutable Error} = ExceptTombstone@{Error};
        init flat$45$simp$229@{Mutable Double} = 0.0@{Double};
        if (flat$44$simp$224) {
          let simp$45 = add#@{Double}
                        acc$a$conv$105$simp$203$simp$204$simp$207
                        flat$44$simp$226;
          write flat$45$simp$227 = True@{Bool};
          write flat$45$simp$228 = ExceptTombstone@{Error};
          write flat$45$simp$229 = simp$45;
        } else {
          write flat$45$simp$227 = False@{Bool};
          write flat$45$simp$228 = flat$44$simp$225;
          write flat$45$simp$229 = 0.0@{Double};
        }
        read@{Mutable Bool} flat$45$simp$230 = flat$45$simp$227;
        read@{Mutable Error} flat$45$simp$231 = flat$45$simp$228;
        read@{Mutable Double} flat$45$simp$232 = flat$45$simp$229;
        init flat$46$simp$233@{Mutable Bool} = False@{Bool};
        init flat$46$simp$234@{Mutable Error} = ExceptTombstone@{Error};
        init flat$46$simp$235@{Mutable Double} = 0.0@{Double};
        if (flat$43$simp$218) {
          init flat$61$simp$236@{Mutable Bool} = False@{Bool};
          init flat$61$simp$237@{Mutable Error} = ExceptTombstone@{Error};
          init flat$61$simp$238@{Mutable Double} = 0.0@{Double};
          if (flat$39$simp$198) {
            init flat$67$simp$239@{Mutable Bool} = False@{Bool};
            init flat$67$simp$240@{Mutable Error} = ExceptTombstone@{Error};
            init flat$67$simp$241@{Mutable Double} = 0.0@{Double};
            if (flat$45$simp$230) {
              let simp$51 = sub#@{Double}
                            flat$39$simp$200
                            flat$45$simp$232;
              write flat$67$simp$239 = True@{Bool};
              write flat$67$simp$240 = ExceptTombstone@{Error};
              write flat$67$simp$241 = simp$51;
            } else {
              write flat$67$simp$239 = False@{Bool};
              write flat$67$simp$240 = flat$45$simp$231;
              write flat$67$simp$241 = 0.0@{Double};
            }
            read@{Mutable Bool} flat$67$simp$242 = flat$67$simp$239;
            read@{Mutable Error} flat$67$simp$243 = flat$67$simp$240;
            read@{Mutable Double} flat$67$simp$244 = flat$67$simp$241;
            write flat$61$simp$236 = flat$67$simp$242;
            write flat$61$simp$237 = flat$67$simp$243;
            write flat$61$simp$238 = flat$67$simp$244;
          } else {
            write flat$61$simp$236 = False@{Bool};
            write flat$61$simp$237 = flat$39$simp$199;
            write flat$61$simp$238 = 0.0@{Double};
          }
          read@{Mutable Bool} flat$61$simp$245 = flat$61$simp$236;
          read@{Mutable Error} flat$61$simp$246 = flat$61$simp$237;
          read@{Mutable Double} flat$61$simp$247 = flat$61$simp$238;
          init flat$62$simp$248@{Mutable Bool} = False@{Bool};
          init flat$62$simp$249@{Mutable Error} = ExceptTombstone@{Error};
          init flat$62$simp$250@{Mutable Double} = 0.0@{Double};
          if (flat$61$simp$245) {
            let simp$55 = mul#@{Double}
                          flat$43$simp$220
                          flat$61$simp$247;
            write flat$62$simp$248 = True@{Bool};
            write flat$62$simp$249 = ExceptTombstone@{Error};
            write flat$62$simp$250 = simp$55;
          } else {
            write flat$62$simp$248 = False@{Bool};
            write flat$62$simp$249 = flat$61$simp$246;
            write flat$62$simp$250 = 0.0@{Double};
          }
          read@{Mutable Bool} flat$62$simp$251 = flat$62$simp$248;
          read@{Mutable Error} flat$62$simp$252 = flat$62$simp$249;
          read@{Mutable Double} flat$62$simp$253 = flat$62$simp$250;
          write flat$46$simp$233 = flat$62$simp$251;
          write flat$46$simp$234 = flat$62$simp$252;
          write flat$46$simp$235 = flat$62$simp$253;
        } else {
          write flat$46$simp$233 = False@{Bool};
          write flat$46$simp$234 = flat$43$simp$219;
          write flat$46$simp$235 = 0.0@{Double};
        }
        read@{Mutable Bool} flat$46$simp$254 = flat$46$simp$233;
        read@{Mutable Error} flat$46$simp$255 = flat$46$simp$234;
        read@{Mutable Double} flat$46$simp$256 = flat$46$simp$235;
        init flat$47$simp$257@{Mutable Bool} = False@{Bool};
        init flat$47$simp$258@{Mutable Error} = ExceptTombstone@{Error};
        init flat$47$simp$259@{Mutable Double} = 0.0@{Double};
        if (flat$46$simp$254) {
          let simp$57 = add#@{Double}
                        acc$a$conv$105$simp$203$simp$205
                        flat$46$simp$256;
          write flat$47$simp$257 = True@{Bool};
          write flat$47$simp$258 = ExceptTombstone@{Error};
          write flat$47$simp$259 = simp$57;
        } else {
          write flat$47$simp$257 = False@{Bool};
          write flat$47$simp$258 = flat$46$simp$255;
          write flat$47$simp$259 = 0.0@{Double};
        }
        read@{Mutable Bool} flat$47$simp$260 = flat$47$simp$257;
        read@{Mutable Error} flat$47$simp$261 = flat$47$simp$258;
        read@{Mutable Double} flat$47$simp$262 = flat$47$simp$259;
        init flat$48$simp$263@{Mutable Bool} = False@{Bool};
        init flat$48$simp$264@{Mutable Error} = ExceptTombstone@{Error};
        init flat$48$simp$265$simp$266@{Mutable Double} = 0.0@{Double};
        init flat$48$simp$265$simp$267@{Mutable Double} = 0.0@{Double};
        if (flat$45$simp$230) {
          write flat$48$simp$263 = True@{Bool};
          write flat$48$simp$264 = ExceptTombstone@{Error};
          write flat$48$simp$265$simp$266 = nn$conv$112;
          write flat$48$simp$265$simp$267 = flat$45$simp$232;
        } else {
          write flat$48$simp$263 = False@{Bool};
          write flat$48$simp$264 = flat$45$simp$231;
          write flat$48$simp$265$simp$266 = 0.0@{Double};
          write flat$48$simp$265$simp$267 = 0.0@{Double};
        }
        read@{Mutable Bool} flat$48$simp$268 = flat$48$simp$263;
        read@{Mutable Error} flat$48$simp$269 = flat$48$simp$264;
        read@{Mutable Double} flat$48$simp$270$simp$271 = flat$48$simp$265$simp$266;
        read@{Mutable Double} flat$48$simp$270$simp$272 = flat$48$simp$265$simp$267;
        init flat$49$simp$273@{Mutable Bool} = False@{Bool};
        init flat$49$simp$274@{Mutable Error} = ExceptTombstone@{Error};
        init flat$49$simp$275$simp$276$simp$278@{Mutable Double} = 0.0@{Double};
        init flat$49$simp$275$simp$276$simp$279@{Mutable Double} = 0.0@{Double};
        init flat$49$simp$275$simp$277@{Mutable Double} = 0.0@{Double};
        if (flat$48$simp$268) {
          init flat$52$simp$280@{Mutable Bool} = False@{Bool};
          init flat$52$simp$281@{Mutable Error} = ExceptTombstone@{Error};
          init flat$52$simp$282$simp$283$simp$285@{Mutable Double} = 0.0@{Double};
          init flat$52$simp$282$simp$283$simp$286@{Mutable Double} = 0.0@{Double};
          init flat$52$simp$282$simp$284@{Mutable Double} = 0.0@{Double};
          if (flat$47$simp$260) {
            write flat$52$simp$280 = True@{Bool};
            write flat$52$simp$281 = ExceptTombstone@{Error};
            write flat$52$simp$282$simp$283$simp$285 = flat$48$simp$270$simp$271;
            write flat$52$simp$282$simp$283$simp$286 = flat$48$simp$270$simp$272;
            write flat$52$simp$282$simp$284 = flat$47$simp$262;
          } else {
            write flat$52$simp$280 = False@{Bool};
            write flat$52$simp$281 = flat$47$simp$261;
            write flat$52$simp$282$simp$283$simp$285 = 0.0@{Double};
            write flat$52$simp$282$simp$283$simp$286 = 0.0@{Double};
            write flat$52$simp$282$simp$284 = 0.0@{Double};
          }
          read@{Mutable Bool} flat$52$simp$287 = flat$52$simp$280;
          read@{Mutable Error} flat$52$simp$288 = flat$52$simp$281;
          read@{Mutable Double} flat$52$simp$289$simp$290$simp$292 = flat$52$simp$282$simp$283$simp$285;
          read@{Mutable Double} flat$52$simp$289$simp$290$simp$293 = flat$52$simp$282$simp$283$simp$286;
          read@{Mutable Double} flat$52$simp$289$simp$291 = flat$52$simp$282$simp$284;
          write flat$49$simp$273 = flat$52$simp$287;
          write flat$49$simp$274 = flat$52$simp$288;
          write flat$49$simp$275$simp$276$simp$278 = flat$52$simp$289$simp$290$simp$292;
          write flat$49$simp$275$simp$276$simp$279 = flat$52$simp$289$simp$290$simp$293;
          write flat$49$simp$275$simp$277 = flat$52$simp$289$simp$291;
        } else {
          write flat$49$simp$273 = False@{Bool};
          write flat$49$simp$274 = flat$48$simp$269;
          write flat$49$simp$275$simp$276$simp$278 = 0.0@{Double};
          write flat$49$simp$275$simp$276$simp$279 = 0.0@{Double};
          write flat$49$simp$275$simp$277 = 0.0@{Double};
        }
        read@{Mutable Bool} flat$49$simp$294 = flat$49$simp$273;
        read@{Mutable Error} flat$49$simp$295 = flat$49$simp$274;
        read@{Mutable Double} flat$49$simp$296$simp$297$simp$299 = flat$49$simp$275$simp$276$simp$278;
        read@{Mutable Double} flat$49$simp$296$simp$297$simp$300 = flat$49$simp$275$simp$276$simp$279;
        read@{Mutable Double} flat$49$simp$296$simp$298 = flat$49$simp$275$simp$277;
        write flat$40$simp$208 = flat$49$simp$294;
        write flat$40$simp$209 = flat$49$simp$295;
        write flat$40$simp$210$simp$211$simp$213 = flat$49$simp$296$simp$297$simp$299;
        write flat$40$simp$210$simp$211$simp$214 = flat$49$simp$296$simp$297$simp$300;
        write flat$40$simp$210$simp$212 = flat$49$simp$296$simp$298;
      } else {
        write flat$40$simp$208 = False@{Bool};
        write flat$40$simp$209 = acc$a$conv$105$simp$202;
        write flat$40$simp$210$simp$211$simp$213 = 0.0@{Double};
        write flat$40$simp$210$simp$211$simp$214 = 0.0@{Double};
        write flat$40$simp$210$simp$212 = 0.0@{Double};
      }
      read@{Mutable Bool} flat$40$simp$301 = flat$40$simp$208;
      read@{Mutable Error} flat$40$simp$302 = flat$40$simp$209;
      read@{Mutable Double} flat$40$simp$303$simp$304$simp$306 = flat$40$simp$210$simp$211$simp$213;
      read@{Mutable Double} flat$40$simp$303$simp$304$simp$307 = flat$40$simp$210$simp$211$simp$214;
      read@{Mutable Double} flat$40$simp$303$simp$305 = flat$40$simp$210$simp$212;
      write acc$a$conv$105$simp$69 = flat$40$simp$301;
      write acc$a$conv$105$simp$70 = flat$40$simp$302;
      write acc$a$conv$105$simp$71$simp$72$simp$74 = flat$40$simp$303$simp$304$simp$306;
      write acc$a$conv$105$simp$71$simp$72$simp$75 = flat$40$simp$303$simp$304$simp$307;
      write acc$a$conv$105$simp$71$simp$73 = flat$40$simp$303$simp$305;
    }
  }
  save_resumable@{Bool} acc$a$conv$12$simp$62;
  save_resumable@{Error} acc$a$conv$12$simp$63;
  save_resumable@{Double} acc$a$conv$12$simp$64$simp$65$simp$67;
  save_resumable@{Double} acc$a$conv$12$simp$64$simp$65$simp$68;
  save_resumable@{Double} acc$a$conv$12$simp$64$simp$66;
  save_resumable@{Bool} acc$a$conv$105$simp$69;
  save_resumable@{Error} acc$a$conv$105$simp$70;
  save_resumable@{Double} acc$a$conv$105$simp$71$simp$72$simp$74;
  save_resumable@{Double} acc$a$conv$105$simp$71$simp$72$simp$75;
  save_resumable@{Double} acc$a$conv$105$simp$71$simp$73;
  read@{Mutable Bool} a$conv$12$simp$308 = acc$a$conv$12$simp$62;
  read@{Mutable Error} a$conv$12$simp$309 = acc$a$conv$12$simp$63;
  read@{Mutable Double} a$conv$12$simp$310$simp$311$simp$313 = acc$a$conv$12$simp$64$simp$65$simp$67;
  read@{Mutable Double} a$conv$12$simp$310$simp$312 = acc$a$conv$12$simp$64$simp$66;
  read@{Mutable Bool} a$conv$105$simp$315 = acc$a$conv$105$simp$69;
  read@{Mutable Error} a$conv$105$simp$316 = acc$a$conv$105$simp$70;
  read@{Mutable Double} a$conv$105$simp$317$simp$318$simp$320 = acc$a$conv$105$simp$71$simp$72$simp$74;
  read@{Mutable Double} a$conv$105$simp$317$simp$319 = acc$a$conv$105$simp$71$simp$73;
  init flat$84$simp$322@{Mutable Bool} = False@{Bool};
  init flat$84$simp$323@{Mutable Error} = ExceptTombstone@{Error};
  init flat$84$simp$324@{Mutable Double} = 0.0@{Double};
  if (a$conv$12$simp$308) {
    let conv$67 = sub#@{Double}
                  a$conv$12$simp$310$simp$311$simp$313
                  (1.0@{Double});
    let conv$68 = div#
                  a$conv$12$simp$310$simp$312
                  conv$67;
    write flat$84$simp$322 = True@{Bool};
    write flat$84$simp$323 = ExceptTombstone@{Error};
    write flat$84$simp$324 = conv$68;
  } else {
    write flat$84$simp$322 = False@{Bool};
    write flat$84$simp$323 = a$conv$12$simp$309;
    write flat$84$simp$324 = 0.0@{Double};
  }
  read@{Mutable Bool} flat$84$simp$325 = flat$84$simp$322;
  read@{Mutable Error} flat$84$simp$326 = flat$84$simp$323;
  read@{Mutable Double} flat$84$simp$327 = flat$84$simp$324;
  init flat$85$simp$328@{Mutable Bool} = False@{Bool};
  init flat$85$simp$329@{Mutable Error} = ExceptTombstone@{Error};
  init flat$85$simp$330@{Mutable Double} = 0.0@{Double};
  if (flat$84$simp$325) {
    let conv$80 = pow#@{Double}
                  flat$84$simp$327 (0.5@{Double});
    write flat$85$simp$328 = True@{Bool};
    write flat$85$simp$329 = ExceptTombstone@{Error};
    write flat$85$simp$330 = conv$80;
  } else {
    write flat$85$simp$328 = False@{Bool};
    write flat$85$simp$329 = flat$84$simp$326;
    write flat$85$simp$330 = 0.0@{Double};
  }
  read@{Mutable Bool} flat$85$simp$331 = flat$85$simp$328;
  read@{Mutable Error} flat$85$simp$332 = flat$85$simp$329;
  read@{Mutable Double} flat$85$simp$333 = flat$85$simp$330;
  init flat$86$simp$334@{Mutable Bool} = False@{Bool};
  init flat$86$simp$335@{Mutable Error} = ExceptTombstone@{Error};
  init flat$86$simp$336@{Mutable Double} = 0.0@{Double};
  if (flat$85$simp$331) {
    init flat$89$simp$337@{Mutable Bool} = False@{Bool};
    init flat$89$simp$338@{Mutable Error} = ExceptTombstone@{Error};
    init flat$89$simp$339@{Mutable Double} = 0.0@{Double};
    if (a$conv$105$simp$315) {
      let conv$160 = sub#@{Double}
                     a$conv$105$simp$317$simp$318$simp$320
                     (1.0@{Double});
      let conv$161 = div#
                     a$conv$105$simp$317$simp$319
                     conv$160;
      write flat$89$simp$337 = True@{Bool};
      write flat$89$simp$338 = ExceptTombstone@{Error};
      write flat$89$simp$339 = conv$161;
    } else {
      write flat$89$simp$337 = False@{Bool};
      write flat$89$simp$338 = a$conv$105$simp$316;
      write flat$89$simp$339 = 0.0@{Double};
    }
    read@{Mutable Bool} flat$89$simp$340 = flat$89$simp$337;
    read@{Mutable Error} flat$89$simp$341 = flat$89$simp$338;
    read@{Mutable Double} flat$89$simp$342 = flat$89$simp$339;
    init flat$90$simp$343@{Mutable Bool} = False@{Bool};
    init flat$90$simp$344@{Mutable Error} = ExceptTombstone@{Error};
    init flat$90$simp$345@{Mutable Double} = 0.0@{Double};
    if (flat$89$simp$340) {
      let conv$173 = pow#@{Double}
                     flat$89$simp$342 (0.5@{Double});
      write flat$90$simp$343 = True@{Bool};
      write flat$90$simp$344 = ExceptTombstone@{Error};
      write flat$90$simp$345 = conv$173;
    } else {
      write flat$90$simp$343 = False@{Bool};
      write flat$90$simp$344 = flat$89$simp$341;
      write flat$90$simp$345 = 0.0@{Double};
    }
    read@{Mutable Bool} flat$90$simp$346 = flat$90$simp$343;
    read@{Mutable Error} flat$90$simp$347 = flat$90$simp$344;
    read@{Mutable Double} flat$90$simp$348 = flat$90$simp$345;
    init flat$91$simp$349@{Mutable Bool} = False@{Bool};
    init flat$91$simp$350@{Mutable Error} = ExceptTombstone@{Error};
    init flat$91$simp$351@{Mutable Double} = 0.0@{Double};
    if (flat$90$simp$346) {
      let conv$180 = mul#@{Double}
                     flat$85$simp$333
                     flat$90$simp$348;
      write flat$91$simp$349 = True@{Bool};
      write flat$91$simp$350 = ExceptTombstone@{Error};
      write flat$91$simp$351 = conv$180;
    } else {
      write flat$91$simp$349 = False@{Bool};
      write flat$91$simp$350 = flat$90$simp$347;
      write flat$91$simp$351 = 0.0@{Double};
    }
    read@{Mutable Bool} flat$91$simp$352 = flat$91$simp$349;
    read@{Mutable Error} flat$91$simp$353 = flat$91$simp$350;
    read@{Mutable Double} flat$91$simp$354 = flat$91$simp$351;
    write flat$86$simp$334 = flat$91$simp$352;
    write flat$86$simp$335 = flat$91$simp$353;
    write flat$86$simp$336 = flat$91$simp$354;
  } else {
    write flat$86$simp$334 = False@{Bool};
    write flat$86$simp$335 = flat$85$simp$332;
    write flat$86$simp$336 = 0.0@{Double};
  }
  read@{Mutable Bool} flat$86$simp$355 = flat$86$simp$334;
  read@{Mutable Error} flat$86$simp$356 = flat$86$simp$335;
  read@{Mutable Double} flat$86$simp$357 = flat$86$simp$336;
  output@{(Sum Error Double)} repl (flat$86$simp$355@{Bool},
               flat$86$simp$356@{Error},
               flat$86$simp$357@{Double});
}

- C:
// 01-includes.h
#line 1 "01-includes.h"
#include <stdbool.h>
#include <stdint.h>
#include <math.h>

typedef uint64_t ierror_t;
typedef uint64_t iunit_t;
typedef uint64_t ibool_t;
typedef  int64_t iint_t;
typedef   double idouble_t;
typedef  int64_t idate_t;

typedef const char *istring_t;

static const ierror_t ierror_tombstone              = 0;
static const ierror_t ierror_fold1_no_value         = 1;
static const ierror_t ierror_variable_not_available = 2;

static const iunit_t iunit  = 0x13013;
static const ibool_t ifalse = 0;
static const ibool_t itrue  = 1;

#define INLINE __attribute__((always_inline))

// 02-numbers.h
#line 1 "02-numbers.h"
static ibool_t   INLINE ierror_eq     (ierror_t  x, ierror_t  y) { return x == y; }

static idouble_t INLINE iint_extend   (iint_t    x)              { return x; }
static iint_t    INLINE iint_add      (iint_t    x, iint_t    y) { return x +  y; }
static iint_t    INLINE iint_sub      (iint_t    x, iint_t    y) { return x -  y; }
static iint_t    INLINE iint_mul      (iint_t    x, iint_t    y) { return x *  y; }
static ibool_t   INLINE iint_gt       (iint_t    x, iint_t    y) { return x >  y; }
static ibool_t   INLINE iint_ge       (iint_t    x, iint_t    y) { return x >= y; }
static ibool_t   INLINE iint_lt       (iint_t    x, iint_t    y) { return x <  y; }
static ibool_t   INLINE iint_le       (iint_t    x, iint_t    y) { return x <= y; }
static ibool_t   INLINE iint_eq       (iint_t    x, iint_t    y) { return x == y; }
static ibool_t   INLINE iint_ne       (iint_t    x, iint_t    y) { return x != y; }

static iint_t    INLINE idouble_trunc (idouble_t x)              { return (iint_t)x; }
static idouble_t INLINE idouble_add   (idouble_t x, idouble_t y) { return x + y; }
static idouble_t INLINE idouble_sub   (idouble_t x, idouble_t y) { return x - y; }
static idouble_t INLINE idouble_mul   (idouble_t x, idouble_t y) { return x * y; }
static idouble_t INLINE idouble_pow   (idouble_t x, idouble_t y) { return pow(x, y); }
static idouble_t INLINE idouble_div   (idouble_t x, idouble_t y) { return x / y; }
static idouble_t INLINE idouble_log   (idouble_t x)              { return log(x); }
static idouble_t INLINE idouble_exp   (idouble_t x)              { return exp(x); }
static ibool_t   INLINE idouble_gt    (idouble_t x, idouble_t y) { return x >  y; }
static ibool_t   INLINE idouble_ge    (idouble_t x, idouble_t y) { return x >= y; }
static ibool_t   INLINE idouble_lt    (idouble_t x, idouble_t y) { return x <  y; }
static ibool_t   INLINE idouble_le    (idouble_t x, idouble_t y) { return x <= y; }
static ibool_t   INLINE idouble_eq    (idouble_t x, idouble_t y) { return x == y; }
static ibool_t   INLINE idouble_ne    (idouble_t x, idouble_t y) { return x != y; }

static ibool_t   INLINE istring_gt    (istring_t x, istring_t y) { return strcmp(x, y) >  0; }
static ibool_t   INLINE istring_ge    (istring_t x, istring_t y) { return strcmp(x, y) >= 0; }
static ibool_t   INLINE istring_lt    (istring_t x, istring_t y) { return strcmp(x, y) <  0; }
static ibool_t   INLINE istring_le    (istring_t x, istring_t y) { return strcmp(x, y) <= 0; }
static ibool_t   INLINE istring_eq    (istring_t x, istring_t y) { return strcmp(x, y) == 0; }
static ibool_t   INLINE istring_ne    (istring_t x, istring_t y) { return strcmp(x, y) != 0; }

#line 1 "state definition"
typedef struct {
    /* inputs */
    idate_t    gen_date;
    iint_t     new_count;
    ibool_t    *new_gen_fact_simp_358_simp_360;
    ierror_t   *new_gen_fact_simp_358_simp_361;
    iint_t     *new_gen_fact_simp_358_simp_362;
    idate_t    *new_gen_fact_simp_359;

    /* outputs */
    ibool_t    repl_ix_0;
    ierror_t   repl_ix_1;
    idouble_t  repl_ix_2;

    /* resumables */
    ibool_t    has_acc_a_conv_105_simp_69;
    ibool_t    res_acc_a_conv_105_simp_69;
    ibool_t    has_acc_a_conv_105_simp_70;
    ierror_t   res_acc_a_conv_105_simp_70;
    ibool_t    has_acc_a_conv_105_simp_71_simp_73;
    idouble_t  res_acc_a_conv_105_simp_71_simp_73;
    ibool_t    has_acc_a_conv_105_simp_71_simp_72_simp_74;
    idouble_t  res_acc_a_conv_105_simp_71_simp_72_simp_74;
    ibool_t    has_acc_a_conv_105_simp_71_simp_72_simp_75;
    idouble_t  res_acc_a_conv_105_simp_71_simp_72_simp_75;
    ibool_t    has_acc_a_conv_12_simp_62;
    ibool_t    res_acc_a_conv_12_simp_62;
    ibool_t    has_acc_a_conv_12_simp_63;
    ierror_t   res_acc_a_conv_12_simp_63;
    ibool_t    has_acc_a_conv_12_simp_64_simp_66;
    idouble_t  res_acc_a_conv_12_simp_64_simp_66;
    ibool_t    has_acc_a_conv_12_simp_64_simp_65_simp_67;
    idouble_t  res_acc_a_conv_12_simp_64_simp_65_simp_67;
    ibool_t    has_acc_a_conv_12_simp_64_simp_65_simp_68;
    idouble_t  res_acc_a_conv_12_simp_64_simp_65_simp_68;
} icicle_state_t;

#line 1 "compute function"
void compute(icicle_state_t *s)
{
    ibool_t    a_conv_105_simp_315;
    ierror_t   a_conv_105_simp_316;
    idouble_t  a_conv_105_simp_317_simp_319;
    idouble_t  a_conv_105_simp_317_simp_318_simp_320;
    ibool_t    a_conv_12_simp_308;
    ierror_t   a_conv_12_simp_309;
    idouble_t  a_conv_12_simp_310_simp_312;
    idouble_t  a_conv_12_simp_310_simp_311_simp_313;
    ibool_t    acc_a_conv_105_simp_201;
    ierror_t   acc_a_conv_105_simp_202;
    ibool_t    acc_a_conv_105_simp_69;
    ierror_t   acc_a_conv_105_simp_70;
    idouble_t  acc_a_conv_105_simp_203_simp_205;
    idouble_t  acc_a_conv_105_simp_203_simp_204_simp_206;
    idouble_t  acc_a_conv_105_simp_203_simp_204_simp_207;
    idouble_t  acc_a_conv_105_simp_71_simp_73;
    idouble_t  acc_a_conv_105_simp_71_simp_72_simp_74;
    idouble_t  acc_a_conv_105_simp_71_simp_72_simp_75;
    ibool_t    acc_a_conv_12_simp_62;
    ierror_t   acc_a_conv_12_simp_63;
    ibool_t    acc_a_conv_12_simp_82;
    ierror_t   acc_a_conv_12_simp_83;
    idouble_t  acc_a_conv_12_simp_64_simp_66;
    idouble_t  acc_a_conv_12_simp_64_simp_65_simp_67;
    idouble_t  acc_a_conv_12_simp_64_simp_65_simp_68;
    idouble_t  acc_a_conv_12_simp_84_simp_86;
    idouble_t  acc_a_conv_12_simp_84_simp_85_simp_87;
    idouble_t  acc_a_conv_12_simp_84_simp_85_simp_88;
    ibool_t    flat_38;
    ibool_t    flat_0_simp_76;
    ierror_t   flat_0_simp_77;
    idouble_t  flat_0_simp_78;
    ibool_t    flat_0_simp_79;
    ierror_t   flat_0_simp_80;
    idouble_t  flat_0_simp_81;
    ibool_t    flat_1_simp_182;
    ierror_t   flat_1_simp_183;
    ibool_t    flat_1_simp_89;
    ierror_t   flat_1_simp_90;
    idouble_t  flat_1_simp_184_simp_186;
    idouble_t  flat_1_simp_184_simp_185_simp_187;
    idouble_t  flat_1_simp_184_simp_185_simp_188;
    idouble_t  flat_1_simp_91_simp_93;
    idouble_t  flat_1_simp_91_simp_92_simp_94;
    idouble_t  flat_1_simp_91_simp_92_simp_95;
    ibool_t    flat_10_simp_154;
    ierror_t   flat_10_simp_155;
    ibool_t    flat_10_simp_175;
    ierror_t   flat_10_simp_176;
    idouble_t  flat_10_simp_156_simp_158;
    idouble_t  flat_10_simp_156_simp_157_simp_159;
    idouble_t  flat_10_simp_156_simp_157_simp_160;
    idouble_t  flat_10_simp_177_simp_179;
    idouble_t  flat_10_simp_177_simp_178_simp_180;
    idouble_t  flat_10_simp_177_simp_178_simp_181;
    ibool_t    flat_13_simp_161;
    ierror_t   flat_13_simp_162;
    ibool_t    flat_13_simp_168;
    ierror_t   flat_13_simp_169;
    idouble_t  flat_13_simp_163_simp_165;
    idouble_t  flat_13_simp_163_simp_164_simp_166;
    idouble_t  flat_13_simp_163_simp_164_simp_167;
    idouble_t  flat_13_simp_170_simp_172;
    idouble_t  flat_13_simp_170_simp_171_simp_173;
    idouble_t  flat_13_simp_170_simp_171_simp_174;
    ibool_t    flat_22_simp_117;
    ierror_t   flat_22_simp_118;
    idouble_t  flat_22_simp_119;
    ibool_t    flat_22_simp_126;
    ierror_t   flat_22_simp_127;
    idouble_t  flat_22_simp_128;
    ibool_t    flat_23_simp_129;
    ierror_t   flat_23_simp_130;
    idouble_t  flat_23_simp_131;
    ibool_t    flat_23_simp_132;
    ierror_t   flat_23_simp_133;
    idouble_t  flat_23_simp_134;
    ibool_t    flat_28_simp_120;
    ierror_t   flat_28_simp_121;
    idouble_t  flat_28_simp_122;
    ibool_t    flat_28_simp_123;
    ierror_t   flat_28_simp_124;
    idouble_t  flat_28_simp_125;
    ibool_t    flat_37_simp_189;
    ibool_t    flat_37_simp_191;
    ibool_t    flat_37_simp_192;
    ibool_t    flat_37_simp_194;
    ibool_t    flat_39_simp_195;
    ierror_t   flat_39_simp_196;
    idouble_t  flat_39_simp_197;
    ibool_t    flat_39_simp_198;
    ierror_t   flat_39_simp_199;
    idouble_t  flat_39_simp_200;
    ierror_t   flat_4_simp_100;
    idouble_t  flat_4_simp_101;
    ibool_t    flat_4_simp_96;
    ierror_t   flat_4_simp_97;
    idouble_t  flat_4_simp_98;
    ibool_t    flat_4_simp_99;
    ibool_t    flat_40_simp_208;
    ierror_t   flat_40_simp_209;
    ibool_t    flat_40_simp_301;
    ierror_t   flat_40_simp_302;
    idouble_t  flat_40_simp_210_simp_212;
    idouble_t  flat_40_simp_210_simp_211_simp_213;
    idouble_t  flat_40_simp_210_simp_211_simp_214;
    idouble_t  flat_40_simp_303_simp_305;
    idouble_t  flat_40_simp_303_simp_304_simp_306;
    idouble_t  flat_40_simp_303_simp_304_simp_307;
    ibool_t    flat_43_simp_215;
    ierror_t   flat_43_simp_216;
    idouble_t  flat_43_simp_217;
    ibool_t    flat_43_simp_218;
    ierror_t   flat_43_simp_219;
    idouble_t  flat_43_simp_220;
    ibool_t    flat_44_simp_221;
    ierror_t   flat_44_simp_222;
    idouble_t  flat_44_simp_223;
    ibool_t    flat_44_simp_224;
    ierror_t   flat_44_simp_225;
    idouble_t  flat_44_simp_226;
    ibool_t    flat_45_simp_227;
    ierror_t   flat_45_simp_228;
    idouble_t  flat_45_simp_229;
    ibool_t    flat_45_simp_230;
    ierror_t   flat_45_simp_231;
    idouble_t  flat_45_simp_232;
    ibool_t    flat_46_simp_233;
    ierror_t   flat_46_simp_234;
    idouble_t  flat_46_simp_235;
    ibool_t    flat_46_simp_254;
    ierror_t   flat_46_simp_255;
    idouble_t  flat_46_simp_256;
    ibool_t    flat_47_simp_257;
    ierror_t   flat_47_simp_258;
    idouble_t  flat_47_simp_259;
    ibool_t    flat_47_simp_260;
    ierror_t   flat_47_simp_261;
    idouble_t  flat_47_simp_262;
    ibool_t    flat_48_simp_263;
    ierror_t   flat_48_simp_264;
    ibool_t    flat_48_simp_268;
    ierror_t   flat_48_simp_269;
    idouble_t  flat_48_simp_265_simp_266;
    idouble_t  flat_48_simp_265_simp_267;
    idouble_t  flat_48_simp_270_simp_271;
    idouble_t  flat_48_simp_270_simp_272;
    ibool_t    flat_49_simp_273;
    ierror_t   flat_49_simp_274;
    ibool_t    flat_49_simp_294;
    ierror_t   flat_49_simp_295;
    idouble_t  flat_49_simp_275_simp_277;
    idouble_t  flat_49_simp_275_simp_276_simp_278;
    idouble_t  flat_49_simp_275_simp_276_simp_279;
    idouble_t  flat_49_simp_296_simp_298;
    idouble_t  flat_49_simp_296_simp_297_simp_299;
    idouble_t  flat_49_simp_296_simp_297_simp_300;
    ibool_t    flat_5_simp_102;
    ierror_t   flat_5_simp_103;
    idouble_t  flat_5_simp_104;
    ibool_t    flat_5_simp_105;
    ierror_t   flat_5_simp_106;
    idouble_t  flat_5_simp_107;
    ibool_t    flat_52_simp_280;
    ierror_t   flat_52_simp_281;
    ibool_t    flat_52_simp_287;
    ierror_t   flat_52_simp_288;
    idouble_t  flat_52_simp_282_simp_284;
    idouble_t  flat_52_simp_282_simp_283_simp_285;
    idouble_t  flat_52_simp_282_simp_283_simp_286;
    idouble_t  flat_52_simp_289_simp_291;
    idouble_t  flat_52_simp_289_simp_290_simp_292;
    idouble_t  flat_52_simp_289_simp_290_simp_293;
    ibool_t    flat_6_simp_108;
    ierror_t   flat_6_simp_109;
    idouble_t  flat_6_simp_110;
    ibool_t    flat_6_simp_111;
    ierror_t   flat_6_simp_112;
    idouble_t  flat_6_simp_113;
    ibool_t    flat_61_simp_236;
    ierror_t   flat_61_simp_237;
    idouble_t  flat_61_simp_238;
    ibool_t    flat_61_simp_245;
    ierror_t   flat_61_simp_246;
    idouble_t  flat_61_simp_247;
    ibool_t    flat_62_simp_248;
    ierror_t   flat_62_simp_249;
    idouble_t  flat_62_simp_250;
    ibool_t    flat_62_simp_251;
    ierror_t   flat_62_simp_252;
    idouble_t  flat_62_simp_253;
    ibool_t    flat_67_simp_239;
    ierror_t   flat_67_simp_240;
    idouble_t  flat_67_simp_241;
    ibool_t    flat_67_simp_242;
    ierror_t   flat_67_simp_243;
    idouble_t  flat_67_simp_244;
    ibool_t    flat_7_simp_114;
    ierror_t   flat_7_simp_115;
    idouble_t  flat_7_simp_116;
    ibool_t    flat_7_simp_135;
    ierror_t   flat_7_simp_136;
    idouble_t  flat_7_simp_137;
    ibool_t    flat_8_simp_138;
    ierror_t   flat_8_simp_139;
    idouble_t  flat_8_simp_140;
    ibool_t    flat_8_simp_141;
    ierror_t   flat_8_simp_142;
    idouble_t  flat_8_simp_143;
    ibool_t    flat_84_simp_322;
    ierror_t   flat_84_simp_323;
    idouble_t  flat_84_simp_324;
    ibool_t    flat_84_simp_325;
    ierror_t   flat_84_simp_326;
    idouble_t  flat_84_simp_327;
    ibool_t    flat_85_simp_328;
    ierror_t   flat_85_simp_329;
    idouble_t  flat_85_simp_330;
    ibool_t    flat_85_simp_331;
    ierror_t   flat_85_simp_332;
    idouble_t  flat_85_simp_333;
    ibool_t    flat_86_simp_334;
    ierror_t   flat_86_simp_335;
    idouble_t  flat_86_simp_336;
    ibool_t    flat_86_simp_355;
    ierror_t   flat_86_simp_356;
    idouble_t  flat_86_simp_357;
    ibool_t    flat_89_simp_337;
    ierror_t   flat_89_simp_338;
    idouble_t  flat_89_simp_339;
    ibool_t    flat_89_simp_340;
    ierror_t   flat_89_simp_341;
    idouble_t  flat_89_simp_342;
    ibool_t    flat_9_simp_144;
    ierror_t   flat_9_simp_145;
    ibool_t    flat_9_simp_149;
    ierror_t   flat_9_simp_150;
    idouble_t  flat_9_simp_146_simp_147;
    idouble_t  flat_9_simp_146_simp_148;
    idouble_t  flat_9_simp_151_simp_152;
    idouble_t  flat_9_simp_151_simp_153;
    ibool_t    flat_90_simp_343;
    ierror_t   flat_90_simp_344;
    idouble_t  flat_90_simp_345;
    ibool_t    flat_90_simp_346;
    ierror_t   flat_90_simp_347;
    idouble_t  flat_90_simp_348;
    ibool_t    flat_91_simp_349;
    ierror_t   flat_91_simp_350;
    idouble_t  flat_91_simp_351;
    ibool_t    flat_91_simp_352;
    ierror_t   flat_91_simp_353;
    idouble_t  flat_91_simp_354;

    acc_a_conv_12_simp_62                = itrue;                                /* init */
    acc_a_conv_12_simp_63                = ierror_tombstone;                     /* init */
    acc_a_conv_12_simp_64_simp_65_simp_67 = 0.0;                                 /* init */
    acc_a_conv_12_simp_64_simp_65_simp_68 = 0.0;                                 /* init */
    acc_a_conv_12_simp_64_simp_66        = 0.0;                                  /* init */
    acc_a_conv_105_simp_69               = itrue;                                /* init */
    acc_a_conv_105_simp_70               = ierror_tombstone;                     /* init */
    acc_a_conv_105_simp_71_simp_72_simp_74 = 0.0;                                /* init */
    acc_a_conv_105_simp_71_simp_72_simp_75 = 0.0;                                /* init */
    acc_a_conv_105_simp_71_simp_73       = 0.0;                                  /* init */
    
    if (s->has_acc_a_conv_12_simp_62) {
        acc_a_conv_12_simp_62            = s->res_acc_a_conv_12_simp_62;         /* load */
    }
    
    if (s->has_acc_a_conv_12_simp_63) {
        acc_a_conv_12_simp_63            = s->res_acc_a_conv_12_simp_63;         /* load */
    }
    
    if (s->has_acc_a_conv_12_simp_64_simp_65_simp_67) {
        acc_a_conv_12_simp_64_simp_65_simp_67 = s->res_acc_a_conv_12_simp_64_simp_65_simp_67; /* load */
    }
    
    if (s->has_acc_a_conv_12_simp_64_simp_65_simp_68) {
        acc_a_conv_12_simp_64_simp_65_simp_68 = s->res_acc_a_conv_12_simp_64_simp_65_simp_68; /* load */
    }
    
    if (s->has_acc_a_conv_12_simp_64_simp_66) {
        acc_a_conv_12_simp_64_simp_66    = s->res_acc_a_conv_12_simp_64_simp_66; /* load */
    }
    
    if (s->has_acc_a_conv_105_simp_69) {
        acc_a_conv_105_simp_69           = s->res_acc_a_conv_105_simp_69;        /* load */
    }
    
    if (s->has_acc_a_conv_105_simp_70) {
        acc_a_conv_105_simp_70           = s->res_acc_a_conv_105_simp_70;        /* load */
    }
    
    if (s->has_acc_a_conv_105_simp_71_simp_72_simp_74) {
        acc_a_conv_105_simp_71_simp_72_simp_74 = s->res_acc_a_conv_105_simp_71_simp_72_simp_74; /* load */
    }
    
    if (s->has_acc_a_conv_105_simp_71_simp_72_simp_75) {
        acc_a_conv_105_simp_71_simp_72_simp_75 = s->res_acc_a_conv_105_simp_71_simp_72_simp_75; /* load */
    }
    
    if (s->has_acc_a_conv_105_simp_71_simp_73) {
        acc_a_conv_105_simp_71_simp_73   = s->res_acc_a_conv_105_simp_71_simp_73; /* load */
    }
    
    const iint_t    new_count            = s->new_count;
    const ibool_t   *const new_gen_fact_simp_358_simp_360 = s->new_gen_fact_simp_358_simp_360;
    const ierror_t  *const new_gen_fact_simp_358_simp_361 = s->new_gen_fact_simp_358_simp_361;
    const iint_t    *const new_gen_fact_simp_358_simp_362 = s->new_gen_fact_simp_358_simp_362;
    const idate_t   *const new_gen_fact_simp_359 = s->new_gen_fact_simp_359;
    
    for (iint_t i = 0; i < new_count; i++) {
        ibool_t    gen_fact_simp_358_simp_360 = new_gen_fact_simp_358_simp_360[i];
        ierror_t   gen_fact_simp_358_simp_361 = new_gen_fact_simp_358_simp_361[i];
        iint_t     gen_fact_simp_358_simp_362 = new_gen_fact_simp_358_simp_362[i];
        idate_t    gen_fact_simp_359     = new_gen_fact_simp_359[i];
        flat_0_simp_76                   = ifalse;                               /* init */
        flat_0_simp_77                   = ierror_tombstone;                     /* init */
        flat_0_simp_78                   = 0.0;                                  /* init */
        
        if (gen_fact_simp_358_simp_360) {
            idouble_t  simp_1            = iint_extend (gen_fact_simp_358_simp_362); /* let */
            flat_0_simp_76               = itrue;                                /* write */
            flat_0_simp_77               = ierror_tombstone;                     /* write */
            flat_0_simp_78               = simp_1;                               /* write */
        } else {
            flat_0_simp_76               = ifalse;                               /* write */
            flat_0_simp_77               = gen_fact_simp_358_simp_361;           /* write */
            flat_0_simp_78               = 0.0;                                  /* write */
        }
        
        flat_0_simp_79                   = flat_0_simp_76;                       /* read */
        flat_0_simp_80                   = flat_0_simp_77;                       /* read */
        flat_0_simp_81                   = flat_0_simp_78;                       /* read */
        acc_a_conv_12_simp_82            = acc_a_conv_12_simp_62;                /* read */
        acc_a_conv_12_simp_83            = acc_a_conv_12_simp_63;                /* read */
        acc_a_conv_12_simp_84_simp_85_simp_87 = acc_a_conv_12_simp_64_simp_65_simp_67; /* read */
        acc_a_conv_12_simp_84_simp_85_simp_88 = acc_a_conv_12_simp_64_simp_65_simp_68; /* read */
        acc_a_conv_12_simp_84_simp_86    = acc_a_conv_12_simp_64_simp_66;        /* read */
        flat_1_simp_89                   = ifalse;                               /* init */
        flat_1_simp_90                   = ierror_tombstone;                     /* init */
        flat_1_simp_91_simp_92_simp_94   = 0.0;                                  /* init */
        flat_1_simp_91_simp_92_simp_95   = 0.0;                                  /* init */
        flat_1_simp_91_simp_93           = 0.0;                                  /* init */
        
        if (acc_a_conv_12_simp_82) {
            idouble_t  nn_conv_19        = idouble_add (acc_a_conv_12_simp_84_simp_85_simp_87, 1.0); /* let */
            flat_4_simp_96               = ifalse;                               /* init */
            flat_4_simp_97               = ierror_tombstone;                     /* init */
            flat_4_simp_98               = 0.0;                                  /* init */
            
            if (flat_0_simp_79) {
                idouble_t  simp_7        = idouble_sub (flat_0_simp_81, acc_a_conv_12_simp_84_simp_85_simp_88); /* let */
                flat_4_simp_96           = itrue;                                /* write */
                flat_4_simp_97           = ierror_tombstone;                     /* write */
                flat_4_simp_98           = simp_7;                               /* write */
            } else {
                flat_4_simp_96           = ifalse;                               /* write */
                flat_4_simp_97           = flat_0_simp_80;                       /* write */
                flat_4_simp_98           = 0.0;                                  /* write */
            }
            
            flat_4_simp_99               = flat_4_simp_96;                       /* read */
            flat_4_simp_100              = flat_4_simp_97;                       /* read */
            flat_4_simp_101              = flat_4_simp_98;                       /* read */
            flat_5_simp_102              = ifalse;                               /* init */
            flat_5_simp_103              = ierror_tombstone;                     /* init */
            flat_5_simp_104              = 0.0;                                  /* init */
            
            if (flat_4_simp_99) {
                idouble_t  simp_11       = idouble_div (flat_4_simp_101, nn_conv_19); /* let */
                flat_5_simp_102          = itrue;                                /* write */
                flat_5_simp_103          = ierror_tombstone;                     /* write */
                flat_5_simp_104          = simp_11;                              /* write */
            } else {
                flat_5_simp_102          = ifalse;                               /* write */
                flat_5_simp_103          = flat_4_simp_100;                      /* write */
                flat_5_simp_104          = 0.0;                                  /* write */
            }
            
            flat_5_simp_105              = flat_5_simp_102;                      /* read */
            flat_5_simp_106              = flat_5_simp_103;                      /* read */
            flat_5_simp_107              = flat_5_simp_104;                      /* read */
            flat_6_simp_108              = ifalse;                               /* init */
            flat_6_simp_109              = ierror_tombstone;                     /* init */
            flat_6_simp_110              = 0.0;                                  /* init */
            
            if (flat_5_simp_105) {
                idouble_t  simp_13       = idouble_add (acc_a_conv_12_simp_84_simp_85_simp_88, flat_5_simp_107); /* let */
                flat_6_simp_108          = itrue;                                /* write */
                flat_6_simp_109          = ierror_tombstone;                     /* write */
                flat_6_simp_110          = simp_13;                              /* write */
            } else {
                flat_6_simp_108          = ifalse;                               /* write */
                flat_6_simp_109          = flat_5_simp_106;                      /* write */
                flat_6_simp_110          = 0.0;                                  /* write */
            }
            
            flat_6_simp_111              = flat_6_simp_108;                      /* read */
            flat_6_simp_112              = flat_6_simp_109;                      /* read */
            flat_6_simp_113              = flat_6_simp_110;                      /* read */
            flat_7_simp_114              = ifalse;                               /* init */
            flat_7_simp_115              = ierror_tombstone;                     /* init */
            flat_7_simp_116              = 0.0;                                  /* init */
            
            if (flat_4_simp_99) {
                flat_22_simp_117         = ifalse;                               /* init */
                flat_22_simp_118         = ierror_tombstone;                     /* init */
                flat_22_simp_119         = 0.0;                                  /* init */
                
                if (flat_0_simp_79) {
                    flat_28_simp_120     = ifalse;                               /* init */
                    flat_28_simp_121     = ierror_tombstone;                     /* init */
                    flat_28_simp_122     = 0.0;                                  /* init */
                    
                    if (flat_6_simp_111) {
                        idouble_t  simp_19 = idouble_sub (flat_0_simp_81, flat_6_simp_113); /* let */
                        flat_28_simp_120 = itrue;                                /* write */
                        flat_28_simp_121 = ierror_tombstone;                     /* write */
                        flat_28_simp_122 = simp_19;                              /* write */
                    } else {
                        flat_28_simp_120 = ifalse;                               /* write */
                        flat_28_simp_121 = flat_6_simp_112;                      /* write */
                        flat_28_simp_122 = 0.0;                                  /* write */
                    }
                    
                    flat_28_simp_123     = flat_28_simp_120;                     /* read */
                    flat_28_simp_124     = flat_28_simp_121;                     /* read */
                    flat_28_simp_125     = flat_28_simp_122;                     /* read */
                    flat_22_simp_117     = flat_28_simp_123;                     /* write */
                    flat_22_simp_118     = flat_28_simp_124;                     /* write */
                    flat_22_simp_119     = flat_28_simp_125;                     /* write */
                } else {
                    flat_22_simp_117     = ifalse;                               /* write */
                    flat_22_simp_118     = flat_0_simp_80;                       /* write */
                    flat_22_simp_119     = 0.0;                                  /* write */
                }
                
                flat_22_simp_126         = flat_22_simp_117;                     /* read */
                flat_22_simp_127         = flat_22_simp_118;                     /* read */
                flat_22_simp_128         = flat_22_simp_119;                     /* read */
                flat_23_simp_129         = ifalse;                               /* init */
                flat_23_simp_130         = ierror_tombstone;                     /* init */
                flat_23_simp_131         = 0.0;                                  /* init */
                
                if (flat_22_simp_126) {
                    idouble_t  simp_23   = idouble_mul (flat_4_simp_101, flat_22_simp_128); /* let */
                    flat_23_simp_129     = itrue;                                /* write */
                    flat_23_simp_130     = ierror_tombstone;                     /* write */
                    flat_23_simp_131     = simp_23;                              /* write */
                } else {
                    flat_23_simp_129     = ifalse;                               /* write */
                    flat_23_simp_130     = flat_22_simp_127;                     /* write */
                    flat_23_simp_131     = 0.0;                                  /* write */
                }
                
                flat_23_simp_132         = flat_23_simp_129;                     /* read */
                flat_23_simp_133         = flat_23_simp_130;                     /* read */
                flat_23_simp_134         = flat_23_simp_131;                     /* read */
                flat_7_simp_114          = flat_23_simp_132;                     /* write */
                flat_7_simp_115          = flat_23_simp_133;                     /* write */
                flat_7_simp_116          = flat_23_simp_134;                     /* write */
            } else {
                flat_7_simp_114          = ifalse;                               /* write */
                flat_7_simp_115          = flat_4_simp_100;                      /* write */
                flat_7_simp_116          = 0.0;                                  /* write */
            }
            
            flat_7_simp_135              = flat_7_simp_114;                      /* read */
            flat_7_simp_136              = flat_7_simp_115;                      /* read */
            flat_7_simp_137              = flat_7_simp_116;                      /* read */
            flat_8_simp_138              = ifalse;                               /* init */
            flat_8_simp_139              = ierror_tombstone;                     /* init */
            flat_8_simp_140              = 0.0;                                  /* init */
            
            if (flat_7_simp_135) {
                idouble_t  simp_25       = idouble_add (acc_a_conv_12_simp_84_simp_86, flat_7_simp_137); /* let */
                flat_8_simp_138          = itrue;                                /* write */
                flat_8_simp_139          = ierror_tombstone;                     /* write */
                flat_8_simp_140          = simp_25;                              /* write */
            } else {
                flat_8_simp_138          = ifalse;                               /* write */
                flat_8_simp_139          = flat_7_simp_136;                      /* write */
                flat_8_simp_140          = 0.0;                                  /* write */
            }
            
            flat_8_simp_141              = flat_8_simp_138;                      /* read */
            flat_8_simp_142              = flat_8_simp_139;                      /* read */
            flat_8_simp_143              = flat_8_simp_140;                      /* read */
            flat_9_simp_144              = ifalse;                               /* init */
            flat_9_simp_145              = ierror_tombstone;                     /* init */
            flat_9_simp_146_simp_147     = 0.0;                                  /* init */
            flat_9_simp_146_simp_148     = 0.0;                                  /* init */
            
            if (flat_6_simp_111) {
                flat_9_simp_144          = itrue;                                /* write */
                flat_9_simp_145          = ierror_tombstone;                     /* write */
                flat_9_simp_146_simp_147 = nn_conv_19;                           /* write */
                flat_9_simp_146_simp_148 = flat_6_simp_113;                      /* write */
            } else {
                flat_9_simp_144          = ifalse;                               /* write */
                flat_9_simp_145          = flat_6_simp_112;                      /* write */
                flat_9_simp_146_simp_147 = 0.0;                                  /* write */
                flat_9_simp_146_simp_148 = 0.0;                                  /* write */
            }
            
            flat_9_simp_149              = flat_9_simp_144;                      /* read */
            flat_9_simp_150              = flat_9_simp_145;                      /* read */
            flat_9_simp_151_simp_152     = flat_9_simp_146_simp_147;             /* read */
            flat_9_simp_151_simp_153     = flat_9_simp_146_simp_148;             /* read */
            flat_10_simp_154             = ifalse;                               /* init */
            flat_10_simp_155             = ierror_tombstone;                     /* init */
            flat_10_simp_156_simp_157_simp_159 = 0.0;                            /* init */
            flat_10_simp_156_simp_157_simp_160 = 0.0;                            /* init */
            flat_10_simp_156_simp_158    = 0.0;                                  /* init */
            
            if (flat_9_simp_149) {
                flat_13_simp_161         = ifalse;                               /* init */
                flat_13_simp_162         = ierror_tombstone;                     /* init */
                flat_13_simp_163_simp_164_simp_166 = 0.0;                        /* init */
                flat_13_simp_163_simp_164_simp_167 = 0.0;                        /* init */
                flat_13_simp_163_simp_165 = 0.0;                                 /* init */
                
                if (flat_8_simp_141) {
                    flat_13_simp_161     = itrue;                                /* write */
                    flat_13_simp_162     = ierror_tombstone;                     /* write */
                    flat_13_simp_163_simp_164_simp_166 = flat_9_simp_151_simp_152; /* write */
                    flat_13_simp_163_simp_164_simp_167 = flat_9_simp_151_simp_153; /* write */
                    flat_13_simp_163_simp_165 = flat_8_simp_143;                 /* write */
                } else {
                    flat_13_simp_161     = ifalse;                               /* write */
                    flat_13_simp_162     = flat_8_simp_142;                      /* write */
                    flat_13_simp_163_simp_164_simp_166 = 0.0;                    /* write */
                    flat_13_simp_163_simp_164_simp_167 = 0.0;                    /* write */
                    flat_13_simp_163_simp_165 = 0.0;                             /* write */
                }
                
                flat_13_simp_168         = flat_13_simp_161;                     /* read */
                flat_13_simp_169         = flat_13_simp_162;                     /* read */
                flat_13_simp_170_simp_171_simp_173 = flat_13_simp_163_simp_164_simp_166; /* read */
                flat_13_simp_170_simp_171_simp_174 = flat_13_simp_163_simp_164_simp_167; /* read */
                flat_13_simp_170_simp_172 = flat_13_simp_163_simp_165;           /* read */
                flat_10_simp_154         = flat_13_simp_168;                     /* write */
                flat_10_simp_155         = flat_13_simp_169;                     /* write */
                flat_10_simp_156_simp_157_simp_159 = flat_13_simp_170_simp_171_simp_173; /* write */
                flat_10_simp_156_simp_157_simp_160 = flat_13_simp_170_simp_171_simp_174; /* write */
                flat_10_simp_156_simp_158 = flat_13_simp_170_simp_172;           /* write */
            } else {
                flat_10_simp_154         = ifalse;                               /* write */
                flat_10_simp_155         = flat_9_simp_150;                      /* write */
                flat_10_simp_156_simp_157_simp_159 = 0.0;                        /* write */
                flat_10_simp_156_simp_157_simp_160 = 0.0;                        /* write */
                flat_10_simp_156_simp_158 = 0.0;                                 /* write */
            }
            
            flat_10_simp_175             = flat_10_simp_154;                     /* read */
            flat_10_simp_176             = flat_10_simp_155;                     /* read */
            flat_10_simp_177_simp_178_simp_180 = flat_10_simp_156_simp_157_simp_159; /* read */
            flat_10_simp_177_simp_178_simp_181 = flat_10_simp_156_simp_157_simp_160; /* read */
            flat_10_simp_177_simp_179    = flat_10_simp_156_simp_158;            /* read */
            flat_1_simp_89               = flat_10_simp_175;                     /* write */
            flat_1_simp_90               = flat_10_simp_176;                     /* write */
            flat_1_simp_91_simp_92_simp_94 = flat_10_simp_177_simp_178_simp_180; /* write */
            flat_1_simp_91_simp_92_simp_95 = flat_10_simp_177_simp_178_simp_181; /* write */
            flat_1_simp_91_simp_93       = flat_10_simp_177_simp_179;            /* write */
        } else {
            flat_1_simp_89               = ifalse;                               /* write */
            flat_1_simp_90               = acc_a_conv_12_simp_83;                /* write */
            flat_1_simp_91_simp_92_simp_94 = 0.0;                                /* write */
            flat_1_simp_91_simp_92_simp_95 = 0.0;                                /* write */
            flat_1_simp_91_simp_93       = 0.0;                                  /* write */
        }
        
        flat_1_simp_182                  = flat_1_simp_89;                       /* read */
        flat_1_simp_183                  = flat_1_simp_90;                       /* read */
        flat_1_simp_184_simp_185_simp_187 = flat_1_simp_91_simp_92_simp_94;      /* read */
        flat_1_simp_184_simp_185_simp_188 = flat_1_simp_91_simp_92_simp_95;      /* read */
        flat_1_simp_184_simp_186         = flat_1_simp_91_simp_93;               /* read */
        acc_a_conv_12_simp_62            = flat_1_simp_182;                      /* write */
        acc_a_conv_12_simp_63            = flat_1_simp_183;                      /* write */
        acc_a_conv_12_simp_64_simp_65_simp_67 = flat_1_simp_184_simp_185_simp_187; /* write */
        acc_a_conv_12_simp_64_simp_65_simp_68 = flat_1_simp_184_simp_185_simp_188; /* write */
        acc_a_conv_12_simp_64_simp_66    = flat_1_simp_184_simp_186;             /* write */
        flat_37_simp_189                 = ifalse;                               /* init */
        flat_37_simp_191                 = ifalse;                               /* init */
        
        if (gen_fact_simp_358_simp_360) {
            ibool_t    simp_31           = iint_lt (gen_fact_simp_358_simp_362, 300); /* let */
            flat_37_simp_189             = itrue;                                /* write */
            flat_37_simp_191             = simp_31;                              /* write */
        } else {
            flat_37_simp_189             = ifalse;                               /* write */
            flat_37_simp_191             = ifalse;                               /* write */
        }
        
        flat_37_simp_192                 = flat_37_simp_189;                     /* read */
        flat_37_simp_194                 = flat_37_simp_191;                     /* read */
        flat_38                          = ifalse;                               /* init */
        
        if (flat_37_simp_192) {
            flat_38                      = flat_37_simp_194;                     /* write */
        } else {
            flat_38                      = itrue;                                /* write */
        }
        
        flat_38                          = flat_38;                              /* read */
        
        if (flat_38) {
            flat_39_simp_195             = ifalse;                               /* init */
            flat_39_simp_196             = ierror_tombstone;                     /* init */
            flat_39_simp_197             = 0.0;                                  /* init */
            
            if (gen_fact_simp_358_simp_360) {
                idouble_t  simp_33       = iint_extend (gen_fact_simp_358_simp_362); /* let */
                flat_39_simp_195         = itrue;                                /* write */
                flat_39_simp_196         = ierror_tombstone;                     /* write */
                flat_39_simp_197         = simp_33;                              /* write */
            } else {
                flat_39_simp_195         = ifalse;                               /* write */
                flat_39_simp_196         = gen_fact_simp_358_simp_361;           /* write */
                flat_39_simp_197         = 0.0;                                  /* write */
            }
            
            flat_39_simp_198             = flat_39_simp_195;                     /* read */
            flat_39_simp_199             = flat_39_simp_196;                     /* read */
            flat_39_simp_200             = flat_39_simp_197;                     /* read */
            acc_a_conv_105_simp_201      = acc_a_conv_105_simp_69;               /* read */
            acc_a_conv_105_simp_202      = acc_a_conv_105_simp_70;               /* read */
            acc_a_conv_105_simp_203_simp_204_simp_206 = acc_a_conv_105_simp_71_simp_72_simp_74; /* read */
            acc_a_conv_105_simp_203_simp_204_simp_207 = acc_a_conv_105_simp_71_simp_72_simp_75; /* read */
            acc_a_conv_105_simp_203_simp_205 = acc_a_conv_105_simp_71_simp_73;   /* read */
            flat_40_simp_208             = ifalse;                               /* init */
            flat_40_simp_209             = ierror_tombstone;                     /* init */
            flat_40_simp_210_simp_211_simp_213 = 0.0;                            /* init */
            flat_40_simp_210_simp_211_simp_214 = 0.0;                            /* init */
            flat_40_simp_210_simp_212    = 0.0;                                  /* init */
            
            if (acc_a_conv_105_simp_201) {
                idouble_t  nn_conv_112   = idouble_add (acc_a_conv_105_simp_203_simp_204_simp_206, 1.0); /* let */
                flat_43_simp_215         = ifalse;                               /* init */
                flat_43_simp_216         = ierror_tombstone;                     /* init */
                flat_43_simp_217         = 0.0;                                  /* init */
                
                if (flat_39_simp_198) {
                    idouble_t  simp_39   = idouble_sub (flat_39_simp_200, acc_a_conv_105_simp_203_simp_204_simp_207); /* let */
                    flat_43_simp_215     = itrue;                                /* write */
                    flat_43_simp_216     = ierror_tombstone;                     /* write */
                    flat_43_simp_217     = simp_39;                              /* write */
                } else {
                    flat_43_simp_215     = ifalse;                               /* write */
                    flat_43_simp_216     = flat_39_simp_199;                     /* write */
                    flat_43_simp_217     = 0.0;                                  /* write */
                }
                
                flat_43_simp_218         = flat_43_simp_215;                     /* read */
                flat_43_simp_219         = flat_43_simp_216;                     /* read */
                flat_43_simp_220         = flat_43_simp_217;                     /* read */
                flat_44_simp_221         = ifalse;                               /* init */
                flat_44_simp_222         = ierror_tombstone;                     /* init */
                flat_44_simp_223         = 0.0;                                  /* init */
                
                if (flat_43_simp_218) {
                    idouble_t  simp_43   = idouble_div (flat_43_simp_220, nn_conv_112); /* let */
                    flat_44_simp_221     = itrue;                                /* write */
                    flat_44_simp_222     = ierror_tombstone;                     /* write */
                    flat_44_simp_223     = simp_43;                              /* write */
                } else {
                    flat_44_simp_221     = ifalse;                               /* write */
                    flat_44_simp_222     = flat_43_simp_219;                     /* write */
                    flat_44_simp_223     = 0.0;                                  /* write */
                }
                
                flat_44_simp_224         = flat_44_simp_221;                     /* read */
                flat_44_simp_225         = flat_44_simp_222;                     /* read */
                flat_44_simp_226         = flat_44_simp_223;                     /* read */
                flat_45_simp_227         = ifalse;                               /* init */
                flat_45_simp_228         = ierror_tombstone;                     /* init */
                flat_45_simp_229         = 0.0;                                  /* init */
                
                if (flat_44_simp_224) {
                    idouble_t  simp_45   = idouble_add (acc_a_conv_105_simp_203_simp_204_simp_207, flat_44_simp_226); /* let */
                    flat_45_simp_227     = itrue;                                /* write */
                    flat_45_simp_228     = ierror_tombstone;                     /* write */
                    flat_45_simp_229     = simp_45;                              /* write */
                } else {
                    flat_45_simp_227     = ifalse;                               /* write */
                    flat_45_simp_228     = flat_44_simp_225;                     /* write */
                    flat_45_simp_229     = 0.0;                                  /* write */
                }
                
                flat_45_simp_230         = flat_45_simp_227;                     /* read */
                flat_45_simp_231         = flat_45_simp_228;                     /* read */
                flat_45_simp_232         = flat_45_simp_229;                     /* read */
                flat_46_simp_233         = ifalse;                               /* init */
                flat_46_simp_234         = ierror_tombstone;                     /* init */
                flat_46_simp_235         = 0.0;                                  /* init */
                
                if (flat_43_simp_218) {
                    flat_61_simp_236     = ifalse;                               /* init */
                    flat_61_simp_237     = ierror_tombstone;                     /* init */
                    flat_61_simp_238     = 0.0;                                  /* init */
                    
                    if (flat_39_simp_198) {
                        flat_67_simp_239 = ifalse;                               /* init */
                        flat_67_simp_240 = ierror_tombstone;                     /* init */
                        flat_67_simp_241 = 0.0;                                  /* init */
                        
                        if (flat_45_simp_230) {
                            idouble_t  simp_51 = idouble_sub (flat_39_simp_200, flat_45_simp_232); /* let */
                            flat_67_simp_239 = itrue;                            /* write */
                            flat_67_simp_240 = ierror_tombstone;                 /* write */
                            flat_67_simp_241 = simp_51;                          /* write */
                        } else {
                            flat_67_simp_239 = ifalse;                           /* write */
                            flat_67_simp_240 = flat_45_simp_231;                 /* write */
                            flat_67_simp_241 = 0.0;                              /* write */
                        }
                        
                        flat_67_simp_242 = flat_67_simp_239;                     /* read */
                        flat_67_simp_243 = flat_67_simp_240;                     /* read */
                        flat_67_simp_244 = flat_67_simp_241;                     /* read */
                        flat_61_simp_236 = flat_67_simp_242;                     /* write */
                        flat_61_simp_237 = flat_67_simp_243;                     /* write */
                        flat_61_simp_238 = flat_67_simp_244;                     /* write */
                    } else {
                        flat_61_simp_236 = ifalse;                               /* write */
                        flat_61_simp_237 = flat_39_simp_199;                     /* write */
                        flat_61_simp_238 = 0.0;                                  /* write */
                    }
                    
                    flat_61_simp_245     = flat_61_simp_236;                     /* read */
                    flat_61_simp_246     = flat_61_simp_237;                     /* read */
                    flat_61_simp_247     = flat_61_simp_238;                     /* read */
                    flat_62_simp_248     = ifalse;                               /* init */
                    flat_62_simp_249     = ierror_tombstone;                     /* init */
                    flat_62_simp_250     = 0.0;                                  /* init */
                    
                    if (flat_61_simp_245) {
                        idouble_t  simp_55 = idouble_mul (flat_43_simp_220, flat_61_simp_247); /* let */
                        flat_62_simp_248 = itrue;                                /* write */
                        flat_62_simp_249 = ierror_tombstone;                     /* write */
                        flat_62_simp_250 = simp_55;                              /* write */
                    } else {
                        flat_62_simp_248 = ifalse;                               /* write */
                        flat_62_simp_249 = flat_61_simp_246;                     /* write */
                        flat_62_simp_250 = 0.0;                                  /* write */
                    }
                    
                    flat_62_simp_251     = flat_62_simp_248;                     /* read */
                    flat_62_simp_252     = flat_62_simp_249;                     /* read */
                    flat_62_simp_253     = flat_62_simp_250;                     /* read */
                    flat_46_simp_233     = flat_62_simp_251;                     /* write */
                    flat_46_simp_234     = flat_62_simp_252;                     /* write */
                    flat_46_simp_235     = flat_62_simp_253;                     /* write */
                } else {
                    flat_46_simp_233     = ifalse;                               /* write */
                    flat_46_simp_234     = flat_43_simp_219;                     /* write */
                    flat_46_simp_235     = 0.0;                                  /* write */
                }
                
                flat_46_simp_254         = flat_46_simp_233;                     /* read */
                flat_46_simp_255         = flat_46_simp_234;                     /* read */
                flat_46_simp_256         = flat_46_simp_235;                     /* read */
                flat_47_simp_257         = ifalse;                               /* init */
                flat_47_simp_258         = ierror_tombstone;                     /* init */
                flat_47_simp_259         = 0.0;                                  /* init */
                
                if (flat_46_simp_254) {
                    idouble_t  simp_57   = idouble_add (acc_a_conv_105_simp_203_simp_205, flat_46_simp_256); /* let */
                    flat_47_simp_257     = itrue;                                /* write */
                    flat_47_simp_258     = ierror_tombstone;                     /* write */
                    flat_47_simp_259     = simp_57;                              /* write */
                } else {
                    flat_47_simp_257     = ifalse;                               /* write */
                    flat_47_simp_258     = flat_46_simp_255;                     /* write */
                    flat_47_simp_259     = 0.0;                                  /* write */
                }
                
                flat_47_simp_260         = flat_47_simp_257;                     /* read */
                flat_47_simp_261         = flat_47_simp_258;                     /* read */
                flat_47_simp_262         = flat_47_simp_259;                     /* read */
                flat_48_simp_263         = ifalse;                               /* init */
                flat_48_simp_264         = ierror_tombstone;                     /* init */
                flat_48_simp_265_simp_266 = 0.0;                                 /* init */
                flat_48_simp_265_simp_267 = 0.0;                                 /* init */
                
                if (flat_45_simp_230) {
                    flat_48_simp_263     = itrue;                                /* write */
                    flat_48_simp_264     = ierror_tombstone;                     /* write */
                    flat_48_simp_265_simp_266 = nn_conv_112;                     /* write */
                    flat_48_simp_265_simp_267 = flat_45_simp_232;                /* write */
                } else {
                    flat_48_simp_263     = ifalse;                               /* write */
                    flat_48_simp_264     = flat_45_simp_231;                     /* write */
                    flat_48_simp_265_simp_266 = 0.0;                             /* write */
                    flat_48_simp_265_simp_267 = 0.0;                             /* write */
                }
                
                flat_48_simp_268         = flat_48_simp_263;                     /* read */
                flat_48_simp_269         = flat_48_simp_264;                     /* read */
                flat_48_simp_270_simp_271 = flat_48_simp_265_simp_266;           /* read */
                flat_48_simp_270_simp_272 = flat_48_simp_265_simp_267;           /* read */
                flat_49_simp_273         = ifalse;                               /* init */
                flat_49_simp_274         = ierror_tombstone;                     /* init */
                flat_49_simp_275_simp_276_simp_278 = 0.0;                        /* init */
                flat_49_simp_275_simp_276_simp_279 = 0.0;                        /* init */
                flat_49_simp_275_simp_277 = 0.0;                                 /* init */
                
                if (flat_48_simp_268) {
                    flat_52_simp_280     = ifalse;                               /* init */
                    flat_52_simp_281     = ierror_tombstone;                     /* init */
                    flat_52_simp_282_simp_283_simp_285 = 0.0;                    /* init */
                    flat_52_simp_282_simp_283_simp_286 = 0.0;                    /* init */
                    flat_52_simp_282_simp_284 = 0.0;                             /* init */
                    
                    if (flat_47_simp_260) {
                        flat_52_simp_280 = itrue;                                /* write */
                        flat_52_simp_281 = ierror_tombstone;                     /* write */
                        flat_52_simp_282_simp_283_simp_285 = flat_48_simp_270_simp_271; /* write */
                        flat_52_simp_282_simp_283_simp_286 = flat_48_simp_270_simp_272; /* write */
                        flat_52_simp_282_simp_284 = flat_47_simp_262;            /* write */
                    } else {
                        flat_52_simp_280 = ifalse;                               /* write */
                        flat_52_simp_281 = flat_47_simp_261;                     /* write */
                        flat_52_simp_282_simp_283_simp_285 = 0.0;                /* write */
                        flat_52_simp_282_simp_283_simp_286 = 0.0;                /* write */
                        flat_52_simp_282_simp_284 = 0.0;                         /* write */
                    }
                    
                    flat_52_simp_287     = flat_52_simp_280;                     /* read */
                    flat_52_simp_288     = flat_52_simp_281;                     /* read */
                    flat_52_simp_289_simp_290_simp_292 = flat_52_simp_282_simp_283_simp_285; /* read */
                    flat_52_simp_289_simp_290_simp_293 = flat_52_simp_282_simp_283_simp_286; /* read */
                    flat_52_simp_289_simp_291 = flat_52_simp_282_simp_284;       /* read */
                    flat_49_simp_273     = flat_52_simp_287;                     /* write */
                    flat_49_simp_274     = flat_52_simp_288;                     /* write */
                    flat_49_simp_275_simp_276_simp_278 = flat_52_simp_289_simp_290_simp_292; /* write */
                    flat_49_simp_275_simp_276_simp_279 = flat_52_simp_289_simp_290_simp_293; /* write */
                    flat_49_simp_275_simp_277 = flat_52_simp_289_simp_291;       /* write */
                } else {
                    flat_49_simp_273     = ifalse;                               /* write */
                    flat_49_simp_274     = flat_48_simp_269;                     /* write */
                    flat_49_simp_275_simp_276_simp_278 = 0.0;                    /* write */
                    flat_49_simp_275_simp_276_simp_279 = 0.0;                    /* write */
                    flat_49_simp_275_simp_277 = 0.0;                             /* write */
                }
                
                flat_49_simp_294         = flat_49_simp_273;                     /* read */
                flat_49_simp_295         = flat_49_simp_274;                     /* read */
                flat_49_simp_296_simp_297_simp_299 = flat_49_simp_275_simp_276_simp_278; /* read */
                flat_49_simp_296_simp_297_simp_300 = flat_49_simp_275_simp_276_simp_279; /* read */
                flat_49_simp_296_simp_298 = flat_49_simp_275_simp_277;           /* read */
                flat_40_simp_208         = flat_49_simp_294;                     /* write */
                flat_40_simp_209         = flat_49_simp_295;                     /* write */
                flat_40_simp_210_simp_211_simp_213 = flat_49_simp_296_simp_297_simp_299; /* write */
                flat_40_simp_210_simp_211_simp_214 = flat_49_simp_296_simp_297_simp_300; /* write */
                flat_40_simp_210_simp_212 = flat_49_simp_296_simp_298;           /* write */
            } else {
                flat_40_simp_208         = ifalse;                               /* write */
                flat_40_simp_209         = acc_a_conv_105_simp_202;              /* write */
                flat_40_simp_210_simp_211_simp_213 = 0.0;                        /* write */
                flat_40_simp_210_simp_211_simp_214 = 0.0;                        /* write */
                flat_40_simp_210_simp_212 = 0.0;                                 /* write */
            }
            
            flat_40_simp_301             = flat_40_simp_208;                     /* read */
            flat_40_simp_302             = flat_40_simp_209;                     /* read */
            flat_40_simp_303_simp_304_simp_306 = flat_40_simp_210_simp_211_simp_213; /* read */
            flat_40_simp_303_simp_304_simp_307 = flat_40_simp_210_simp_211_simp_214; /* read */
            flat_40_simp_303_simp_305    = flat_40_simp_210_simp_212;            /* read */
            acc_a_conv_105_simp_69       = flat_40_simp_301;                     /* write */
            acc_a_conv_105_simp_70       = flat_40_simp_302;                     /* write */
            acc_a_conv_105_simp_71_simp_72_simp_74 = flat_40_simp_303_simp_304_simp_306; /* write */
            acc_a_conv_105_simp_71_simp_72_simp_75 = flat_40_simp_303_simp_304_simp_307; /* write */
            acc_a_conv_105_simp_71_simp_73 = flat_40_simp_303_simp_305;          /* write */
        }
        
    }
    
    s->has_acc_a_conv_12_simp_62         = itrue;                                /* save */
    s->res_acc_a_conv_12_simp_62         = acc_a_conv_12_simp_62;                /* save */
    
    s->has_acc_a_conv_12_simp_63         = itrue;                                /* save */
    s->res_acc_a_conv_12_simp_63         = acc_a_conv_12_simp_63;                /* save */
    
    s->has_acc_a_conv_12_simp_64_simp_65_simp_67 = itrue;                        /* save */
    s->res_acc_a_conv_12_simp_64_simp_65_simp_67 = acc_a_conv_12_simp_64_simp_65_simp_67; /* save */
    
    s->has_acc_a_conv_12_simp_64_simp_65_simp_68 = itrue;                        /* save */
    s->res_acc_a_conv_12_simp_64_simp_65_simp_68 = acc_a_conv_12_simp_64_simp_65_simp_68; /* save */
    
    s->has_acc_a_conv_12_simp_64_simp_66 = itrue;                                /* save */
    s->res_acc_a_conv_12_simp_64_simp_66 = acc_a_conv_12_simp_64_simp_66;        /* save */
    
    s->has_acc_a_conv_105_simp_69        = itrue;                                /* save */
    s->res_acc_a_conv_105_simp_69        = acc_a_conv_105_simp_69;               /* save */
    
    s->has_acc_a_conv_105_simp_70        = itrue;                                /* save */
    s->res_acc_a_conv_105_simp_70        = acc_a_conv_105_simp_70;               /* save */
    
    s->has_acc_a_conv_105_simp_71_simp_72_simp_74 = itrue;                       /* save */
    s->res_acc_a_conv_105_simp_71_simp_72_simp_74 = acc_a_conv_105_simp_71_simp_72_simp_74; /* save */
    
    s->has_acc_a_conv_105_simp_71_simp_72_simp_75 = itrue;                       /* save */
    s->res_acc_a_conv_105_simp_71_simp_72_simp_75 = acc_a_conv_105_simp_71_simp_72_simp_75; /* save */
    
    s->has_acc_a_conv_105_simp_71_simp_73 = itrue;                               /* save */
    s->res_acc_a_conv_105_simp_71_simp_73 = acc_a_conv_105_simp_71_simp_73;      /* save */
    
    a_conv_12_simp_308                   = acc_a_conv_12_simp_62;                /* read */
    a_conv_12_simp_309                   = acc_a_conv_12_simp_63;                /* read */
    a_conv_12_simp_310_simp_311_simp_313 = acc_a_conv_12_simp_64_simp_65_simp_67; /* read */
    a_conv_12_simp_310_simp_312          = acc_a_conv_12_simp_64_simp_66;        /* read */
    a_conv_105_simp_315                  = acc_a_conv_105_simp_69;               /* read */
    a_conv_105_simp_316                  = acc_a_conv_105_simp_70;               /* read */
    a_conv_105_simp_317_simp_318_simp_320 = acc_a_conv_105_simp_71_simp_72_simp_74; /* read */
    a_conv_105_simp_317_simp_319         = acc_a_conv_105_simp_71_simp_73;       /* read */
    flat_84_simp_322                     = ifalse;                               /* init */
    flat_84_simp_323                     = ierror_tombstone;                     /* init */
    flat_84_simp_324                     = 0.0;                                  /* init */
    
    if (a_conv_12_simp_308) {
        idouble_t  conv_67               = idouble_sub (a_conv_12_simp_310_simp_311_simp_313, 1.0); /* let */
        idouble_t  conv_68               = idouble_div (a_conv_12_simp_310_simp_312, conv_67); /* let */
        flat_84_simp_322                 = itrue;                                /* write */
        flat_84_simp_323                 = ierror_tombstone;                     /* write */
        flat_84_simp_324                 = conv_68;                              /* write */
    } else {
        flat_84_simp_322                 = ifalse;                               /* write */
        flat_84_simp_323                 = a_conv_12_simp_309;                   /* write */
        flat_84_simp_324                 = 0.0;                                  /* write */
    }
    
    flat_84_simp_325                     = flat_84_simp_322;                     /* read */
    flat_84_simp_326                     = flat_84_simp_323;                     /* read */
    flat_84_simp_327                     = flat_84_simp_324;                     /* read */
    flat_85_simp_328                     = ifalse;                               /* init */
    flat_85_simp_329                     = ierror_tombstone;                     /* init */
    flat_85_simp_330                     = 0.0;                                  /* init */
    
    if (flat_84_simp_325) {
        idouble_t  conv_80               = idouble_pow (flat_84_simp_327, 0.5);  /* let */
        flat_85_simp_328                 = itrue;                                /* write */
        flat_85_simp_329                 = ierror_tombstone;                     /* write */
        flat_85_simp_330                 = conv_80;                              /* write */
    } else {
        flat_85_simp_328                 = ifalse;                               /* write */
        flat_85_simp_329                 = flat_84_simp_326;                     /* write */
        flat_85_simp_330                 = 0.0;                                  /* write */
    }
    
    flat_85_simp_331                     = flat_85_simp_328;                     /* read */
    flat_85_simp_332                     = flat_85_simp_329;                     /* read */
    flat_85_simp_333                     = flat_85_simp_330;                     /* read */
    flat_86_simp_334                     = ifalse;                               /* init */
    flat_86_simp_335                     = ierror_tombstone;                     /* init */
    flat_86_simp_336                     = 0.0;                                  /* init */
    
    if (flat_85_simp_331) {
        flat_89_simp_337                 = ifalse;                               /* init */
        flat_89_simp_338                 = ierror_tombstone;                     /* init */
        flat_89_simp_339                 = 0.0;                                  /* init */
        
        if (a_conv_105_simp_315) {
            idouble_t  conv_160          = idouble_sub (a_conv_105_simp_317_simp_318_simp_320, 1.0); /* let */
            idouble_t  conv_161          = idouble_div (a_conv_105_simp_317_simp_319, conv_160); /* let */
            flat_89_simp_337             = itrue;                                /* write */
            flat_89_simp_338             = ierror_tombstone;                     /* write */
            flat_89_simp_339             = conv_161;                             /* write */
        } else {
            flat_89_simp_337             = ifalse;                               /* write */
            flat_89_simp_338             = a_conv_105_simp_316;                  /* write */
            flat_89_simp_339             = 0.0;                                  /* write */
        }
        
        flat_89_simp_340                 = flat_89_simp_337;                     /* read */
        flat_89_simp_341                 = flat_89_simp_338;                     /* read */
        flat_89_simp_342                 = flat_89_simp_339;                     /* read */
        flat_90_simp_343                 = ifalse;                               /* init */
        flat_90_simp_344                 = ierror_tombstone;                     /* init */
        flat_90_simp_345                 = 0.0;                                  /* init */
        
        if (flat_89_simp_340) {
            idouble_t  conv_173          = idouble_pow (flat_89_simp_342, 0.5);  /* let */
            flat_90_simp_343             = itrue;                                /* write */
            flat_90_simp_344             = ierror_tombstone;                     /* write */
            flat_90_simp_345             = conv_173;                             /* write */
        } else {
            flat_90_simp_343             = ifalse;                               /* write */
            flat_90_simp_344             = flat_89_simp_341;                     /* write */
            flat_90_simp_345             = 0.0;                                  /* write */
        }
        
        flat_90_simp_346                 = flat_90_simp_343;                     /* read */
        flat_90_simp_347                 = flat_90_simp_344;                     /* read */
        flat_90_simp_348                 = flat_90_simp_345;                     /* read */
        flat_91_simp_349                 = ifalse;                               /* init */
        flat_91_simp_350                 = ierror_tombstone;                     /* init */
        flat_91_simp_351                 = 0.0;                                  /* init */
        
        if (flat_90_simp_346) {
            idouble_t  conv_180          = idouble_mul (flat_85_simp_333, flat_90_simp_348); /* let */
            flat_91_simp_349             = itrue;                                /* write */
            flat_91_simp_350             = ierror_tombstone;                     /* write */
            flat_91_simp_351             = conv_180;                             /* write */
        } else {
            flat_91_simp_349             = ifalse;                               /* write */
            flat_91_simp_350             = flat_90_simp_347;                     /* write */
            flat_91_simp_351             = 0.0;                                  /* write */
        }
        
        flat_91_simp_352                 = flat_91_simp_349;                     /* read */
        flat_91_simp_353                 = flat_91_simp_350;                     /* read */
        flat_91_simp_354                 = flat_91_simp_351;                     /* read */
        flat_86_simp_334                 = flat_91_simp_352;                     /* write */
        flat_86_simp_335                 = flat_91_simp_353;                     /* write */
        flat_86_simp_336                 = flat_91_simp_354;                     /* write */
    } else {
        flat_86_simp_334                 = ifalse;                               /* write */
        flat_86_simp_335                 = flat_85_simp_332;                     /* write */
        flat_86_simp_336                 = 0.0;                                  /* write */
    }
    
    flat_86_simp_355                     = flat_86_simp_334;                     /* read */
    flat_86_simp_356                     = flat_86_simp_335;                     /* read */
    flat_86_simp_357                     = flat_86_simp_336;                     /* read */
    s->repl_ix_0                         = flat_86_simp_355;                     /* output */
    s->repl_ix_1                         = flat_86_simp_356;                     /* output */
    s->repl_ix_2                         = flat_86_simp_357;                     /* output */
}

- C evaluation:
[(homer,11180.33988749895)
,(marge,100.0)]

- Core evaluation:
[homer, 11180.33988749895
,marge, 100.0]

> > -- Structs
> - Flattened:
gen$date = DATE
{
  init acc$s$conv$13$simp$8@{Mutable Bool} = True@{Bool};
  init acc$s$conv$13$simp$9@{Mutable Error} = ExceptTombstone@{Error};
  init acc$s$conv$13$simp$10@{Mutable Double} = 0.0@{Double};
  init acc$c$conv$26$simp$11@{Mutable Bool} = True@{Bool};
  init acc$c$conv$26$simp$12@{Mutable Error} = ExceptTombstone@{Error};
  init acc$c$conv$26$simp$13@{Mutable Double} = 0.0@{Double};
  load_resumable@{Bool} acc$s$conv$13$simp$8;
  load_resumable@{Error} acc$s$conv$13$simp$9;
  load_resumable@{Double} acc$s$conv$13$simp$10;
  load_resumable@{Bool} acc$c$conv$26$simp$11;
  load_resumable@{Error} acc$c$conv$26$simp$12;
  load_resumable@{Double} acc$c$conv$26$simp$13;
  for_facts (gen$fact$simp$86$simp$88@{Bool},
             gen$fact$simp$86$simp$89@{Error},
             gen$fact$simp$86$simp$90$simp$91@{String},
             gen$fact$simp$86$simp$90$simp$92@{Int},
             gen$fact$simp$87@{DateTime}) in new {
    init flat$0$simp$14@{Mutable Bool} = False@{Bool};
    init flat$0$simp$15@{Mutable Error} = ExceptTombstone@{Error};
    init flat$0$simp$16@{Mutable Int} = 0@{Int};
    if (gen$fact$simp$86$simp$88) {
      write flat$0$simp$14 = True@{Bool};
      write flat$0$simp$15 = ExceptTombstone@{Error};
      write flat$0$simp$16 = gen$fact$simp$86$simp$90$simp$92;
    } else {
      write flat$0$simp$14 = False@{Bool};
      write flat$0$simp$15 = gen$fact$simp$86$simp$89;
      write flat$0$simp$16 = 0@{Int};
    }
    read@{Mutable Bool} flat$0$simp$17 = flat$0$simp$14;
    read@{Mutable Error} flat$0$simp$18 = flat$0$simp$15;
    read@{Mutable Int} flat$0$simp$19 = flat$0$simp$16;
    init flat$1$simp$20@{Mutable Bool} = False@{Bool};
    init flat$1$simp$21@{Mutable Error} = ExceptTombstone@{Error};
    init flat$1$simp$22@{Mutable Double} = 0.0@{Double};
    if (flat$0$simp$17) {
      let simp$3 = doubleOfInt#
                   flat$0$simp$19;
      write flat$1$simp$20 = True@{Bool};
      write flat$1$simp$21 = ExceptTombstone@{Error};
      write flat$1$simp$22 = simp$3;
    } else {
      write flat$1$simp$20 = False@{Bool};
      write flat$1$simp$21 = flat$0$simp$18;
      write flat$1$simp$22 = 0.0@{Double};
    }
    read@{Mutable Bool} flat$1$simp$23 = flat$1$simp$20;
    read@{Mutable Error} flat$1$simp$24 = flat$1$simp$21;
    read@{Mutable Double} flat$1$simp$25 = flat$1$simp$22;
    init flat$2$simp$26@{Mutable Bool} = False@{Bool};
    init flat$2$simp$27@{Mutable Error} = ExceptTombstone@{Error};
    init flat$2$simp$28@{Mutable Double} = 0.0@{Double};
    if (flat$1$simp$23) {
      write flat$2$simp$26 = True@{Bool};
      write flat$2$simp$27 = ExceptTombstone@{Error};
      write flat$2$simp$28 = flat$1$simp$25;
    } else {
      write flat$2$simp$26 = False@{Bool};
      write flat$2$simp$27 = flat$1$simp$24;
      write flat$2$simp$28 = 0.0@{Double};
    }
    read@{Mutable Bool} flat$2$simp$29 = flat$2$simp$26;
    read@{Mutable Error} flat$2$simp$30 = flat$2$simp$27;
    read@{Mutable Double} flat$2$simp$31 = flat$2$simp$28;
    read@{Mutable Bool} acc$s$conv$13$simp$32 = acc$s$conv$13$simp$8;
    read@{Mutable Error} acc$s$conv$13$simp$33 = acc$s$conv$13$simp$9;
    read@{Mutable Double} acc$s$conv$13$simp$34 = acc$s$conv$13$simp$10;
    init flat$3$simp$35@{Mutable Bool} = False@{Bool};
    init flat$3$simp$36@{Mutable Error} = ExceptTombstone@{Error};
    init flat$3$simp$37@{Mutable Double} = 0.0@{Double};
    if (flat$2$simp$29) {
      init flat$6$simp$38@{Mutable Bool} = False@{Bool};
      init flat$6$simp$39@{Mutable Error} = ExceptTombstone@{Error};
      init flat$6$simp$40@{Mutable Double} = 0.0@{Double};
      if (acc$s$conv$13$simp$32) {
        let simp$5 = add#@{Double}
                     flat$2$simp$31
                     acc$s$conv$13$simp$34;
        write flat$6$simp$38 = True@{Bool};
        write flat$6$simp$39 = ExceptTombstone@{Error};
        write flat$6$simp$40 = simp$5;
      } else {
        write flat$6$simp$38 = False@{Bool};
        write flat$6$simp$39 = acc$s$conv$13$simp$33;
        write flat$6$simp$40 = 0.0@{Double};
      }
      read@{Mutable Bool} flat$6$simp$41 = flat$6$simp$38;
      read@{Mutable Error} flat$6$simp$42 = flat$6$simp$39;
      read@{Mutable Double} flat$6$simp$43 = flat$6$simp$40;
      write flat$3$simp$35 = flat$6$simp$41;
      write flat$3$simp$36 = flat$6$simp$42;
      write flat$3$simp$37 = flat$6$simp$43;
    } else {
      write flat$3$simp$35 = False@{Bool};
      write flat$3$simp$36 = flat$2$simp$30;
      write flat$3$simp$37 = 0.0@{Double};
    }
    read@{Mutable Bool} flat$3$simp$44 = flat$3$simp$35;
    read@{Mutable Error} flat$3$simp$45 = flat$3$simp$36;
    read@{Mutable Double} flat$3$simp$46 = flat$3$simp$37;
    write acc$s$conv$13$simp$8 = flat$3$simp$44;
    write acc$s$conv$13$simp$9 = flat$3$simp$45;
    write acc$s$conv$13$simp$10 = flat$3$simp$46;
    read@{Mutable Bool} acc$c$conv$26$simp$47 = acc$c$conv$26$simp$11;
    read@{Mutable Error} acc$c$conv$26$simp$48 = acc$c$conv$26$simp$12;
    read@{Mutable Double} acc$c$conv$26$simp$49 = acc$c$conv$26$simp$13;
    init flat$9$simp$50@{Mutable Bool} = False@{Bool};
    init flat$9$simp$51@{Mutable Error} = ExceptTombstone@{Error};
    init flat$9$simp$52@{Mutable Double} = 0.0@{Double};
    if (flat$1$simp$23) {
      init flat$12$simp$53@{Mutable Bool} = False@{Bool};
      init flat$12$simp$54@{Mutable Error} = ExceptTombstone@{Error};
      init flat$12$simp$55@{Mutable Double} = 0.0@{Double};
      if (acc$c$conv$26$simp$47) {
        let simp$7 = add#@{Double}
                     acc$c$conv$26$simp$49 (1.0@{Double});
        write flat$12$simp$53 = True@{Bool};
        write flat$12$simp$54 = ExceptTombstone@{Error};
        write flat$12$simp$55 = simp$7;
      } else {
        write flat$12$simp$53 = False@{Bool};
        write flat$12$simp$54 = acc$c$conv$26$simp$48;
        write flat$12$simp$55 = 0.0@{Double};
      }
      read@{Mutable Bool} flat$12$simp$56 = flat$12$simp$53;
      read@{Mutable Error} flat$12$simp$57 = flat$12$simp$54;
      read@{Mutable Double} flat$12$simp$58 = flat$12$simp$55;
      init flat$13$simp$59@{Mutable Bool} = False@{Bool};
      init flat$13$simp$60@{Mutable Error} = ExceptTombstone@{Error};
      init flat$13$simp$61@{Mutable Double} = 0.0@{Double};
      if (flat$12$simp$56) {
        write flat$13$simp$59 = True@{Bool};
        write flat$13$simp$60 = ExceptTombstone@{Error};
        write flat$13$simp$61 = flat$12$simp$58;
      } else {
        write flat$13$simp$59 = False@{Bool};
        write flat$13$simp$60 = flat$12$simp$57;
        write flat$13$simp$61 = 0.0@{Double};
      }
      read@{Mutable Bool} flat$13$simp$62 = flat$13$simp$59;
      read@{Mutable Error} flat$13$simp$63 = flat$13$simp$60;
      read@{Mutable Double} flat$13$simp$64 = flat$13$simp$61;
      write flat$9$simp$50 = flat$13$simp$62;
      write flat$9$simp$51 = flat$13$simp$63;
      write flat$9$simp$52 = flat$13$simp$64;
    } else {
      write flat$9$simp$50 = False@{Bool};
      write flat$9$simp$51 = flat$1$simp$24;
      write flat$9$simp$52 = 0.0@{Double};
    }
    read@{Mutable Bool} flat$9$simp$65 = flat$9$simp$50;
    read@{Mutable Error} flat$9$simp$66 = flat$9$simp$51;
    read@{Mutable Double} flat$9$simp$67 = flat$9$simp$52;
    write acc$c$conv$26$simp$11 = flat$9$simp$65;
    write acc$c$conv$26$simp$12 = flat$9$simp$66;
    write acc$c$conv$26$simp$13 = flat$9$simp$67;
  }
  save_resumable@{Bool} acc$s$conv$13$simp$8;
  save_resumable@{Error} acc$s$conv$13$simp$9;
  save_resumable@{Double} acc$s$conv$13$simp$10;
  save_resumable@{Bool} acc$c$conv$26$simp$11;
  save_resumable@{Error} acc$c$conv$26$simp$12;
  save_resumable@{Double} acc$c$conv$26$simp$13;
  read@{Mutable Bool} s$conv$13$simp$68 = acc$s$conv$13$simp$8;
  read@{Mutable Error} s$conv$13$simp$69 = acc$s$conv$13$simp$9;
  read@{Mutable Double} s$conv$13$simp$70 = acc$s$conv$13$simp$10;
  read@{Mutable Bool} c$conv$26$simp$71 = acc$c$conv$26$simp$11;
  read@{Mutable Error} c$conv$26$simp$72 = acc$c$conv$26$simp$12;
  read@{Mutable Double} c$conv$26$simp$73 = acc$c$conv$26$simp$13;
  init flat$24$simp$74@{Mutable Bool} = False@{Bool};
  init flat$24$simp$75@{Mutable Error} = ExceptTombstone@{Error};
  init flat$24$simp$76@{Mutable Double} = 0.0@{Double};
  if (s$conv$13$simp$68) {
    init flat$27$simp$77@{Mutable Bool} = False@{Bool};
    init flat$27$simp$78@{Mutable Error} = ExceptTombstone@{Error};
    init flat$27$simp$79@{Mutable Double} = 0.0@{Double};
    if (c$conv$26$simp$71) {
      let conv$39 = div#
                    s$conv$13$simp$70
                    c$conv$26$simp$73;
      write flat$27$simp$77 = True@{Bool};
      write flat$27$simp$78 = ExceptTombstone@{Error};
      write flat$27$simp$79 = conv$39;
    } else {
      write flat$27$simp$77 = False@{Bool};
      write flat$27$simp$78 = c$conv$26$simp$72;
      write flat$27$simp$79 = 0.0@{Double};
    }
    read@{Mutable Bool} flat$27$simp$80 = flat$27$simp$77;
    read@{Mutable Error} flat$27$simp$81 = flat$27$simp$78;
    read@{Mutable Double} flat$27$simp$82 = flat$27$simp$79;
    write flat$24$simp$74 = flat$27$simp$80;
    write flat$24$simp$75 = flat$27$simp$81;
    write flat$24$simp$76 = flat$27$simp$82;
  } else {
    write flat$24$simp$74 = False@{Bool};
    write flat$24$simp$75 = s$conv$13$simp$69;
    write flat$24$simp$76 = 0.0@{Double};
  }
  read@{Mutable Bool} flat$24$simp$83 = flat$24$simp$74;
  read@{Mutable Error} flat$24$simp$84 = flat$24$simp$75;
  read@{Mutable Double} flat$24$simp$85 = flat$24$simp$76;
  output@{(Sum Error Double)} repl (flat$24$simp$83@{Bool},
               flat$24$simp$84@{Error},
               flat$24$simp$85@{Double});
}

- C:
// 01-includes.h
#line 1 "01-includes.h"
#include <stdbool.h>
#include <stdint.h>
#include <math.h>

typedef uint64_t ierror_t;
typedef uint64_t iunit_t;
typedef uint64_t ibool_t;
typedef  int64_t iint_t;
typedef   double idouble_t;
typedef  int64_t idate_t;

typedef const char *istring_t;

static const ierror_t ierror_tombstone              = 0;
static const ierror_t ierror_fold1_no_value         = 1;
static const ierror_t ierror_variable_not_available = 2;

static const iunit_t iunit  = 0x13013;
static const ibool_t ifalse = 0;
static const ibool_t itrue  = 1;

#define INLINE __attribute__((always_inline))

// 02-numbers.h
#line 1 "02-numbers.h"
static ibool_t   INLINE ierror_eq     (ierror_t  x, ierror_t  y) { return x == y; }

static idouble_t INLINE iint_extend   (iint_t    x)              { return x; }
static iint_t    INLINE iint_add      (iint_t    x, iint_t    y) { return x +  y; }
static iint_t    INLINE iint_sub      (iint_t    x, iint_t    y) { return x -  y; }
static iint_t    INLINE iint_mul      (iint_t    x, iint_t    y) { return x *  y; }
static ibool_t   INLINE iint_gt       (iint_t    x, iint_t    y) { return x >  y; }
static ibool_t   INLINE iint_ge       (iint_t    x, iint_t    y) { return x >= y; }
static ibool_t   INLINE iint_lt       (iint_t    x, iint_t    y) { return x <  y; }
static ibool_t   INLINE iint_le       (iint_t    x, iint_t    y) { return x <= y; }
static ibool_t   INLINE iint_eq       (iint_t    x, iint_t    y) { return x == y; }
static ibool_t   INLINE iint_ne       (iint_t    x, iint_t    y) { return x != y; }

static iint_t    INLINE idouble_trunc (idouble_t x)              { return (iint_t)x; }
static idouble_t INLINE idouble_add   (idouble_t x, idouble_t y) { return x + y; }
static idouble_t INLINE idouble_sub   (idouble_t x, idouble_t y) { return x - y; }
static idouble_t INLINE idouble_mul   (idouble_t x, idouble_t y) { return x * y; }
static idouble_t INLINE idouble_pow   (idouble_t x, idouble_t y) { return pow(x, y); }
static idouble_t INLINE idouble_div   (idouble_t x, idouble_t y) { return x / y; }
static idouble_t INLINE idouble_log   (idouble_t x)              { return log(x); }
static idouble_t INLINE idouble_exp   (idouble_t x)              { return exp(x); }
static ibool_t   INLINE idouble_gt    (idouble_t x, idouble_t y) { return x >  y; }
static ibool_t   INLINE idouble_ge    (idouble_t x, idouble_t y) { return x >= y; }
static ibool_t   INLINE idouble_lt    (idouble_t x, idouble_t y) { return x <  y; }
static ibool_t   INLINE idouble_le    (idouble_t x, idouble_t y) { return x <= y; }
static ibool_t   INLINE idouble_eq    (idouble_t x, idouble_t y) { return x == y; }
static ibool_t   INLINE idouble_ne    (idouble_t x, idouble_t y) { return x != y; }

static ibool_t   INLINE istring_gt    (istring_t x, istring_t y) { return strcmp(x, y) >  0; }
static ibool_t   INLINE istring_ge    (istring_t x, istring_t y) { return strcmp(x, y) >= 0; }
static ibool_t   INLINE istring_lt    (istring_t x, istring_t y) { return strcmp(x, y) <  0; }
static ibool_t   INLINE istring_le    (istring_t x, istring_t y) { return strcmp(x, y) <= 0; }
static ibool_t   INLINE istring_eq    (istring_t x, istring_t y) { return strcmp(x, y) == 0; }
static ibool_t   INLINE istring_ne    (istring_t x, istring_t y) { return strcmp(x, y) != 0; }

#line 1 "state definition"
typedef struct {
    /* inputs */
    idate_t    gen_date;
    iint_t     new_count;
    ibool_t    *new_gen_fact_simp_86_simp_88;
    ierror_t   *new_gen_fact_simp_86_simp_89;
    istring_t  *new_gen_fact_simp_86_simp_90_simp_91;
    iint_t     *new_gen_fact_simp_86_simp_90_simp_92;
    idate_t    *new_gen_fact_simp_87;

    /* outputs */
    ibool_t    repl_ix_0;
    ierror_t   repl_ix_1;
    idouble_t  repl_ix_2;

    /* resumables */
    ibool_t    has_acc_c_conv_26_simp_11;
    ibool_t    res_acc_c_conv_26_simp_11;
    ibool_t    has_acc_c_conv_26_simp_12;
    ierror_t   res_acc_c_conv_26_simp_12;
    ibool_t    has_acc_c_conv_26_simp_13;
    idouble_t  res_acc_c_conv_26_simp_13;
    ibool_t    has_acc_s_conv_13_simp_10;
    idouble_t  res_acc_s_conv_13_simp_10;
    ibool_t    has_acc_s_conv_13_simp_8;
    ibool_t    res_acc_s_conv_13_simp_8;
    ibool_t    has_acc_s_conv_13_simp_9;
    ierror_t   res_acc_s_conv_13_simp_9;
} icicle_state_t;

#line 1 "compute function"
void compute(icicle_state_t *s)
{
    ibool_t    acc_c_conv_26_simp_11;
    ierror_t   acc_c_conv_26_simp_12;
    idouble_t  acc_c_conv_26_simp_13;
    ibool_t    acc_c_conv_26_simp_47;
    ierror_t   acc_c_conv_26_simp_48;
    idouble_t  acc_c_conv_26_simp_49;
    idouble_t  acc_s_conv_13_simp_10;
    ibool_t    acc_s_conv_13_simp_32;
    ierror_t   acc_s_conv_13_simp_33;
    idouble_t  acc_s_conv_13_simp_34;
    ibool_t    acc_s_conv_13_simp_8;
    ierror_t   acc_s_conv_13_simp_9;
    ibool_t    c_conv_26_simp_71;
    ierror_t   c_conv_26_simp_72;
    idouble_t  c_conv_26_simp_73;
    ibool_t    flat_0_simp_14;
    ierror_t   flat_0_simp_15;
    iint_t     flat_0_simp_16;
    ibool_t    flat_0_simp_17;
    ierror_t   flat_0_simp_18;
    iint_t     flat_0_simp_19;
    ibool_t    flat_1_simp_20;
    ierror_t   flat_1_simp_21;
    idouble_t  flat_1_simp_22;
    ibool_t    flat_1_simp_23;
    ierror_t   flat_1_simp_24;
    idouble_t  flat_1_simp_25;
    ibool_t    flat_12_simp_53;
    ierror_t   flat_12_simp_54;
    idouble_t  flat_12_simp_55;
    ibool_t    flat_12_simp_56;
    ierror_t   flat_12_simp_57;
    idouble_t  flat_12_simp_58;
    ibool_t    flat_13_simp_59;
    ierror_t   flat_13_simp_60;
    idouble_t  flat_13_simp_61;
    ibool_t    flat_13_simp_62;
    ierror_t   flat_13_simp_63;
    idouble_t  flat_13_simp_64;
    ibool_t    flat_2_simp_26;
    ierror_t   flat_2_simp_27;
    idouble_t  flat_2_simp_28;
    ibool_t    flat_2_simp_29;
    ierror_t   flat_2_simp_30;
    idouble_t  flat_2_simp_31;
    ibool_t    flat_24_simp_74;
    ierror_t   flat_24_simp_75;
    idouble_t  flat_24_simp_76;
    ibool_t    flat_24_simp_83;
    ierror_t   flat_24_simp_84;
    idouble_t  flat_24_simp_85;
    ibool_t    flat_27_simp_77;
    ierror_t   flat_27_simp_78;
    idouble_t  flat_27_simp_79;
    ibool_t    flat_27_simp_80;
    ierror_t   flat_27_simp_81;
    idouble_t  flat_27_simp_82;
    ibool_t    flat_3_simp_35;
    ierror_t   flat_3_simp_36;
    idouble_t  flat_3_simp_37;
    ibool_t    flat_3_simp_44;
    ierror_t   flat_3_simp_45;
    idouble_t  flat_3_simp_46;
    ibool_t    flat_6_simp_38;
    ierror_t   flat_6_simp_39;
    idouble_t  flat_6_simp_40;
    ibool_t    flat_6_simp_41;
    ierror_t   flat_6_simp_42;
    idouble_t  flat_6_simp_43;
    ibool_t    flat_9_simp_50;
    ierror_t   flat_9_simp_51;
    idouble_t  flat_9_simp_52;
    ibool_t    flat_9_simp_65;
    ierror_t   flat_9_simp_66;
    idouble_t  flat_9_simp_67;
    ibool_t    s_conv_13_simp_68;
    ierror_t   s_conv_13_simp_69;
    idouble_t  s_conv_13_simp_70;

    acc_s_conv_13_simp_8                 = itrue;                                /* init */
    acc_s_conv_13_simp_9                 = ierror_tombstone;                     /* init */
    acc_s_conv_13_simp_10                = 0.0;                                  /* init */
    acc_c_conv_26_simp_11                = itrue;                                /* init */
    acc_c_conv_26_simp_12                = ierror_tombstone;                     /* init */
    acc_c_conv_26_simp_13                = 0.0;                                  /* init */
    
    if (s->has_acc_s_conv_13_simp_8) {
        acc_s_conv_13_simp_8             = s->res_acc_s_conv_13_simp_8;          /* load */
    }
    
    if (s->has_acc_s_conv_13_simp_9) {
        acc_s_conv_13_simp_9             = s->res_acc_s_conv_13_simp_9;          /* load */
    }
    
    if (s->has_acc_s_conv_13_simp_10) {
        acc_s_conv_13_simp_10            = s->res_acc_s_conv_13_simp_10;         /* load */
    }
    
    if (s->has_acc_c_conv_26_simp_11) {
        acc_c_conv_26_simp_11            = s->res_acc_c_conv_26_simp_11;         /* load */
    }
    
    if (s->has_acc_c_conv_26_simp_12) {
        acc_c_conv_26_simp_12            = s->res_acc_c_conv_26_simp_12;         /* load */
    }
    
    if (s->has_acc_c_conv_26_simp_13) {
        acc_c_conv_26_simp_13            = s->res_acc_c_conv_26_simp_13;         /* load */
    }
    
    const iint_t    new_count            = s->new_count;
    const ibool_t   *const new_gen_fact_simp_86_simp_88 = s->new_gen_fact_simp_86_simp_88;
    const ierror_t  *const new_gen_fact_simp_86_simp_89 = s->new_gen_fact_simp_86_simp_89;
    const istring_t *const new_gen_fact_simp_86_simp_90_simp_91 = s->new_gen_fact_simp_86_simp_90_simp_91;
    const iint_t    *const new_gen_fact_simp_86_simp_90_simp_92 = s->new_gen_fact_simp_86_simp_90_simp_92;
    const idate_t   *const new_gen_fact_simp_87 = s->new_gen_fact_simp_87;
    
    for (iint_t i = 0; i < new_count; i++) {
        ibool_t    gen_fact_simp_86_simp_88 = new_gen_fact_simp_86_simp_88[i];
        ierror_t   gen_fact_simp_86_simp_89 = new_gen_fact_simp_86_simp_89[i];
        istring_t  gen_fact_simp_86_simp_90_simp_91 = new_gen_fact_simp_86_simp_90_simp_91[i];
        iint_t     gen_fact_simp_86_simp_90_simp_92 = new_gen_fact_simp_86_simp_90_simp_92[i];
        idate_t    gen_fact_simp_87      = new_gen_fact_simp_87[i];
        flat_0_simp_14                   = ifalse;                               /* init */
        flat_0_simp_15                   = ierror_tombstone;                     /* init */
        flat_0_simp_16                   = 0;                                    /* init */
        
        if (gen_fact_simp_86_simp_88) {
            flat_0_simp_14               = itrue;                                /* write */
            flat_0_simp_15               = ierror_tombstone;                     /* write */
            flat_0_simp_16               = gen_fact_simp_86_simp_90_simp_92;     /* write */
        } else {
            flat_0_simp_14               = ifalse;                               /* write */
            flat_0_simp_15               = gen_fact_simp_86_simp_89;             /* write */
            flat_0_simp_16               = 0;                                    /* write */
        }
        
        flat_0_simp_17                   = flat_0_simp_14;                       /* read */
        flat_0_simp_18                   = flat_0_simp_15;                       /* read */
        flat_0_simp_19                   = flat_0_simp_16;                       /* read */
        flat_1_simp_20                   = ifalse;                               /* init */
        flat_1_simp_21                   = ierror_tombstone;                     /* init */
        flat_1_simp_22                   = 0.0;                                  /* init */
        
        if (flat_0_simp_17) {
            idouble_t  simp_3            = iint_extend (flat_0_simp_19);         /* let */
            flat_1_simp_20               = itrue;                                /* write */
            flat_1_simp_21               = ierror_tombstone;                     /* write */
            flat_1_simp_22               = simp_3;                               /* write */
        } else {
            flat_1_simp_20               = ifalse;                               /* write */
            flat_1_simp_21               = flat_0_simp_18;                       /* write */
            flat_1_simp_22               = 0.0;                                  /* write */
        }
        
        flat_1_simp_23                   = flat_1_simp_20;                       /* read */
        flat_1_simp_24                   = flat_1_simp_21;                       /* read */
        flat_1_simp_25                   = flat_1_simp_22;                       /* read */
        flat_2_simp_26                   = ifalse;                               /* init */
        flat_2_simp_27                   = ierror_tombstone;                     /* init */
        flat_2_simp_28                   = 0.0;                                  /* init */
        
        if (flat_1_simp_23) {
            flat_2_simp_26               = itrue;                                /* write */
            flat_2_simp_27               = ierror_tombstone;                     /* write */
            flat_2_simp_28               = flat_1_simp_25;                       /* write */
        } else {
            flat_2_simp_26               = ifalse;                               /* write */
            flat_2_simp_27               = flat_1_simp_24;                       /* write */
            flat_2_simp_28               = 0.0;                                  /* write */
        }
        
        flat_2_simp_29                   = flat_2_simp_26;                       /* read */
        flat_2_simp_30                   = flat_2_simp_27;                       /* read */
        flat_2_simp_31                   = flat_2_simp_28;                       /* read */
        acc_s_conv_13_simp_32            = acc_s_conv_13_simp_8;                 /* read */
        acc_s_conv_13_simp_33            = acc_s_conv_13_simp_9;                 /* read */
        acc_s_conv_13_simp_34            = acc_s_conv_13_simp_10;                /* read */
        flat_3_simp_35                   = ifalse;                               /* init */
        flat_3_simp_36                   = ierror_tombstone;                     /* init */
        flat_3_simp_37                   = 0.0;                                  /* init */
        
        if (flat_2_simp_29) {
            flat_6_simp_38               = ifalse;                               /* init */
            flat_6_simp_39               = ierror_tombstone;                     /* init */
            flat_6_simp_40               = 0.0;                                  /* init */
            
            if (acc_s_conv_13_simp_32) {
                idouble_t  simp_5        = idouble_add (flat_2_simp_31, acc_s_conv_13_simp_34); /* let */
                flat_6_simp_38           = itrue;                                /* write */
                flat_6_simp_39           = ierror_tombstone;                     /* write */
                flat_6_simp_40           = simp_5;                               /* write */
            } else {
                flat_6_simp_38           = ifalse;                               /* write */
                flat_6_simp_39           = acc_s_conv_13_simp_33;                /* write */
                flat_6_simp_40           = 0.0;                                  /* write */
            }
            
            flat_6_simp_41               = flat_6_simp_38;                       /* read */
            flat_6_simp_42               = flat_6_simp_39;                       /* read */
            flat_6_simp_43               = flat_6_simp_40;                       /* read */
            flat_3_simp_35               = flat_6_simp_41;                       /* write */
            flat_3_simp_36               = flat_6_simp_42;                       /* write */
            flat_3_simp_37               = flat_6_simp_43;                       /* write */
        } else {
            flat_3_simp_35               = ifalse;                               /* write */
            flat_3_simp_36               = flat_2_simp_30;                       /* write */
            flat_3_simp_37               = 0.0;                                  /* write */
        }
        
        flat_3_simp_44                   = flat_3_simp_35;                       /* read */
        flat_3_simp_45                   = flat_3_simp_36;                       /* read */
        flat_3_simp_46                   = flat_3_simp_37;                       /* read */
        acc_s_conv_13_simp_8             = flat_3_simp_44;                       /* write */
        acc_s_conv_13_simp_9             = flat_3_simp_45;                       /* write */
        acc_s_conv_13_simp_10            = flat_3_simp_46;                       /* write */
        acc_c_conv_26_simp_47            = acc_c_conv_26_simp_11;                /* read */
        acc_c_conv_26_simp_48            = acc_c_conv_26_simp_12;                /* read */
        acc_c_conv_26_simp_49            = acc_c_conv_26_simp_13;                /* read */
        flat_9_simp_50                   = ifalse;                               /* init */
        flat_9_simp_51                   = ierror_tombstone;                     /* init */
        flat_9_simp_52                   = 0.0;                                  /* init */
        
        if (flat_1_simp_23) {
            flat_12_simp_53              = ifalse;                               /* init */
            flat_12_simp_54              = ierror_tombstone;                     /* init */
            flat_12_simp_55              = 0.0;                                  /* init */
            
            if (acc_c_conv_26_simp_47) {
                idouble_t  simp_7        = idouble_add (acc_c_conv_26_simp_49, 1.0); /* let */
                flat_12_simp_53          = itrue;                                /* write */
                flat_12_simp_54          = ierror_tombstone;                     /* write */
                flat_12_simp_55          = simp_7;                               /* write */
            } else {
                flat_12_simp_53          = ifalse;                               /* write */
                flat_12_simp_54          = acc_c_conv_26_simp_48;                /* write */
                flat_12_simp_55          = 0.0;                                  /* write */
            }
            
            flat_12_simp_56              = flat_12_simp_53;                      /* read */
            flat_12_simp_57              = flat_12_simp_54;                      /* read */
            flat_12_simp_58              = flat_12_simp_55;                      /* read */
            flat_13_simp_59              = ifalse;                               /* init */
            flat_13_simp_60              = ierror_tombstone;                     /* init */
            flat_13_simp_61              = 0.0;                                  /* init */
            
            if (flat_12_simp_56) {
                flat_13_simp_59          = itrue;                                /* write */
                flat_13_simp_60          = ierror_tombstone;                     /* write */
                flat_13_simp_61          = flat_12_simp_58;                      /* write */
            } else {
                flat_13_simp_59          = ifalse;                               /* write */
                flat_13_simp_60          = flat_12_simp_57;                      /* write */
                flat_13_simp_61          = 0.0;                                  /* write */
            }
            
            flat_13_simp_62              = flat_13_simp_59;                      /* read */
            flat_13_simp_63              = flat_13_simp_60;                      /* read */
            flat_13_simp_64              = flat_13_simp_61;                      /* read */
            flat_9_simp_50               = flat_13_simp_62;                      /* write */
            flat_9_simp_51               = flat_13_simp_63;                      /* write */
            flat_9_simp_52               = flat_13_simp_64;                      /* write */
        } else {
            flat_9_simp_50               = ifalse;                               /* write */
            flat_9_simp_51               = flat_1_simp_24;                       /* write */
            flat_9_simp_52               = 0.0;                                  /* write */
        }
        
        flat_9_simp_65                   = flat_9_simp_50;                       /* read */
        flat_9_simp_66                   = flat_9_simp_51;                       /* read */
        flat_9_simp_67                   = flat_9_simp_52;                       /* read */
        acc_c_conv_26_simp_11            = flat_9_simp_65;                       /* write */
        acc_c_conv_26_simp_12            = flat_9_simp_66;                       /* write */
        acc_c_conv_26_simp_13            = flat_9_simp_67;                       /* write */
    }
    
    s->has_acc_s_conv_13_simp_8          = itrue;                                /* save */
    s->res_acc_s_conv_13_simp_8          = acc_s_conv_13_simp_8;                 /* save */
    
    s->has_acc_s_conv_13_simp_9          = itrue;                                /* save */
    s->res_acc_s_conv_13_simp_9          = acc_s_conv_13_simp_9;                 /* save */
    
    s->has_acc_s_conv_13_simp_10         = itrue;                                /* save */
    s->res_acc_s_conv_13_simp_10         = acc_s_conv_13_simp_10;                /* save */
    
    s->has_acc_c_conv_26_simp_11         = itrue;                                /* save */
    s->res_acc_c_conv_26_simp_11         = acc_c_conv_26_simp_11;                /* save */
    
    s->has_acc_c_conv_26_simp_12         = itrue;                                /* save */
    s->res_acc_c_conv_26_simp_12         = acc_c_conv_26_simp_12;                /* save */
    
    s->has_acc_c_conv_26_simp_13         = itrue;                                /* save */
    s->res_acc_c_conv_26_simp_13         = acc_c_conv_26_simp_13;                /* save */
    
    s_conv_13_simp_68                    = acc_s_conv_13_simp_8;                 /* read */
    s_conv_13_simp_69                    = acc_s_conv_13_simp_9;                 /* read */
    s_conv_13_simp_70                    = acc_s_conv_13_simp_10;                /* read */
    c_conv_26_simp_71                    = acc_c_conv_26_simp_11;                /* read */
    c_conv_26_simp_72                    = acc_c_conv_26_simp_12;                /* read */
    c_conv_26_simp_73                    = acc_c_conv_26_simp_13;                /* read */
    flat_24_simp_74                      = ifalse;                               /* init */
    flat_24_simp_75                      = ierror_tombstone;                     /* init */
    flat_24_simp_76                      = 0.0;                                  /* init */
    
    if (s_conv_13_simp_68) {
        flat_27_simp_77                  = ifalse;                               /* init */
        flat_27_simp_78                  = ierror_tombstone;                     /* init */
        flat_27_simp_79                  = 0.0;                                  /* init */
        
        if (c_conv_26_simp_71) {
            idouble_t  conv_39           = idouble_div (s_conv_13_simp_70, c_conv_26_simp_73); /* let */
            flat_27_simp_77              = itrue;                                /* write */
            flat_27_simp_78              = ierror_tombstone;                     /* write */
            flat_27_simp_79              = conv_39;                              /* write */
        } else {
            flat_27_simp_77              = ifalse;                               /* write */
            flat_27_simp_78              = c_conv_26_simp_72;                    /* write */
            flat_27_simp_79              = 0.0;                                  /* write */
        }
        
        flat_27_simp_80                  = flat_27_simp_77;                      /* read */
        flat_27_simp_81                  = flat_27_simp_78;                      /* read */
        flat_27_simp_82                  = flat_27_simp_79;                      /* read */
        flat_24_simp_74                  = flat_27_simp_80;                      /* write */
        flat_24_simp_75                  = flat_27_simp_81;                      /* write */
        flat_24_simp_76                  = flat_27_simp_82;                      /* write */
    } else {
        flat_24_simp_74                  = ifalse;                               /* write */
        flat_24_simp_75                  = s_conv_13_simp_69;                    /* write */
        flat_24_simp_76                  = 0.0;                                  /* write */
    }
    
    flat_24_simp_83                      = flat_24_simp_74;                      /* read */
    flat_24_simp_84                      = flat_24_simp_75;                      /* read */
    flat_24_simp_85                      = flat_24_simp_76;                      /* read */
    s->repl_ix_0                         = flat_24_simp_83;                      /* output */
    s->repl_ix_1                         = flat_24_simp_84;                      /* output */
    s->repl_ix_2                         = flat_24_simp_85;                      /* output */
}

- C evaluation:
[(homer,2.2)]

- Core evaluation:
[homer, 2.2]

> > -- Strings
> - Flattened:
gen$date = DATE
{
  init acc$c$conv$13$simp$6@{Mutable Bool} = True@{Bool};
  init acc$c$conv$13$simp$7@{Mutable Error} = ExceptTombstone@{Error};
  init acc$c$conv$13$simp$8@{Mutable Int} = 0@{Int};
  load_resumable@{Bool} acc$c$conv$13$simp$6;
  load_resumable@{Error} acc$c$conv$13$simp$7;
  load_resumable@{Int} acc$c$conv$13$simp$8;
  for_facts (gen$fact$simp$45$simp$47@{Bool},
             gen$fact$simp$45$simp$48@{Error},
             gen$fact$simp$45$simp$49$simp$50@{String},
             gen$fact$simp$45$simp$49$simp$51@{Int},
             gen$fact$simp$46@{DateTime}) in new {
    init flat$0$simp$9@{Mutable Bool} = False@{Bool};
    init flat$0$simp$10@{Mutable Error} = ExceptTombstone@{Error};
    init flat$0$simp$11@{Mutable String} = ""@{String};
    if (gen$fact$simp$45$simp$47) {
      write flat$0$simp$9 = True@{Bool};
      write flat$0$simp$10 = ExceptTombstone@{Error};
      write flat$0$simp$11 = gen$fact$simp$45$simp$49$simp$50;
    } else {
      write flat$0$simp$9 = False@{Bool};
      write flat$0$simp$10 = gen$fact$simp$45$simp$48;
      write flat$0$simp$11 = ""@{String};
    }
    read@{Mutable Bool} flat$0$simp$12 = flat$0$simp$9;
    read@{Mutable Error} flat$0$simp$13 = flat$0$simp$10;
    read@{Mutable String} flat$0$simp$14 = flat$0$simp$11;
    init flat$1$simp$15@{Mutable Bool} = False@{Bool};
    init flat$1$simp$17@{Mutable Bool} = False@{Bool};
    if (flat$0$simp$12) {
      let simp$3 = eq#@{String}
                   flat$0$simp$14 ("head"@{String});
      write flat$1$simp$15 = True@{Bool};
      write flat$1$simp$17 = simp$3;
    } else {
      write flat$1$simp$15 = False@{Bool};
      write flat$1$simp$17 = False@{Bool};
    }
    read@{Mutable Bool} flat$1$simp$18 = flat$1$simp$15;
    read@{Mutable Bool} flat$1$simp$20 = flat$1$simp$17;
    init flat$2@{Mutable Bool} = False@{Bool};
    if (flat$1$simp$18) {
      write flat$2 = flat$1$simp$20;
    } 
     else {
      write flat$2 = True@{Bool};
    } 
    
    read@{Mutable Bool} flat$2 = flat$2;
    if (flat$2) {
      read@{Mutable Bool} acc$c$conv$13$simp$21 = acc$c$conv$13$simp$6;
      read@{Mutable Error} acc$c$conv$13$simp$22 = acc$c$conv$13$simp$7;
      read@{Mutable Int} acc$c$conv$13$simp$23 = acc$c$conv$13$simp$8;
      init flat$3$simp$24@{Mutable Bool} = False@{Bool};
      init flat$3$simp$25@{Mutable Error} = ExceptTombstone@{Error};
      init flat$3$simp$26@{Mutable Int} = 0@{Int};
      if (flat$0$simp$12) {
        init flat$6$simp$27@{Mutable Bool} = False@{Bool};
        init flat$6$simp$28@{Mutable Error} = ExceptTombstone@{Error};
        init flat$6$simp$29@{Mutable Int} = 0@{Int};
        if (acc$c$conv$13$simp$21) {
          let simp$5 = add#@{Int}
                       acc$c$conv$13$simp$23 (1@{Int});
          write flat$6$simp$27 = True@{Bool};
          write flat$6$simp$28 = ExceptTombstone@{Error};
          write flat$6$simp$29 = simp$5;
        } else {
          write flat$6$simp$27 = False@{Bool};
          write flat$6$simp$28 = acc$c$conv$13$simp$22;
          write flat$6$simp$29 = 0@{Int};
        }
        read@{Mutable Bool} flat$6$simp$30 = flat$6$simp$27;
        read@{Mutable Error} flat$6$simp$31 = flat$6$simp$28;
        read@{Mutable Int} flat$6$simp$32 = flat$6$simp$29;
        init flat$7$simp$33@{Mutable Bool} = False@{Bool};
        init flat$7$simp$34@{Mutable Error} = ExceptTombstone@{Error};
        init flat$7$simp$35@{Mutable Int} = 0@{Int};
        if (flat$6$simp$30) {
          write flat$7$simp$33 = True@{Bool};
          write flat$7$simp$34 = ExceptTombstone@{Error};
          write flat$7$simp$35 = flat$6$simp$32;
        } else {
          write flat$7$simp$33 = False@{Bool};
          write flat$7$simp$34 = flat$6$simp$31;
          write flat$7$simp$35 = 0@{Int};
        }
        read@{Mutable Bool} flat$7$simp$36 = flat$7$simp$33;
        read@{Mutable Error} flat$7$simp$37 = flat$7$simp$34;
        read@{Mutable Int} flat$7$simp$38 = flat$7$simp$35;
        write flat$3$simp$24 = flat$7$simp$36;
        write flat$3$simp$25 = flat$7$simp$37;
        write flat$3$simp$26 = flat$7$simp$38;
      } else {
        write flat$3$simp$24 = False@{Bool};
        write flat$3$simp$25 = flat$0$simp$13;
        write flat$3$simp$26 = 0@{Int};
      }
      read@{Mutable Bool} flat$3$simp$39 = flat$3$simp$24;
      read@{Mutable Error} flat$3$simp$40 = flat$3$simp$25;
      read@{Mutable Int} flat$3$simp$41 = flat$3$simp$26;
      write acc$c$conv$13$simp$6 = flat$3$simp$39;
      write acc$c$conv$13$simp$7 = flat$3$simp$40;
      write acc$c$conv$13$simp$8 = flat$3$simp$41;
    }
  }
  save_resumable@{Bool} acc$c$conv$13$simp$6;
  save_resumable@{Error} acc$c$conv$13$simp$7;
  save_resumable@{Int} acc$c$conv$13$simp$8;
  read@{Mutable Bool} c$conv$13$simp$42 = acc$c$conv$13$simp$6;
  read@{Mutable Error} c$conv$13$simp$43 = acc$c$conv$13$simp$7;
  read@{Mutable Int} c$conv$13$simp$44 = acc$c$conv$13$simp$8;
  output@{(Sum Error Int)} repl (c$conv$13$simp$42@{Bool},
               c$conv$13$simp$43@{Error},
               c$conv$13$simp$44@{Int});
}

- C:
// 01-includes.h
#line 1 "01-includes.h"
#include <stdbool.h>
#include <stdint.h>
#include <math.h>

typedef uint64_t ierror_t;
typedef uint64_t iunit_t;
typedef uint64_t ibool_t;
typedef  int64_t iint_t;
typedef   double idouble_t;
typedef  int64_t idate_t;

typedef const char *istring_t;

static const ierror_t ierror_tombstone              = 0;
static const ierror_t ierror_fold1_no_value         = 1;
static const ierror_t ierror_variable_not_available = 2;

static const iunit_t iunit  = 0x13013;
static const ibool_t ifalse = 0;
static const ibool_t itrue  = 1;

#define INLINE __attribute__((always_inline))

// 02-numbers.h
#line 1 "02-numbers.h"
static ibool_t   INLINE ierror_eq     (ierror_t  x, ierror_t  y) { return x == y; }

static idouble_t INLINE iint_extend   (iint_t    x)              { return x; }
static iint_t    INLINE iint_add      (iint_t    x, iint_t    y) { return x +  y; }
static iint_t    INLINE iint_sub      (iint_t    x, iint_t    y) { return x -  y; }
static iint_t    INLINE iint_mul      (iint_t    x, iint_t    y) { return x *  y; }
static ibool_t   INLINE iint_gt       (iint_t    x, iint_t    y) { return x >  y; }
static ibool_t   INLINE iint_ge       (iint_t    x, iint_t    y) { return x >= y; }
static ibool_t   INLINE iint_lt       (iint_t    x, iint_t    y) { return x <  y; }
static ibool_t   INLINE iint_le       (iint_t    x, iint_t    y) { return x <= y; }
static ibool_t   INLINE iint_eq       (iint_t    x, iint_t    y) { return x == y; }
static ibool_t   INLINE iint_ne       (iint_t    x, iint_t    y) { return x != y; }

static iint_t    INLINE idouble_trunc (idouble_t x)              { return (iint_t)x; }
static idouble_t INLINE idouble_add   (idouble_t x, idouble_t y) { return x + y; }
static idouble_t INLINE idouble_sub   (idouble_t x, idouble_t y) { return x - y; }
static idouble_t INLINE idouble_mul   (idouble_t x, idouble_t y) { return x * y; }
static idouble_t INLINE idouble_pow   (idouble_t x, idouble_t y) { return pow(x, y); }
static idouble_t INLINE idouble_div   (idouble_t x, idouble_t y) { return x / y; }
static idouble_t INLINE idouble_log   (idouble_t x)              { return log(x); }
static idouble_t INLINE idouble_exp   (idouble_t x)              { return exp(x); }
static ibool_t   INLINE idouble_gt    (idouble_t x, idouble_t y) { return x >  y; }
static ibool_t   INLINE idouble_ge    (idouble_t x, idouble_t y) { return x >= y; }
static ibool_t   INLINE idouble_lt    (idouble_t x, idouble_t y) { return x <  y; }
static ibool_t   INLINE idouble_le    (idouble_t x, idouble_t y) { return x <= y; }
static ibool_t   INLINE idouble_eq    (idouble_t x, idouble_t y) { return x == y; }
static ibool_t   INLINE idouble_ne    (idouble_t x, idouble_t y) { return x != y; }

static ibool_t   INLINE istring_gt    (istring_t x, istring_t y) { return strcmp(x, y) >  0; }
static ibool_t   INLINE istring_ge    (istring_t x, istring_t y) { return strcmp(x, y) >= 0; }
static ibool_t   INLINE istring_lt    (istring_t x, istring_t y) { return strcmp(x, y) <  0; }
static ibool_t   INLINE istring_le    (istring_t x, istring_t y) { return strcmp(x, y) <= 0; }
static ibool_t   INLINE istring_eq    (istring_t x, istring_t y) { return strcmp(x, y) == 0; }
static ibool_t   INLINE istring_ne    (istring_t x, istring_t y) { return strcmp(x, y) != 0; }

#line 1 "state definition"
typedef struct {
    /* inputs */
    idate_t    gen_date;
    iint_t     new_count;
    ibool_t    *new_gen_fact_simp_45_simp_47;
    ierror_t   *new_gen_fact_simp_45_simp_48;
    istring_t  *new_gen_fact_simp_45_simp_49_simp_50;
    iint_t     *new_gen_fact_simp_45_simp_49_simp_51;
    idate_t    *new_gen_fact_simp_46;

    /* outputs */
    ibool_t    repl_ix_0;
    ierror_t   repl_ix_1;
    iint_t     repl_ix_2;

    /* resumables */
    ibool_t    has_acc_c_conv_13_simp_6;
    ibool_t    res_acc_c_conv_13_simp_6;
    ibool_t    has_acc_c_conv_13_simp_7;
    ierror_t   res_acc_c_conv_13_simp_7;
    ibool_t    has_acc_c_conv_13_simp_8;
    iint_t     res_acc_c_conv_13_simp_8;
} icicle_state_t;

#line 1 "compute function"
void compute(icicle_state_t *s)
{
    ibool_t    acc_c_conv_13_simp_21;
    ierror_t   acc_c_conv_13_simp_22;
    iint_t     acc_c_conv_13_simp_23;
    ibool_t    acc_c_conv_13_simp_6;
    ierror_t   acc_c_conv_13_simp_7;
    iint_t     acc_c_conv_13_simp_8;
    ibool_t    c_conv_13_simp_42;
    ierror_t   c_conv_13_simp_43;
    iint_t     c_conv_13_simp_44;
    ibool_t    flat_2;
    ierror_t   flat_0_simp_10;
    istring_t  flat_0_simp_11;
    ibool_t    flat_0_simp_12;
    ierror_t   flat_0_simp_13;
    istring_t  flat_0_simp_14;
    ibool_t    flat_0_simp_9;
    ibool_t    flat_1_simp_15;
    ibool_t    flat_1_simp_17;
    ibool_t    flat_1_simp_18;
    ibool_t    flat_1_simp_20;
    ibool_t    flat_3_simp_24;
    ierror_t   flat_3_simp_25;
    iint_t     flat_3_simp_26;
    ibool_t    flat_3_simp_39;
    ierror_t   flat_3_simp_40;
    iint_t     flat_3_simp_41;
    ibool_t    flat_6_simp_27;
    ierror_t   flat_6_simp_28;
    iint_t     flat_6_simp_29;
    ibool_t    flat_6_simp_30;
    ierror_t   flat_6_simp_31;
    iint_t     flat_6_simp_32;
    ibool_t    flat_7_simp_33;
    ierror_t   flat_7_simp_34;
    iint_t     flat_7_simp_35;
    ibool_t    flat_7_simp_36;
    ierror_t   flat_7_simp_37;
    iint_t     flat_7_simp_38;

    acc_c_conv_13_simp_6                 = itrue;                                /* init */
    acc_c_conv_13_simp_7                 = ierror_tombstone;                     /* init */
    acc_c_conv_13_simp_8                 = 0;                                    /* init */
    
    if (s->has_acc_c_conv_13_simp_6) {
        acc_c_conv_13_simp_6             = s->res_acc_c_conv_13_simp_6;          /* load */
    }
    
    if (s->has_acc_c_conv_13_simp_7) {
        acc_c_conv_13_simp_7             = s->res_acc_c_conv_13_simp_7;          /* load */
    }
    
    if (s->has_acc_c_conv_13_simp_8) {
        acc_c_conv_13_simp_8             = s->res_acc_c_conv_13_simp_8;          /* load */
    }
    
    const iint_t    new_count            = s->new_count;
    const ibool_t   *const new_gen_fact_simp_45_simp_47 = s->new_gen_fact_simp_45_simp_47;
    const ierror_t  *const new_gen_fact_simp_45_simp_48 = s->new_gen_fact_simp_45_simp_48;
    const istring_t *const new_gen_fact_simp_45_simp_49_simp_50 = s->new_gen_fact_simp_45_simp_49_simp_50;
    const iint_t    *const new_gen_fact_simp_45_simp_49_simp_51 = s->new_gen_fact_simp_45_simp_49_simp_51;
    const idate_t   *const new_gen_fact_simp_46 = s->new_gen_fact_simp_46;
    
    for (iint_t i = 0; i < new_count; i++) {
        ibool_t    gen_fact_simp_45_simp_47 = new_gen_fact_simp_45_simp_47[i];
        ierror_t   gen_fact_simp_45_simp_48 = new_gen_fact_simp_45_simp_48[i];
        istring_t  gen_fact_simp_45_simp_49_simp_50 = new_gen_fact_simp_45_simp_49_simp_50[i];
        iint_t     gen_fact_simp_45_simp_49_simp_51 = new_gen_fact_simp_45_simp_49_simp_51[i];
        idate_t    gen_fact_simp_46      = new_gen_fact_simp_46[i];
        flat_0_simp_9                    = ifalse;                               /* init */
        flat_0_simp_10                   = ierror_tombstone;                     /* init */
        flat_0_simp_11                   = "";                                   /* init */
        
        if (gen_fact_simp_45_simp_47) {
            flat_0_simp_9                = itrue;                                /* write */
            flat_0_simp_10               = ierror_tombstone;                     /* write */
            flat_0_simp_11               = gen_fact_simp_45_simp_49_simp_50;     /* write */
        } else {
            flat_0_simp_9                = ifalse;                               /* write */
            flat_0_simp_10               = gen_fact_simp_45_simp_48;             /* write */
            flat_0_simp_11               = "";                                   /* write */
        }
        
        flat_0_simp_12                   = flat_0_simp_9;                        /* read */
        flat_0_simp_13                   = flat_0_simp_10;                       /* read */
        flat_0_simp_14                   = flat_0_simp_11;                       /* read */
        flat_1_simp_15                   = ifalse;                               /* init */
        flat_1_simp_17                   = ifalse;                               /* init */
        
        if (flat_0_simp_12) {
            ibool_t    simp_3            = istring_eq (flat_0_simp_14, "head");  /* let */
            flat_1_simp_15               = itrue;                                /* write */
            flat_1_simp_17               = simp_3;                               /* write */
        } else {
            flat_1_simp_15               = ifalse;                               /* write */
            flat_1_simp_17               = ifalse;                               /* write */
        }
        
        flat_1_simp_18                   = flat_1_simp_15;                       /* read */
        flat_1_simp_20                   = flat_1_simp_17;                       /* read */
        flat_2                           = ifalse;                               /* init */
        
        if (flat_1_simp_18) {
            flat_2                       = flat_1_simp_20;                       /* write */
        } else {
            flat_2                       = itrue;                                /* write */
        }
        
        flat_2                           = flat_2;                               /* read */
        
        if (flat_2) {
            acc_c_conv_13_simp_21        = acc_c_conv_13_simp_6;                 /* read */
            acc_c_conv_13_simp_22        = acc_c_conv_13_simp_7;                 /* read */
            acc_c_conv_13_simp_23        = acc_c_conv_13_simp_8;                 /* read */
            flat_3_simp_24               = ifalse;                               /* init */
            flat_3_simp_25               = ierror_tombstone;                     /* init */
            flat_3_simp_26               = 0;                                    /* init */
            
            if (flat_0_simp_12) {
                flat_6_simp_27           = ifalse;                               /* init */
                flat_6_simp_28           = ierror_tombstone;                     /* init */
                flat_6_simp_29           = 0;                                    /* init */
                
                if (acc_c_conv_13_simp_21) {
                    iint_t     simp_5    = iint_add (acc_c_conv_13_simp_23, 1);  /* let */
                    flat_6_simp_27       = itrue;                                /* write */
                    flat_6_simp_28       = ierror_tombstone;                     /* write */
                    flat_6_simp_29       = simp_5;                               /* write */
                } else {
                    flat_6_simp_27       = ifalse;                               /* write */
                    flat_6_simp_28       = acc_c_conv_13_simp_22;                /* write */
                    flat_6_simp_29       = 0;                                    /* write */
                }
                
                flat_6_simp_30           = flat_6_simp_27;                       /* read */
                flat_6_simp_31           = flat_6_simp_28;                       /* read */
                flat_6_simp_32           = flat_6_simp_29;                       /* read */
                flat_7_simp_33           = ifalse;                               /* init */
                flat_7_simp_34           = ierror_tombstone;                     /* init */
                flat_7_simp_35           = 0;                                    /* init */
                
                if (flat_6_simp_30) {
                    flat_7_simp_33       = itrue;                                /* write */
                    flat_7_simp_34       = ierror_tombstone;                     /* write */
                    flat_7_simp_35       = flat_6_simp_32;                       /* write */
                } else {
                    flat_7_simp_33       = ifalse;                               /* write */
                    flat_7_simp_34       = flat_6_simp_31;                       /* write */
                    flat_7_simp_35       = 0;                                    /* write */
                }
                
                flat_7_simp_36           = flat_7_simp_33;                       /* read */
                flat_7_simp_37           = flat_7_simp_34;                       /* read */
                flat_7_simp_38           = flat_7_simp_35;                       /* read */
                flat_3_simp_24           = flat_7_simp_36;                       /* write */
                flat_3_simp_25           = flat_7_simp_37;                       /* write */
                flat_3_simp_26           = flat_7_simp_38;                       /* write */
            } else {
                flat_3_simp_24           = ifalse;                               /* write */
                flat_3_simp_25           = flat_0_simp_13;                       /* write */
                flat_3_simp_26           = 0;                                    /* write */
            }
            
            flat_3_simp_39               = flat_3_simp_24;                       /* read */
            flat_3_simp_40               = flat_3_simp_25;                       /* read */
            flat_3_simp_41               = flat_3_simp_26;                       /* read */
            acc_c_conv_13_simp_6         = flat_3_simp_39;                       /* write */
            acc_c_conv_13_simp_7         = flat_3_simp_40;                       /* write */
            acc_c_conv_13_simp_8         = flat_3_simp_41;                       /* write */
        }
        
    }
    
    s->has_acc_c_conv_13_simp_6          = itrue;                                /* save */
    s->res_acc_c_conv_13_simp_6          = acc_c_conv_13_simp_6;                 /* save */
    
    s->has_acc_c_conv_13_simp_7          = itrue;                                /* save */
    s->res_acc_c_conv_13_simp_7          = acc_c_conv_13_simp_7;                 /* save */
    
    s->has_acc_c_conv_13_simp_8          = itrue;                                /* save */
    s->res_acc_c_conv_13_simp_8          = acc_c_conv_13_simp_8;                 /* save */
    
    c_conv_13_simp_42                    = acc_c_conv_13_simp_6;                 /* read */
    c_conv_13_simp_43                    = acc_c_conv_13_simp_7;                 /* read */
    c_conv_13_simp_44                    = acc_c_conv_13_simp_8;                 /* read */
    s->repl_ix_0                         = c_conv_13_simp_42;                    /* output */
    s->repl_ix_1                         = c_conv_13_simp_43;                    /* output */
    s->repl_ix_2                         = c_conv_13_simp_44;                    /* output */
}

- C evaluation:
[(homer,2)]

- Core evaluation:
[homer, 2]

> > -- String outputs
> - Flattened:
gen$date = DATE
{
  init acc$s$reify$2$conv$5$simp$10@{Mutable Bool} = False@{Bool};
  init acc$s$reify$2$conv$5$simp$11@{Mutable Error} = ExceptFold1NoValue@{Error};
  init acc$s$reify$2$conv$5$simp$12@{Mutable String} = ""@{String};
  load_resumable@{Bool} acc$s$reify$2$conv$5$simp$10;
  load_resumable@{Error} acc$s$reify$2$conv$5$simp$11;
  load_resumable@{String} acc$s$reify$2$conv$5$simp$12;
  for_facts (gen$fact$simp$61$simp$63@{Bool},
             gen$fact$simp$61$simp$64@{Error},
             gen$fact$simp$61$simp$65$simp$66@{String},
             gen$fact$simp$61$simp$65$simp$67@{Int},
             gen$fact$simp$62@{DateTime}) in new {
    init flat$0$simp$13@{Mutable Bool} = False@{Bool};
    init flat$0$simp$14@{Mutable Error} = ExceptTombstone@{Error};
    init flat$0$simp$15@{Mutable String} = ""@{String};
    if (gen$fact$simp$61$simp$63) {
      write flat$0$simp$13 = True@{Bool};
      write flat$0$simp$14 = ExceptTombstone@{Error};
      write flat$0$simp$15 = gen$fact$simp$61$simp$65$simp$66;
    } else {
      write flat$0$simp$13 = False@{Bool};
      write flat$0$simp$14 = gen$fact$simp$61$simp$64;
      write flat$0$simp$15 = ""@{String};
    }
    read@{Mutable Bool} flat$0$simp$16 = flat$0$simp$13;
    read@{Mutable Error} flat$0$simp$17 = flat$0$simp$14;
    read@{Mutable String} flat$0$simp$18 = flat$0$simp$15;
    read@{Mutable Bool} acc$s$reify$2$conv$5$simp$19 = acc$s$reify$2$conv$5$simp$10;
    read@{Mutable Error} acc$s$reify$2$conv$5$simp$20 = acc$s$reify$2$conv$5$simp$11;
    read@{Mutable String} acc$s$reify$2$conv$5$simp$21 = acc$s$reify$2$conv$5$simp$12;
    init flat$1$simp$22@{Mutable Bool} = False@{Bool};
    init flat$1$simp$23@{Mutable Error} = ExceptTombstone@{Error};
    init flat$1$simp$24@{Mutable String} = ""@{String};
    if (acc$s$reify$2$conv$5$simp$19) {
      init flat$5$simp$25@{Mutable Bool} = False@{Bool};
      init flat$5$simp$26@{Mutable Error} = ExceptTombstone@{Error};
      init flat$5$simp$27@{Mutable Bool} = False@{Bool};
      if (flat$0$simp$16) {
        init flat$12$simp$28@{Mutable Bool} = False@{Bool};
        init flat$12$simp$29@{Mutable Error} = ExceptTombstone@{Error};
        init flat$12$simp$30@{Mutable Bool} = False@{Bool};
        if (acc$s$reify$2$conv$5$simp$19) {
          let simp$7 = gt#@{String}
                       flat$0$simp$18
                       acc$s$reify$2$conv$5$simp$21;
          write flat$12$simp$28 = True@{Bool};
          write flat$12$simp$29 = ExceptTombstone@{Error};
          write flat$12$simp$30 = simp$7;
        } else {
          write flat$12$simp$28 = False@{Bool};
          write flat$12$simp$29 = acc$s$reify$2$conv$5$simp$20;
          write flat$12$simp$30 = False@{Bool};
        }
        read@{Mutable Bool} flat$12$simp$31 = flat$12$simp$28;
        read@{Mutable Error} flat$12$simp$32 = flat$12$simp$29;
        read@{Mutable Bool} flat$12$simp$33 = flat$12$simp$30;
        write flat$5$simp$25 = flat$12$simp$31;
        write flat$5$simp$26 = flat$12$simp$32;
        write flat$5$simp$27 = flat$12$simp$33;
      } else {
        write flat$5$simp$25 = False@{Bool};
        write flat$5$simp$26 = flat$0$simp$17;
        write flat$5$simp$27 = False@{Bool};
      }
      read@{Mutable Bool} flat$5$simp$34 = flat$5$simp$25;
      read@{Mutable Error} flat$5$simp$35 = flat$5$simp$26;
      read@{Mutable Bool} flat$5$simp$36 = flat$5$simp$27;
      init flat$6$simp$37@{Mutable Bool} = False@{Bool};
      init flat$6$simp$38@{Mutable Error} = ExceptTombstone@{Error};
      init flat$6$simp$39@{Mutable String} = ""@{String};
      if (flat$5$simp$34) {
        init flat$9$simp$40@{Mutable Bool} = False@{Bool};
        init flat$9$simp$41@{Mutable Error} = ExceptTombstone@{Error};
        init flat$9$simp$42@{Mutable String} = ""@{String};
        if (flat$5$simp$36) {
          write flat$9$simp$40 = flat$0$simp$16;
          write flat$9$simp$41 = flat$0$simp$17;
          write flat$9$simp$42 = flat$0$simp$18;
        } else {
          write flat$9$simp$40 = acc$s$reify$2$conv$5$simp$19;
          write flat$9$simp$41 = acc$s$reify$2$conv$5$simp$20;
          write flat$9$simp$42 = acc$s$reify$2$conv$5$simp$21;
        }
        read@{Mutable Bool} flat$9$simp$43 = flat$9$simp$40;
        read@{Mutable Error} flat$9$simp$44 = flat$9$simp$41;
        read@{Mutable String} flat$9$simp$45 = flat$9$simp$42;
        write flat$6$simp$37 = flat$9$simp$43;
        write flat$6$simp$38 = flat$9$simp$44;
        write flat$6$simp$39 = flat$9$simp$45;
      } else {
        write flat$6$simp$37 = False@{Bool};
        write flat$6$simp$38 = flat$5$simp$35;
        write flat$6$simp$39 = ""@{String};
      }
      read@{Mutable Bool} flat$6$simp$46 = flat$6$simp$37;
      read@{Mutable Error} flat$6$simp$47 = flat$6$simp$38;
      read@{Mutable String} flat$6$simp$48 = flat$6$simp$39;
      write flat$1$simp$22 = flat$6$simp$46;
      write flat$1$simp$23 = flat$6$simp$47;
      write flat$1$simp$24 = flat$6$simp$48;
    } else {
      init flat$4$simp$49@{Mutable Bool} = False@{Bool};
      init flat$4$simp$50@{Mutable Error} = ExceptTombstone@{Error};
      init flat$4$simp$51@{Mutable String} = ""@{String};
      if (eq#@{Error} (ExceptFold1NoValue@{Error})
          acc$s$reify$2$conv$5$simp$20) {
        write flat$4$simp$49 = flat$0$simp$16;
        write flat$4$simp$50 = flat$0$simp$17;
        write flat$4$simp$51 = flat$0$simp$18;
      } else {
        write flat$4$simp$49 = False@{Bool};
        write flat$4$simp$50 = acc$s$reify$2$conv$5$simp$20;
        write flat$4$simp$51 = ""@{String};
      }
      read@{Mutable Bool} flat$4$simp$52 = flat$4$simp$49;
      read@{Mutable Error} flat$4$simp$53 = flat$4$simp$50;
      read@{Mutable String} flat$4$simp$54 = flat$4$simp$51;
      write flat$1$simp$22 = flat$4$simp$52;
      write flat$1$simp$23 = flat$4$simp$53;
      write flat$1$simp$24 = flat$4$simp$54;
    }
    read@{Mutable Bool} flat$1$simp$55 = flat$1$simp$22;
    read@{Mutable Error} flat$1$simp$56 = flat$1$simp$23;
    read@{Mutable String} flat$1$simp$57 = flat$1$simp$24;
    write acc$s$reify$2$conv$5$simp$10 = flat$1$simp$55;
    write acc$s$reify$2$conv$5$simp$11 = flat$1$simp$56;
    write acc$s$reify$2$conv$5$simp$12 = flat$1$simp$57;
  }
  save_resumable@{Bool} acc$s$reify$2$conv$5$simp$10;
  save_resumable@{Error} acc$s$reify$2$conv$5$simp$11;
  save_resumable@{String} acc$s$reify$2$conv$5$simp$12;
  read@{Mutable Bool} s$reify$2$conv$5$simp$58 = acc$s$reify$2$conv$5$simp$10;
  read@{Mutable Error} s$reify$2$conv$5$simp$59 = acc$s$reify$2$conv$5$simp$11;
  read@{Mutable String} s$reify$2$conv$5$simp$60 = acc$s$reify$2$conv$5$simp$12;
  output@{(Sum Error String)} repl (s$reify$2$conv$5$simp$58@{Bool},
               s$reify$2$conv$5$simp$59@{Error},
               s$reify$2$conv$5$simp$60@{String});
}

- C:
// 01-includes.h
#line 1 "01-includes.h"
#include <stdbool.h>
#include <stdint.h>
#include <math.h>

typedef uint64_t ierror_t;
typedef uint64_t iunit_t;
typedef uint64_t ibool_t;
typedef  int64_t iint_t;
typedef   double idouble_t;
typedef  int64_t idate_t;

typedef const char *istring_t;

static const ierror_t ierror_tombstone              = 0;
static const ierror_t ierror_fold1_no_value         = 1;
static const ierror_t ierror_variable_not_available = 2;

static const iunit_t iunit  = 0x13013;
static const ibool_t ifalse = 0;
static const ibool_t itrue  = 1;

#define INLINE __attribute__((always_inline))

// 02-numbers.h
#line 1 "02-numbers.h"
static ibool_t   INLINE ierror_eq     (ierror_t  x, ierror_t  y) { return x == y; }

static idouble_t INLINE iint_extend   (iint_t    x)              { return x; }
static iint_t    INLINE iint_add      (iint_t    x, iint_t    y) { return x +  y; }
static iint_t    INLINE iint_sub      (iint_t    x, iint_t    y) { return x -  y; }
static iint_t    INLINE iint_mul      (iint_t    x, iint_t    y) { return x *  y; }
static ibool_t   INLINE iint_gt       (iint_t    x, iint_t    y) { return x >  y; }
static ibool_t   INLINE iint_ge       (iint_t    x, iint_t    y) { return x >= y; }
static ibool_t   INLINE iint_lt       (iint_t    x, iint_t    y) { return x <  y; }
static ibool_t   INLINE iint_le       (iint_t    x, iint_t    y) { return x <= y; }
static ibool_t   INLINE iint_eq       (iint_t    x, iint_t    y) { return x == y; }
static ibool_t   INLINE iint_ne       (iint_t    x, iint_t    y) { return x != y; }

static iint_t    INLINE idouble_trunc (idouble_t x)              { return (iint_t)x; }
static idouble_t INLINE idouble_add   (idouble_t x, idouble_t y) { return x + y; }
static idouble_t INLINE idouble_sub   (idouble_t x, idouble_t y) { return x - y; }
static idouble_t INLINE idouble_mul   (idouble_t x, idouble_t y) { return x * y; }
static idouble_t INLINE idouble_pow   (idouble_t x, idouble_t y) { return pow(x, y); }
static idouble_t INLINE idouble_div   (idouble_t x, idouble_t y) { return x / y; }
static idouble_t INLINE idouble_log   (idouble_t x)              { return log(x); }
static idouble_t INLINE idouble_exp   (idouble_t x)              { return exp(x); }
static ibool_t   INLINE idouble_gt    (idouble_t x, idouble_t y) { return x >  y; }
static ibool_t   INLINE idouble_ge    (idouble_t x, idouble_t y) { return x >= y; }
static ibool_t   INLINE idouble_lt    (idouble_t x, idouble_t y) { return x <  y; }
static ibool_t   INLINE idouble_le    (idouble_t x, idouble_t y) { return x <= y; }
static ibool_t   INLINE idouble_eq    (idouble_t x, idouble_t y) { return x == y; }
static ibool_t   INLINE idouble_ne    (idouble_t x, idouble_t y) { return x != y; }

static ibool_t   INLINE istring_gt    (istring_t x, istring_t y) { return strcmp(x, y) >  0; }
static ibool_t   INLINE istring_ge    (istring_t x, istring_t y) { return strcmp(x, y) >= 0; }
static ibool_t   INLINE istring_lt    (istring_t x, istring_t y) { return strcmp(x, y) <  0; }
static ibool_t   INLINE istring_le    (istring_t x, istring_t y) { return strcmp(x, y) <= 0; }
static ibool_t   INLINE istring_eq    (istring_t x, istring_t y) { return strcmp(x, y) == 0; }
static ibool_t   INLINE istring_ne    (istring_t x, istring_t y) { return strcmp(x, y) != 0; }

#line 1 "state definition"
typedef struct {
    /* inputs */
    idate_t    gen_date;
    iint_t     new_count;
    ibool_t    *new_gen_fact_simp_61_simp_63;
    ierror_t   *new_gen_fact_simp_61_simp_64;
    istring_t  *new_gen_fact_simp_61_simp_65_simp_66;
    iint_t     *new_gen_fact_simp_61_simp_65_simp_67;
    idate_t    *new_gen_fact_simp_62;

    /* outputs */
    ibool_t    repl_ix_0;
    ierror_t   repl_ix_1;
    istring_t  repl_ix_2;

    /* resumables */
    ibool_t    has_acc_s_reify_2_conv_5_simp_10;
    ibool_t    res_acc_s_reify_2_conv_5_simp_10;
    ibool_t    has_acc_s_reify_2_conv_5_simp_11;
    ierror_t   res_acc_s_reify_2_conv_5_simp_11;
    ibool_t    has_acc_s_reify_2_conv_5_simp_12;
    istring_t  res_acc_s_reify_2_conv_5_simp_12;
} icicle_state_t;

#line 1 "compute function"
void compute(icicle_state_t *s)
{
    ibool_t    acc_s_reify_2_conv_5_simp_10;
    ierror_t   acc_s_reify_2_conv_5_simp_11;
    istring_t  acc_s_reify_2_conv_5_simp_12;
    ibool_t    acc_s_reify_2_conv_5_simp_19;
    ierror_t   acc_s_reify_2_conv_5_simp_20;
    istring_t  acc_s_reify_2_conv_5_simp_21;
    ibool_t    flat_0_simp_13;
    ierror_t   flat_0_simp_14;
    istring_t  flat_0_simp_15;
    ibool_t    flat_0_simp_16;
    ierror_t   flat_0_simp_17;
    istring_t  flat_0_simp_18;
    ibool_t    flat_1_simp_22;
    ierror_t   flat_1_simp_23;
    istring_t  flat_1_simp_24;
    ibool_t    flat_1_simp_55;
    ierror_t   flat_1_simp_56;
    istring_t  flat_1_simp_57;
    ibool_t    flat_12_simp_28;
    ierror_t   flat_12_simp_29;
    ibool_t    flat_12_simp_30;
    ibool_t    flat_12_simp_31;
    ierror_t   flat_12_simp_32;
    ibool_t    flat_12_simp_33;
    ibool_t    flat_4_simp_49;
    ierror_t   flat_4_simp_50;
    istring_t  flat_4_simp_51;
    ibool_t    flat_4_simp_52;
    ierror_t   flat_4_simp_53;
    istring_t  flat_4_simp_54;
    ibool_t    flat_5_simp_25;
    ierror_t   flat_5_simp_26;
    ibool_t    flat_5_simp_27;
    ibool_t    flat_5_simp_34;
    ierror_t   flat_5_simp_35;
    ibool_t    flat_5_simp_36;
    ibool_t    flat_6_simp_37;
    ierror_t   flat_6_simp_38;
    istring_t  flat_6_simp_39;
    ibool_t    flat_6_simp_46;
    ierror_t   flat_6_simp_47;
    istring_t  flat_6_simp_48;
    ibool_t    flat_9_simp_40;
    ierror_t   flat_9_simp_41;
    istring_t  flat_9_simp_42;
    ibool_t    flat_9_simp_43;
    ierror_t   flat_9_simp_44;
    istring_t  flat_9_simp_45;
    ibool_t    s_reify_2_conv_5_simp_58;
    ierror_t   s_reify_2_conv_5_simp_59;
    istring_t  s_reify_2_conv_5_simp_60;

    acc_s_reify_2_conv_5_simp_10         = ifalse;                               /* init */
    acc_s_reify_2_conv_5_simp_11         = ierror_fold1_no_value;                /* init */
    acc_s_reify_2_conv_5_simp_12         = "";                                   /* init */
    
    if (s->has_acc_s_reify_2_conv_5_simp_10) {
        acc_s_reify_2_conv_5_simp_10     = s->res_acc_s_reify_2_conv_5_simp_10;  /* load */
    }
    
    if (s->has_acc_s_reify_2_conv_5_simp_11) {
        acc_s_reify_2_conv_5_simp_11     = s->res_acc_s_reify_2_conv_5_simp_11;  /* load */
    }
    
    if (s->has_acc_s_reify_2_conv_5_simp_12) {
        acc_s_reify_2_conv_5_simp_12     = s->res_acc_s_reify_2_conv_5_simp_12;  /* load */
    }
    
    const iint_t    new_count            = s->new_count;
    const ibool_t   *const new_gen_fact_simp_61_simp_63 = s->new_gen_fact_simp_61_simp_63;
    const ierror_t  *const new_gen_fact_simp_61_simp_64 = s->new_gen_fact_simp_61_simp_64;
    const istring_t *const new_gen_fact_simp_61_simp_65_simp_66 = s->new_gen_fact_simp_61_simp_65_simp_66;
    const iint_t    *const new_gen_fact_simp_61_simp_65_simp_67 = s->new_gen_fact_simp_61_simp_65_simp_67;
    const idate_t   *const new_gen_fact_simp_62 = s->new_gen_fact_simp_62;
    
    for (iint_t i = 0; i < new_count; i++) {
        ibool_t    gen_fact_simp_61_simp_63 = new_gen_fact_simp_61_simp_63[i];
        ierror_t   gen_fact_simp_61_simp_64 = new_gen_fact_simp_61_simp_64[i];
        istring_t  gen_fact_simp_61_simp_65_simp_66 = new_gen_fact_simp_61_simp_65_simp_66[i];
        iint_t     gen_fact_simp_61_simp_65_simp_67 = new_gen_fact_simp_61_simp_65_simp_67[i];
        idate_t    gen_fact_simp_62      = new_gen_fact_simp_62[i];
        flat_0_simp_13                   = ifalse;                               /* init */
        flat_0_simp_14                   = ierror_tombstone;                     /* init */
        flat_0_simp_15                   = "";                                   /* init */
        
        if (gen_fact_simp_61_simp_63) {
            flat_0_simp_13               = itrue;                                /* write */
            flat_0_simp_14               = ierror_tombstone;                     /* write */
            flat_0_simp_15               = gen_fact_simp_61_simp_65_simp_66;     /* write */
        } else {
            flat_0_simp_13               = ifalse;                               /* write */
            flat_0_simp_14               = gen_fact_simp_61_simp_64;             /* write */
            flat_0_simp_15               = "";                                   /* write */
        }
        
        flat_0_simp_16                   = flat_0_simp_13;                       /* read */
        flat_0_simp_17                   = flat_0_simp_14;                       /* read */
        flat_0_simp_18                   = flat_0_simp_15;                       /* read */
        acc_s_reify_2_conv_5_simp_19     = acc_s_reify_2_conv_5_simp_10;         /* read */
        acc_s_reify_2_conv_5_simp_20     = acc_s_reify_2_conv_5_simp_11;         /* read */
        acc_s_reify_2_conv_5_simp_21     = acc_s_reify_2_conv_5_simp_12;         /* read */
        flat_1_simp_22                   = ifalse;                               /* init */
        flat_1_simp_23                   = ierror_tombstone;                     /* init */
        flat_1_simp_24                   = "";                                   /* init */
        
        if (acc_s_reify_2_conv_5_simp_19) {
            flat_5_simp_25               = ifalse;                               /* init */
            flat_5_simp_26               = ierror_tombstone;                     /* init */
            flat_5_simp_27               = ifalse;                               /* init */
            
            if (flat_0_simp_16) {
                flat_12_simp_28          = ifalse;                               /* init */
                flat_12_simp_29          = ierror_tombstone;                     /* init */
                flat_12_simp_30          = ifalse;                               /* init */
                
                if (acc_s_reify_2_conv_5_simp_19) {
                    ibool_t    simp_7    = istring_gt (flat_0_simp_18, acc_s_reify_2_conv_5_simp_21); /* let */
                    flat_12_simp_28      = itrue;                                /* write */
                    flat_12_simp_29      = ierror_tombstone;                     /* write */
                    flat_12_simp_30      = simp_7;                               /* write */
                } else {
                    flat_12_simp_28      = ifalse;                               /* write */
                    flat_12_simp_29      = acc_s_reify_2_conv_5_simp_20;         /* write */
                    flat_12_simp_30      = ifalse;                               /* write */
                }
                
                flat_12_simp_31          = flat_12_simp_28;                      /* read */
                flat_12_simp_32          = flat_12_simp_29;                      /* read */
                flat_12_simp_33          = flat_12_simp_30;                      /* read */
                flat_5_simp_25           = flat_12_simp_31;                      /* write */
                flat_5_simp_26           = flat_12_simp_32;                      /* write */
                flat_5_simp_27           = flat_12_simp_33;                      /* write */
            } else {
                flat_5_simp_25           = ifalse;                               /* write */
                flat_5_simp_26           = flat_0_simp_17;                       /* write */
                flat_5_simp_27           = ifalse;                               /* write */
            }
            
            flat_5_simp_34               = flat_5_simp_25;                       /* read */
            flat_5_simp_35               = flat_5_simp_26;                       /* read */
            flat_5_simp_36               = flat_5_simp_27;                       /* read */
            flat_6_simp_37               = ifalse;                               /* init */
            flat_6_simp_38               = ierror_tombstone;                     /* init */
            flat_6_simp_39               = "";                                   /* init */
            
            if (flat_5_simp_34) {
                flat_9_simp_40           = ifalse;                               /* init */
                flat_9_simp_41           = ierror_tombstone;                     /* init */
                flat_9_simp_42           = "";                                   /* init */
                
                if (flat_5_simp_36) {
                    flat_9_simp_40       = flat_0_simp_16;                       /* write */
                    flat_9_simp_41       = flat_0_simp_17;                       /* write */
                    flat_9_simp_42       = flat_0_simp_18;                       /* write */
                } else {
                    flat_9_simp_40       = acc_s_reify_2_conv_5_simp_19;         /* write */
                    flat_9_simp_41       = acc_s_reify_2_conv_5_simp_20;         /* write */
                    flat_9_simp_42       = acc_s_reify_2_conv_5_simp_21;         /* write */
                }
                
                flat_9_simp_43           = flat_9_simp_40;                       /* read */
                flat_9_simp_44           = flat_9_simp_41;                       /* read */
                flat_9_simp_45           = flat_9_simp_42;                       /* read */
                flat_6_simp_37           = flat_9_simp_43;                       /* write */
                flat_6_simp_38           = flat_9_simp_44;                       /* write */
                flat_6_simp_39           = flat_9_simp_45;                       /* write */
            } else {
                flat_6_simp_37           = ifalse;                               /* write */
                flat_6_simp_38           = flat_5_simp_35;                       /* write */
                flat_6_simp_39           = "";                                   /* write */
            }
            
            flat_6_simp_46               = flat_6_simp_37;                       /* read */
            flat_6_simp_47               = flat_6_simp_38;                       /* read */
            flat_6_simp_48               = flat_6_simp_39;                       /* read */
            flat_1_simp_22               = flat_6_simp_46;                       /* write */
            flat_1_simp_23               = flat_6_simp_47;                       /* write */
            flat_1_simp_24               = flat_6_simp_48;                       /* write */
        } else {
            flat_4_simp_49               = ifalse;                               /* init */
            flat_4_simp_50               = ierror_tombstone;                     /* init */
            flat_4_simp_51               = "";                                   /* init */
            
            if (ierror_eq (ierror_fold1_no_value, acc_s_reify_2_conv_5_simp_20)) {
                flat_4_simp_49           = flat_0_simp_16;                       /* write */
                flat_4_simp_50           = flat_0_simp_17;                       /* write */
                flat_4_simp_51           = flat_0_simp_18;                       /* write */
            } else {
                flat_4_simp_49           = ifalse;                               /* write */
                flat_4_simp_50           = acc_s_reify_2_conv_5_simp_20;         /* write */
                flat_4_simp_51           = "";                                   /* write */
            }
            
            flat_4_simp_52               = flat_4_simp_49;                       /* read */
            flat_4_simp_53               = flat_4_simp_50;                       /* read */
            flat_4_simp_54               = flat_4_simp_51;                       /* read */
            flat_1_simp_22               = flat_4_simp_52;                       /* write */
            flat_1_simp_23               = flat_4_simp_53;                       /* write */
            flat_1_simp_24               = flat_4_simp_54;                       /* write */
        }
        
        flat_1_simp_55                   = flat_1_simp_22;                       /* read */
        flat_1_simp_56                   = flat_1_simp_23;                       /* read */
        flat_1_simp_57                   = flat_1_simp_24;                       /* read */
        acc_s_reify_2_conv_5_simp_10     = flat_1_simp_55;                       /* write */
        acc_s_reify_2_conv_5_simp_11     = flat_1_simp_56;                       /* write */
        acc_s_reify_2_conv_5_simp_12     = flat_1_simp_57;                       /* write */
    }
    
    s->has_acc_s_reify_2_conv_5_simp_10  = itrue;                                /* save */
    s->res_acc_s_reify_2_conv_5_simp_10  = acc_s_reify_2_conv_5_simp_10;         /* save */
    
    s->has_acc_s_reify_2_conv_5_simp_11  = itrue;                                /* save */
    s->res_acc_s_reify_2_conv_5_simp_11  = acc_s_reify_2_conv_5_simp_11;         /* save */
    
    s->has_acc_s_reify_2_conv_5_simp_12  = itrue;                                /* save */
    s->res_acc_s_reify_2_conv_5_simp_12  = acc_s_reify_2_conv_5_simp_12;         /* save */
    
    s_reify_2_conv_5_simp_58             = acc_s_reify_2_conv_5_simp_10;         /* read */
    s_reify_2_conv_5_simp_59             = acc_s_reify_2_conv_5_simp_11;         /* read */
    s_reify_2_conv_5_simp_60             = acc_s_reify_2_conv_5_simp_12;         /* read */
    s->repl_ix_0                         = s_reify_2_conv_5_simp_58;             /* output */
    s->repl_ix_1                         = s_reify_2_conv_5_simp_59;             /* output */
    s->repl_ix_2                         = s_reify_2_conv_5_simp_60;             /* output */
}

- C evaluation:
[(homer,"torso")]

- Core evaluation:
[homer, "torso"]

> <|MERGE_RESOLUTION|>--- conflicted
+++ resolved
@@ -113,8 +113,6 @@
 
 // 02-numbers.h
 #line 1 "02-numbers.h"
-<<<<<<< HEAD
-
 #define MK_SIMPLE_CMPS(t,pre)                                                   \
     static ibool_t   INLINE pre##eq   (t x, t y) { return x == y; }             \
     static ibool_t   INLINE pre##ne   (t x, t y) { return x != y; }             \
@@ -127,9 +125,6 @@
 MK_SIMPLE_CMPS(ibool_t,  ibool_)
 MK_SIMPLE_CMPS(idate_t,  idate_)
 MK_SIMPLE_CMPS(iunit_t,  iunit_)
-=======
-static ibool_t   INLINE ierror_eq     (ierror_t  x, ierror_t  y) { return x == y; }
->>>>>>> 9fa66c3c
 
 static idouble_t INLINE iint_extend   (iint_t    x)              { return x; }
 static iint_t    INLINE iint_add      (iint_t    x, iint_t    y) { return x +  y; }
@@ -147,44 +142,58 @@
 static idouble_t INLINE idouble_log   (idouble_t x)              { return log(x); }
 static idouble_t INLINE idouble_exp   (idouble_t x)              { return exp(x); }
 
-<<<<<<< HEAD
 MK_SIMPLE_CMPS(idouble_t, idouble_)
 
-
- // 03-array.h
+static ibool_t   INLINE istring_gt    (istring_t x, istring_t y) { return strcmp(x, y) >  0; }
+static ibool_t   INLINE istring_ge    (istring_t x, istring_t y) { return strcmp(x, y) >= 0; }
+static ibool_t   INLINE istring_lt    (istring_t x, istring_t y) { return strcmp(x, y) <  0; }
+static ibool_t   INLINE istring_le    (istring_t x, istring_t y) { return strcmp(x, y) <= 0; }
+static ibool_t   INLINE istring_eq    (istring_t x, istring_t y) { return strcmp(x, y) == 0; }
+static ibool_t   INLINE istring_ne    (istring_t x, istring_t y) { return strcmp(x, y) != 0; }
+
+// 03-array.h
 #line 1 "03-array.h"
+typedef struct
+{
+    iint_t count;
+} iarray_struct;
+// payload goes straight after
 
 #define ARRAY_OF(t) iarray_t__##t
-#define ARRAY_PREFIX(pre) iarray__##pre
 #define ARRAY_FUN(f,pre) iarray__##pre##f
 
-#define MK_ARRAY_STRUCT(t)                                                      \
-    typedef struct                                                              \
-    {                                                                           \
-        t* elements;                                                            \
-        iint_t count;                                                           \
-    } *ARRAY_OF(t);
+// I'm not certain there's a point having a different one for each type.
+// It makes it look a little better, but I don't think it's any safer.
+#define MK_ARRAY_STRUCT(t) typedef iarray_struct* ARRAY_OF(t);
+
+// get payload by advancing pointer by size of struct
+// (which should be equivalent to straight after struct fields)
+// then casting to t*
+#define ARRAY_PAYLOAD(x,t) ((t*)(x+1))
+
 
 #define MK_ARRAY_LENGTH(t,pre)                                                  \
-    static iint_t INLINE ARRAY_FUN(length,t) (ARRAY_OF(t) arr)                  \
+    static iint_t INLINE ARRAY_FUN(length,pre) (ARRAY_OF(t) arr)                \
     { return arr->count; }
 
 #define MK_ARRAY_EQ(t,pre)                                                      \
-    static ibool_t INLINE ARRAY_FUN(eq,t) (ARRAY_OF(t) x, ARRAY_OF(t) y)        \
+    static ibool_t INLINE ARRAY_FUN(eq,pre) (ARRAY_OF(t) x, ARRAY_OF(t) y)      \
     {                                                                           \
         if (x->count != y->count) return ifalse;                                \
         for (iint_t ix = 0; ix != x->count; ++ix) {                             \
-            if (!pre##eq(x->elements[ix], y->elements[ix])) return ifalse;      \
+            if (!pre##eq(ARRAY_PAYLOAD(x,t)[ix], ARRAY_PAYLOAD(y,t)[ix]))       \
+                return ifalse;                                                  \
         }                                                                       \
         return itrue;                                                           \
     }
 
 #define MK_ARRAY_LT(t,pre)                                                      \
-    static ibool_t INLINE ARRAY_FUN(lt,t) (ARRAY_OF(t) x, ARRAY_OF(t) y)        \
+    static ibool_t INLINE ARRAY_FUN(lt,pre) (ARRAY_OF(t) x, ARRAY_OF(t) y)      \
     {                                                                           \
         iint_t min = (x->count < y->count) ? x->count : y->count;               \
         for (iint_t ix = 0; ix != min; ++ix) {                                  \
-            if (!pre##lt(x->elements[ix], y->elements[ix])) return ifalse;      \
+            if (!pre##lt(ARRAY_PAYLOAD(x,t)[ix], ARRAY_PAYLOAD(y,t)[ix]))       \
+                return ifalse;                                                  \
         }                                                                       \
         if (x->count < y->count)                                                \
             return itrue;                                                       \
@@ -192,39 +201,39 @@
             return ifalse;                                                      \
     }
 
-#define MK_ARRAY_CMP(t,op,ret)                                                  \
-    static ibool_t INLINE ARRAY_FUN(op,t) (ARRAY_OF(t) x, ARRAY_OF(t) y)        \
+#define MK_ARRAY_CMP(t,pre,op,ret)                                              \
+    static ibool_t INLINE ARRAY_FUN(op,pre) (ARRAY_OF(t) x, ARRAY_OF(t) y)      \
     { return ret ; }                                                            \
 
 #define MK_ARRAY_CMPS(t,pre)                                                    \
     MK_ARRAY_EQ(t,pre)                                                          \
     MK_ARRAY_LT(t,pre)                                                          \
-    MK_ARRAY_CMP(t,ne, !ARRAY_FUN(eq,t) (x,y))                                  \
-    MK_ARRAY_CMP(t,le,  ARRAY_FUN(lt,t) (x,y) || ARRAY_FUN(eq,t) (x,y))         \
-    MK_ARRAY_CMP(t,ge, !ARRAY_FUN(lt,t) (x,y))                                  \
-    MK_ARRAY_CMP(t,gt, !ARRAY_FUN(le,t) (x,y))                                  \
+    MK_ARRAY_CMP(t,pre,ne, !ARRAY_FUN(eq,pre) (x,y))                            \
+    MK_ARRAY_CMP(t,pre,le,  ARRAY_FUN(lt,pre) (x,y) || ARRAY_FUN(eq,pre) (x,y)) \
+    MK_ARRAY_CMP(t,pre,ge, !ARRAY_FUN(lt,pre) (x,y))                            \
+    MK_ARRAY_CMP(t,pre,gt, !ARRAY_FUN(le,pre) (x,y))                            \
 
 
 
 #define MK_ARRAY_INDEX(t,pre)                                                   \
-    static t       INLINE ARRAY_FUN(index,t) (ARRAY_OF(t) x, iint_t ix)         \
-    { return x->elements[ix]; }                                                 \
+    static t       INLINE ARRAY_FUN(index,pre) (ARRAY_OF(t) x, iint_t ix)       \
+    { return ARRAY_PAYLOAD(x,t)[ix]; }                                          \
 
 
 #define MK_ARRAY_CREATE(t,pre)                                                  \
-    static ARRAY_OF(t)  INLINE ARRAY_FUN(create,t)                              \
+    static ARRAY_OF(t)  INLINE ARRAY_FUN(create,pre)                            \
                                         (iallocate_t alloc, iint_t sz)          \
     {                                                                           \
-        iint_t bytes     = sizeof(t) * sz + sizeof(iint_t);                     \
+        iint_t bytes     = sizeof(t) * sz + sizeof(iarray_struct);      \
         ARRAY_OF(t)  ret = (ARRAY_OF(t))allocate(alloc, bytes);                 \
         ret->count = sz;                                                        \
         return ret;                                                             \
     }                                                                           \
 
 #define MK_ARRAY_PUT(t,pre)                                                     \
-    static iunit_t INLINE ARRAY_FUN(put,t)   (ARRAY_OF(t) x, iint_t ix, t v)    \
+    static iunit_t INLINE ARRAY_FUN(put,pre)   (ARRAY_OF(t) x, iint_t ix, t v)  \
     {                                                                           \
-        x->elements[ix] = v;                                                    \
+        ARRAY_PAYLOAD(x,t)[ix] = v;                                             \
         return iunit;                                                           \
     }                                                                           \
 
@@ -255,15 +264,161 @@
 MAKE_ARRAY(ibool_t,     ibool_)
 MAKE_ARRAY(idate_t,     idate_)
 MAKE_ARRAY(iunit_t,     iunit_)
-=======
-static ibool_t   INLINE istring_gt    (istring_t x, istring_t y) { return strcmp(x, y) >  0; }
-static ibool_t   INLINE istring_ge    (istring_t x, istring_t y) { return strcmp(x, y) >= 0; }
-static ibool_t   INLINE istring_lt    (istring_t x, istring_t y) { return strcmp(x, y) <  0; }
-static ibool_t   INLINE istring_le    (istring_t x, istring_t y) { return strcmp(x, y) <= 0; }
-static ibool_t   INLINE istring_eq    (istring_t x, istring_t y) { return strcmp(x, y) == 0; }
-static ibool_t   INLINE istring_ne    (istring_t x, istring_t y) { return strcmp(x, y) != 0; }
-
->>>>>>> 9fa66c3c
+
+// 04-buffer.h
+#line 1 "04-buffer.h"
+typedef struct
+{
+    iint_t max_size;
+    iint_t cur_size;
+    iint_t head;
+} ibuf_struct;
+/*
+ Invariants
+  0 <= cur_size <= max_size
+  0 <= head     <  max_size
+
+  read = ARRAY[ head..(head+cur_size) % max_size )
+
+*/
+
+#define BUF_OF(t)   ibuf_t__##t
+#define BUF_FUN(f,pre) ibuf__##pre##f
+
+#define MK_BUF_STRUCT(t) typedef ibuf_struct* BUF_OF(t);
+
+#define BUF_PAYLOAD(x,t) ((t*)(x+1))
+
+/*
+Make
+ Pre
+  0 <= sz
+
+ Post
+  cur_size' = 0
+  head'     = 0
+  max_size' = sz
+  ARRAY'    = [??...]
+
+  read'     = ARRAY'[head'..head'+cur_size')
+            = ARRAY'[0..0)
+            = []
+
+  (invariants hold)
+
+*/
+#define MK_BUF_MAKE(t,pre)                                                      \
+    static BUF_OF(t) INLINE BUF_FUN(make,pre)                                   \
+                     (iallocate_t alloc, iint_t sz)                             \
+    {                                                                           \
+        iint_t bytes     = sizeof(t) * sz + sizeof(ibuf_struct);                \
+        BUF_OF(t) ret    = (BUF_OF(t))allocate(alloc, bytes);                   \
+        ret->max_size = sz;                                                     \
+        ret->cur_size = 0;                                                      \
+        ret->head     = 0;                                                      \
+        return ret;                                                             \
+    }
+
+/*
+Push(buf, val)
+ Pre
+  (buf invariants hold)
+ Post
+  cur_size' = min max_size (cur_size+1)
+  read'     = (take (max_size - 1) read) ++ [val]
+
+*/
+
+/*
+Push(buf, val)
+  {buf invariants hold}
+  ...
+  {
+  head'     = if cur_size < max_size
+              then head
+              else (head+1) % max_size
+
+  cur_size' = min max_size (cur_size+1)
+
+  ARRAY'    = ARRAY[update]:=val
+  read'     = ARRAY[head'..(head'+cur_size') % max_size)
+  update    = (head' + cur_size') % max_size
+  }
+  ==>
+  {
+  cur_size' = min max_size (cur_size+1)
+  read'     = (take (max_size - 1) read) ++ [val]
+  }
+
+*/
+
+#define MK_BUF_PUSH(t,pre)                                                      \
+    static BUF_OF(t) INLINE BUF_FUN(push,pre) (BUF_OF(t) buf, t val)            \
+    {                                                                           \
+        iint_t head_new = (buf->cur_size < buf->max_size)                       \
+                        ?  buf->head                                            \
+                        : (buf->head+1) % buf->max_size;                        \
+                                                                                \
+        iint_t size_new = (buf->cur_size < buf->max_size)                       \
+                        ?  buf->cur_size + 1                                    \
+                        :  buf->max_size;                                       \
+                                                                                \
+        iint_t update   = (head_new + buf->cur_size) % buf->max_size;           \
+                                                                                \
+        BUF_PAYLOAD(buf,t)[update] = val;                                       \
+                                                                                \
+        buf->head     = head_new;                                               \
+        buf->cur_size = size_new;                                               \
+        return buf;                                                             \
+    }
+
+
+
+                                                                                \
+                                                                                \
+                                                                                \
+                                                                                \
+                                                                                \
+
+
+/*
+Read(buf)
+ Pre
+  (buf invariants hold)
+ Post
+  out       = read
+*/
+
+#define MK_BUF_READ(t,pre)                                                      \
+    static ARRAY_OF(t) INLINE BUF_FUN(read,pre)                                 \
+                       (iallocate_t alloc, BUF_OF(t) buf)                       \
+    {                                                                           \
+        ARRAY_OF(t) out = ARRAY_FUN(create,pre)(alloc, buf->cur_size);          \
+                                                                                \
+        for (iint_t ix = 0; ix != buf->cur_size; ++ix)                          \
+        {                                                                       \
+            iint_t in = (buf->head + ix) % buf->max_size;                       \
+            ARRAY_PAYLOAD(out,t)[ix] = BUF_PAYLOAD(buf,t)[in];                  \
+        }                                                                       \
+                                                                                \
+        return out;                                                             \
+    }
+
+
+
+#define MAKE_BUF(t,pre)                                                         \
+    MK_BUF_STRUCT (t)                                                           \
+    MK_BUF_MAKE   (t,pre)                                                       \
+    MK_BUF_PUSH   (t,pre)                                                       \
+    MK_BUF_READ   (t,pre)                                                       \
+
+MAKE_BUF(idouble_t,   idouble_)
+MAKE_BUF(iint_t,      iint_)
+MAKE_BUF(ierror_t,    ierror_)
+MAKE_BUF(ibool_t,     ibool_)
+MAKE_BUF(idate_t,     idate_)
+MAKE_BUF(iunit_t,     iunit_)
+
 #line 1 "state definition"
 typedef struct {
     /* inputs */
@@ -536,8 +691,6 @@
 
 // 02-numbers.h
 #line 1 "02-numbers.h"
-<<<<<<< HEAD
-
 #define MK_SIMPLE_CMPS(t,pre)                                                   \
     static ibool_t   INLINE pre##eq   (t x, t y) { return x == y; }             \
     static ibool_t   INLINE pre##ne   (t x, t y) { return x != y; }             \
@@ -550,9 +703,6 @@
 MK_SIMPLE_CMPS(ibool_t,  ibool_)
 MK_SIMPLE_CMPS(idate_t,  idate_)
 MK_SIMPLE_CMPS(iunit_t,  iunit_)
-=======
-static ibool_t   INLINE ierror_eq     (ierror_t  x, ierror_t  y) { return x == y; }
->>>>>>> 9fa66c3c
 
 static idouble_t INLINE iint_extend   (iint_t    x)              { return x; }
 static iint_t    INLINE iint_add      (iint_t    x, iint_t    y) { return x +  y; }
@@ -570,44 +720,58 @@
 static idouble_t INLINE idouble_log   (idouble_t x)              { return log(x); }
 static idouble_t INLINE idouble_exp   (idouble_t x)              { return exp(x); }
 
-<<<<<<< HEAD
 MK_SIMPLE_CMPS(idouble_t, idouble_)
 
-
- // 03-array.h
+static ibool_t   INLINE istring_gt    (istring_t x, istring_t y) { return strcmp(x, y) >  0; }
+static ibool_t   INLINE istring_ge    (istring_t x, istring_t y) { return strcmp(x, y) >= 0; }
+static ibool_t   INLINE istring_lt    (istring_t x, istring_t y) { return strcmp(x, y) <  0; }
+static ibool_t   INLINE istring_le    (istring_t x, istring_t y) { return strcmp(x, y) <= 0; }
+static ibool_t   INLINE istring_eq    (istring_t x, istring_t y) { return strcmp(x, y) == 0; }
+static ibool_t   INLINE istring_ne    (istring_t x, istring_t y) { return strcmp(x, y) != 0; }
+
+// 03-array.h
 #line 1 "03-array.h"
+typedef struct
+{
+    iint_t count;
+} iarray_struct;
+// payload goes straight after
 
 #define ARRAY_OF(t) iarray_t__##t
-#define ARRAY_PREFIX(pre) iarray__##pre
 #define ARRAY_FUN(f,pre) iarray__##pre##f
 
-#define MK_ARRAY_STRUCT(t)                                                      \
-    typedef struct                                                              \
-    {                                                                           \
-        t* elements;                                                            \
-        iint_t count;                                                           \
-    } *ARRAY_OF(t);
+// I'm not certain there's a point having a different one for each type.
+// It makes it look a little better, but I don't think it's any safer.
+#define MK_ARRAY_STRUCT(t) typedef iarray_struct* ARRAY_OF(t);
+
+// get payload by advancing pointer by size of struct
+// (which should be equivalent to straight after struct fields)
+// then casting to t*
+#define ARRAY_PAYLOAD(x,t) ((t*)(x+1))
+
 
 #define MK_ARRAY_LENGTH(t,pre)                                                  \
-    static iint_t INLINE ARRAY_FUN(length,t) (ARRAY_OF(t) arr)                  \
+    static iint_t INLINE ARRAY_FUN(length,pre) (ARRAY_OF(t) arr)                \
     { return arr->count; }
 
 #define MK_ARRAY_EQ(t,pre)                                                      \
-    static ibool_t INLINE ARRAY_FUN(eq,t) (ARRAY_OF(t) x, ARRAY_OF(t) y)        \
+    static ibool_t INLINE ARRAY_FUN(eq,pre) (ARRAY_OF(t) x, ARRAY_OF(t) y)      \
     {                                                                           \
         if (x->count != y->count) return ifalse;                                \
         for (iint_t ix = 0; ix != x->count; ++ix) {                             \
-            if (!pre##eq(x->elements[ix], y->elements[ix])) return ifalse;      \
+            if (!pre##eq(ARRAY_PAYLOAD(x,t)[ix], ARRAY_PAYLOAD(y,t)[ix]))       \
+                return ifalse;                                                  \
         }                                                                       \
         return itrue;                                                           \
     }
 
 #define MK_ARRAY_LT(t,pre)                                                      \
-    static ibool_t INLINE ARRAY_FUN(lt,t) (ARRAY_OF(t) x, ARRAY_OF(t) y)        \
+    static ibool_t INLINE ARRAY_FUN(lt,pre) (ARRAY_OF(t) x, ARRAY_OF(t) y)      \
     {                                                                           \
         iint_t min = (x->count < y->count) ? x->count : y->count;               \
         for (iint_t ix = 0; ix != min; ++ix) {                                  \
-            if (!pre##lt(x->elements[ix], y->elements[ix])) return ifalse;      \
+            if (!pre##lt(ARRAY_PAYLOAD(x,t)[ix], ARRAY_PAYLOAD(y,t)[ix]))       \
+                return ifalse;                                                  \
         }                                                                       \
         if (x->count < y->count)                                                \
             return itrue;                                                       \
@@ -615,39 +779,39 @@
             return ifalse;                                                      \
     }
 
-#define MK_ARRAY_CMP(t,op,ret)                                                  \
-    static ibool_t INLINE ARRAY_FUN(op,t) (ARRAY_OF(t) x, ARRAY_OF(t) y)        \
+#define MK_ARRAY_CMP(t,pre,op,ret)                                              \
+    static ibool_t INLINE ARRAY_FUN(op,pre) (ARRAY_OF(t) x, ARRAY_OF(t) y)      \
     { return ret ; }                                                            \
 
 #define MK_ARRAY_CMPS(t,pre)                                                    \
     MK_ARRAY_EQ(t,pre)                                                          \
     MK_ARRAY_LT(t,pre)                                                          \
-    MK_ARRAY_CMP(t,ne, !ARRAY_FUN(eq,t) (x,y))                                  \
-    MK_ARRAY_CMP(t,le,  ARRAY_FUN(lt,t) (x,y) || ARRAY_FUN(eq,t) (x,y))         \
-    MK_ARRAY_CMP(t,ge, !ARRAY_FUN(lt,t) (x,y))                                  \
-    MK_ARRAY_CMP(t,gt, !ARRAY_FUN(le,t) (x,y))                                  \
+    MK_ARRAY_CMP(t,pre,ne, !ARRAY_FUN(eq,pre) (x,y))                            \
+    MK_ARRAY_CMP(t,pre,le,  ARRAY_FUN(lt,pre) (x,y) || ARRAY_FUN(eq,pre) (x,y)) \
+    MK_ARRAY_CMP(t,pre,ge, !ARRAY_FUN(lt,pre) (x,y))                            \
+    MK_ARRAY_CMP(t,pre,gt, !ARRAY_FUN(le,pre) (x,y))                            \
 
 
 
 #define MK_ARRAY_INDEX(t,pre)                                                   \
-    static t       INLINE ARRAY_FUN(index,t) (ARRAY_OF(t) x, iint_t ix)         \
-    { return x->elements[ix]; }                                                 \
+    static t       INLINE ARRAY_FUN(index,pre) (ARRAY_OF(t) x, iint_t ix)       \
+    { return ARRAY_PAYLOAD(x,t)[ix]; }                                          \
 
 
 #define MK_ARRAY_CREATE(t,pre)                                                  \
-    static ARRAY_OF(t)  INLINE ARRAY_FUN(create,t)                              \
+    static ARRAY_OF(t)  INLINE ARRAY_FUN(create,pre)                            \
                                         (iallocate_t alloc, iint_t sz)          \
     {                                                                           \
-        iint_t bytes     = sizeof(t) * sz + sizeof(iint_t);                     \
+        iint_t bytes     = sizeof(t) * sz + sizeof(iarray_struct);      \
         ARRAY_OF(t)  ret = (ARRAY_OF(t))allocate(alloc, bytes);                 \
         ret->count = sz;                                                        \
         return ret;                                                             \
     }                                                                           \
 
 #define MK_ARRAY_PUT(t,pre)                                                     \
-    static iunit_t INLINE ARRAY_FUN(put,t)   (ARRAY_OF(t) x, iint_t ix, t v)    \
+    static iunit_t INLINE ARRAY_FUN(put,pre)   (ARRAY_OF(t) x, iint_t ix, t v)  \
     {                                                                           \
-        x->elements[ix] = v;                                                    \
+        ARRAY_PAYLOAD(x,t)[ix] = v;                                             \
         return iunit;                                                           \
     }                                                                           \
 
@@ -678,15 +842,161 @@
 MAKE_ARRAY(ibool_t,     ibool_)
 MAKE_ARRAY(idate_t,     idate_)
 MAKE_ARRAY(iunit_t,     iunit_)
-=======
-static ibool_t   INLINE istring_gt    (istring_t x, istring_t y) { return strcmp(x, y) >  0; }
-static ibool_t   INLINE istring_ge    (istring_t x, istring_t y) { return strcmp(x, y) >= 0; }
-static ibool_t   INLINE istring_lt    (istring_t x, istring_t y) { return strcmp(x, y) <  0; }
-static ibool_t   INLINE istring_le    (istring_t x, istring_t y) { return strcmp(x, y) <= 0; }
-static ibool_t   INLINE istring_eq    (istring_t x, istring_t y) { return strcmp(x, y) == 0; }
-static ibool_t   INLINE istring_ne    (istring_t x, istring_t y) { return strcmp(x, y) != 0; }
-
->>>>>>> 9fa66c3c
+
+// 04-buffer.h
+#line 1 "04-buffer.h"
+typedef struct
+{
+    iint_t max_size;
+    iint_t cur_size;
+    iint_t head;
+} ibuf_struct;
+/*
+ Invariants
+  0 <= cur_size <= max_size
+  0 <= head     <  max_size
+
+  read = ARRAY[ head..(head+cur_size) % max_size )
+
+*/
+
+#define BUF_OF(t)   ibuf_t__##t
+#define BUF_FUN(f,pre) ibuf__##pre##f
+
+#define MK_BUF_STRUCT(t) typedef ibuf_struct* BUF_OF(t);
+
+#define BUF_PAYLOAD(x,t) ((t*)(x+1))
+
+/*
+Make
+ Pre
+  0 <= sz
+
+ Post
+  cur_size' = 0
+  head'     = 0
+  max_size' = sz
+  ARRAY'    = [??...]
+
+  read'     = ARRAY'[head'..head'+cur_size')
+            = ARRAY'[0..0)
+            = []
+
+  (invariants hold)
+
+*/
+#define MK_BUF_MAKE(t,pre)                                                      \
+    static BUF_OF(t) INLINE BUF_FUN(make,pre)                                   \
+                     (iallocate_t alloc, iint_t sz)                             \
+    {                                                                           \
+        iint_t bytes     = sizeof(t) * sz + sizeof(ibuf_struct);                \
+        BUF_OF(t) ret    = (BUF_OF(t))allocate(alloc, bytes);                   \
+        ret->max_size = sz;                                                     \
+        ret->cur_size = 0;                                                      \
+        ret->head     = 0;                                                      \
+        return ret;                                                             \
+    }
+
+/*
+Push(buf, val)
+ Pre
+  (buf invariants hold)
+ Post
+  cur_size' = min max_size (cur_size+1)
+  read'     = (take (max_size - 1) read) ++ [val]
+
+*/
+
+/*
+Push(buf, val)
+  {buf invariants hold}
+  ...
+  {
+  head'     = if cur_size < max_size
+              then head
+              else (head+1) % max_size
+
+  cur_size' = min max_size (cur_size+1)
+
+  ARRAY'    = ARRAY[update]:=val
+  read'     = ARRAY[head'..(head'+cur_size') % max_size)
+  update    = (head' + cur_size') % max_size
+  }
+  ==>
+  {
+  cur_size' = min max_size (cur_size+1)
+  read'     = (take (max_size - 1) read) ++ [val]
+  }
+
+*/
+
+#define MK_BUF_PUSH(t,pre)                                                      \
+    static BUF_OF(t) INLINE BUF_FUN(push,pre) (BUF_OF(t) buf, t val)            \
+    {                                                                           \
+        iint_t head_new = (buf->cur_size < buf->max_size)                       \
+                        ?  buf->head                                            \
+                        : (buf->head+1) % buf->max_size;                        \
+                                                                                \
+        iint_t size_new = (buf->cur_size < buf->max_size)                       \
+                        ?  buf->cur_size + 1                                    \
+                        :  buf->max_size;                                       \
+                                                                                \
+        iint_t update   = (head_new + buf->cur_size) % buf->max_size;           \
+                                                                                \
+        BUF_PAYLOAD(buf,t)[update] = val;                                       \
+                                                                                \
+        buf->head     = head_new;                                               \
+        buf->cur_size = size_new;                                               \
+        return buf;                                                             \
+    }
+
+
+
+                                                                                \
+                                                                                \
+                                                                                \
+                                                                                \
+                                                                                \
+
+
+/*
+Read(buf)
+ Pre
+  (buf invariants hold)
+ Post
+  out       = read
+*/
+
+#define MK_BUF_READ(t,pre)                                                      \
+    static ARRAY_OF(t) INLINE BUF_FUN(read,pre)                                 \
+                       (iallocate_t alloc, BUF_OF(t) buf)                       \
+    {                                                                           \
+        ARRAY_OF(t) out = ARRAY_FUN(create,pre)(alloc, buf->cur_size);          \
+                                                                                \
+        for (iint_t ix = 0; ix != buf->cur_size; ++ix)                          \
+        {                                                                       \
+            iint_t in = (buf->head + ix) % buf->max_size;                       \
+            ARRAY_PAYLOAD(out,t)[ix] = BUF_PAYLOAD(buf,t)[in];                  \
+        }                                                                       \
+                                                                                \
+        return out;                                                             \
+    }
+
+
+
+#define MAKE_BUF(t,pre)                                                         \
+    MK_BUF_STRUCT (t)                                                           \
+    MK_BUF_MAKE   (t,pre)                                                       \
+    MK_BUF_PUSH   (t,pre)                                                       \
+    MK_BUF_READ   (t,pre)                                                       \
+
+MAKE_BUF(idouble_t,   idouble_)
+MAKE_BUF(iint_t,      iint_)
+MAKE_BUF(ierror_t,    ierror_)
+MAKE_BUF(ibool_t,     ibool_)
+MAKE_BUF(idate_t,     idate_)
+MAKE_BUF(iunit_t,     iunit_)
+
 #line 1 "state definition"
 typedef struct {
     /* inputs */
@@ -1607,8 +1917,6 @@
 
 // 02-numbers.h
 #line 1 "02-numbers.h"
-<<<<<<< HEAD
-
 #define MK_SIMPLE_CMPS(t,pre)                                                   \
     static ibool_t   INLINE pre##eq   (t x, t y) { return x == y; }             \
     static ibool_t   INLINE pre##ne   (t x, t y) { return x != y; }             \
@@ -1621,9 +1929,6 @@
 MK_SIMPLE_CMPS(ibool_t,  ibool_)
 MK_SIMPLE_CMPS(idate_t,  idate_)
 MK_SIMPLE_CMPS(iunit_t,  iunit_)
-=======
-static ibool_t   INLINE ierror_eq     (ierror_t  x, ierror_t  y) { return x == y; }
->>>>>>> 9fa66c3c
 
 static idouble_t INLINE iint_extend   (iint_t    x)              { return x; }
 static iint_t    INLINE iint_add      (iint_t    x, iint_t    y) { return x +  y; }
@@ -1641,44 +1946,58 @@
 static idouble_t INLINE idouble_log   (idouble_t x)              { return log(x); }
 static idouble_t INLINE idouble_exp   (idouble_t x)              { return exp(x); }
 
-<<<<<<< HEAD
 MK_SIMPLE_CMPS(idouble_t, idouble_)
 
-
- // 03-array.h
+static ibool_t   INLINE istring_gt    (istring_t x, istring_t y) { return strcmp(x, y) >  0; }
+static ibool_t   INLINE istring_ge    (istring_t x, istring_t y) { return strcmp(x, y) >= 0; }
+static ibool_t   INLINE istring_lt    (istring_t x, istring_t y) { return strcmp(x, y) <  0; }
+static ibool_t   INLINE istring_le    (istring_t x, istring_t y) { return strcmp(x, y) <= 0; }
+static ibool_t   INLINE istring_eq    (istring_t x, istring_t y) { return strcmp(x, y) == 0; }
+static ibool_t   INLINE istring_ne    (istring_t x, istring_t y) { return strcmp(x, y) != 0; }
+
+// 03-array.h
 #line 1 "03-array.h"
+typedef struct
+{
+    iint_t count;
+} iarray_struct;
+// payload goes straight after
 
 #define ARRAY_OF(t) iarray_t__##t
-#define ARRAY_PREFIX(pre) iarray__##pre
 #define ARRAY_FUN(f,pre) iarray__##pre##f
 
-#define MK_ARRAY_STRUCT(t)                                                      \
-    typedef struct                                                              \
-    {                                                                           \
-        t* elements;                                                            \
-        iint_t count;                                                           \
-    } *ARRAY_OF(t);
+// I'm not certain there's a point having a different one for each type.
+// It makes it look a little better, but I don't think it's any safer.
+#define MK_ARRAY_STRUCT(t) typedef iarray_struct* ARRAY_OF(t);
+
+// get payload by advancing pointer by size of struct
+// (which should be equivalent to straight after struct fields)
+// then casting to t*
+#define ARRAY_PAYLOAD(x,t) ((t*)(x+1))
+
 
 #define MK_ARRAY_LENGTH(t,pre)                                                  \
-    static iint_t INLINE ARRAY_FUN(length,t) (ARRAY_OF(t) arr)                  \
+    static iint_t INLINE ARRAY_FUN(length,pre) (ARRAY_OF(t) arr)                \
     { return arr->count; }
 
 #define MK_ARRAY_EQ(t,pre)                                                      \
-    static ibool_t INLINE ARRAY_FUN(eq,t) (ARRAY_OF(t) x, ARRAY_OF(t) y)        \
+    static ibool_t INLINE ARRAY_FUN(eq,pre) (ARRAY_OF(t) x, ARRAY_OF(t) y)      \
     {                                                                           \
         if (x->count != y->count) return ifalse;                                \
         for (iint_t ix = 0; ix != x->count; ++ix) {                             \
-            if (!pre##eq(x->elements[ix], y->elements[ix])) return ifalse;      \
+            if (!pre##eq(ARRAY_PAYLOAD(x,t)[ix], ARRAY_PAYLOAD(y,t)[ix]))       \
+                return ifalse;                                                  \
         }                                                                       \
         return itrue;                                                           \
     }
 
 #define MK_ARRAY_LT(t,pre)                                                      \
-    static ibool_t INLINE ARRAY_FUN(lt,t) (ARRAY_OF(t) x, ARRAY_OF(t) y)        \
+    static ibool_t INLINE ARRAY_FUN(lt,pre) (ARRAY_OF(t) x, ARRAY_OF(t) y)      \
     {                                                                           \
         iint_t min = (x->count < y->count) ? x->count : y->count;               \
         for (iint_t ix = 0; ix != min; ++ix) {                                  \
-            if (!pre##lt(x->elements[ix], y->elements[ix])) return ifalse;      \
+            if (!pre##lt(ARRAY_PAYLOAD(x,t)[ix], ARRAY_PAYLOAD(y,t)[ix]))       \
+                return ifalse;                                                  \
         }                                                                       \
         if (x->count < y->count)                                                \
             return itrue;                                                       \
@@ -1686,39 +2005,39 @@
             return ifalse;                                                      \
     }
 
-#define MK_ARRAY_CMP(t,op,ret)                                                  \
-    static ibool_t INLINE ARRAY_FUN(op,t) (ARRAY_OF(t) x, ARRAY_OF(t) y)        \
+#define MK_ARRAY_CMP(t,pre,op,ret)                                              \
+    static ibool_t INLINE ARRAY_FUN(op,pre) (ARRAY_OF(t) x, ARRAY_OF(t) y)      \
     { return ret ; }                                                            \
 
 #define MK_ARRAY_CMPS(t,pre)                                                    \
     MK_ARRAY_EQ(t,pre)                                                          \
     MK_ARRAY_LT(t,pre)                                                          \
-    MK_ARRAY_CMP(t,ne, !ARRAY_FUN(eq,t) (x,y))                                  \
-    MK_ARRAY_CMP(t,le,  ARRAY_FUN(lt,t) (x,y) || ARRAY_FUN(eq,t) (x,y))         \
-    MK_ARRAY_CMP(t,ge, !ARRAY_FUN(lt,t) (x,y))                                  \
-    MK_ARRAY_CMP(t,gt, !ARRAY_FUN(le,t) (x,y))                                  \
+    MK_ARRAY_CMP(t,pre,ne, !ARRAY_FUN(eq,pre) (x,y))                            \
+    MK_ARRAY_CMP(t,pre,le,  ARRAY_FUN(lt,pre) (x,y) || ARRAY_FUN(eq,pre) (x,y)) \
+    MK_ARRAY_CMP(t,pre,ge, !ARRAY_FUN(lt,pre) (x,y))                            \
+    MK_ARRAY_CMP(t,pre,gt, !ARRAY_FUN(le,pre) (x,y))                            \
 
 
 
 #define MK_ARRAY_INDEX(t,pre)                                                   \
-    static t       INLINE ARRAY_FUN(index,t) (ARRAY_OF(t) x, iint_t ix)         \
-    { return x->elements[ix]; }                                                 \
+    static t       INLINE ARRAY_FUN(index,pre) (ARRAY_OF(t) x, iint_t ix)       \
+    { return ARRAY_PAYLOAD(x,t)[ix]; }                                          \
 
 
 #define MK_ARRAY_CREATE(t,pre)                                                  \
-    static ARRAY_OF(t)  INLINE ARRAY_FUN(create,t)                              \
+    static ARRAY_OF(t)  INLINE ARRAY_FUN(create,pre)                            \
                                         (iallocate_t alloc, iint_t sz)          \
     {                                                                           \
-        iint_t bytes     = sizeof(t) * sz + sizeof(iint_t);                     \
+        iint_t bytes     = sizeof(t) * sz + sizeof(iarray_struct);      \
         ARRAY_OF(t)  ret = (ARRAY_OF(t))allocate(alloc, bytes);                 \
         ret->count = sz;                                                        \
         return ret;                                                             \
     }                                                                           \
 
 #define MK_ARRAY_PUT(t,pre)                                                     \
-    static iunit_t INLINE ARRAY_FUN(put,t)   (ARRAY_OF(t) x, iint_t ix, t v)    \
+    static iunit_t INLINE ARRAY_FUN(put,pre)   (ARRAY_OF(t) x, iint_t ix, t v)  \
     {                                                                           \
-        x->elements[ix] = v;                                                    \
+        ARRAY_PAYLOAD(x,t)[ix] = v;                                             \
         return iunit;                                                           \
     }                                                                           \
 
@@ -1749,15 +2068,161 @@
 MAKE_ARRAY(ibool_t,     ibool_)
 MAKE_ARRAY(idate_t,     idate_)
 MAKE_ARRAY(iunit_t,     iunit_)
-=======
-static ibool_t   INLINE istring_gt    (istring_t x, istring_t y) { return strcmp(x, y) >  0; }
-static ibool_t   INLINE istring_ge    (istring_t x, istring_t y) { return strcmp(x, y) >= 0; }
-static ibool_t   INLINE istring_lt    (istring_t x, istring_t y) { return strcmp(x, y) <  0; }
-static ibool_t   INLINE istring_le    (istring_t x, istring_t y) { return strcmp(x, y) <= 0; }
-static ibool_t   INLINE istring_eq    (istring_t x, istring_t y) { return strcmp(x, y) == 0; }
-static ibool_t   INLINE istring_ne    (istring_t x, istring_t y) { return strcmp(x, y) != 0; }
-
->>>>>>> 9fa66c3c
+
+// 04-buffer.h
+#line 1 "04-buffer.h"
+typedef struct
+{
+    iint_t max_size;
+    iint_t cur_size;
+    iint_t head;
+} ibuf_struct;
+/*
+ Invariants
+  0 <= cur_size <= max_size
+  0 <= head     <  max_size
+
+  read = ARRAY[ head..(head+cur_size) % max_size )
+
+*/
+
+#define BUF_OF(t)   ibuf_t__##t
+#define BUF_FUN(f,pre) ibuf__##pre##f
+
+#define MK_BUF_STRUCT(t) typedef ibuf_struct* BUF_OF(t);
+
+#define BUF_PAYLOAD(x,t) ((t*)(x+1))
+
+/*
+Make
+ Pre
+  0 <= sz
+
+ Post
+  cur_size' = 0
+  head'     = 0
+  max_size' = sz
+  ARRAY'    = [??...]
+
+  read'     = ARRAY'[head'..head'+cur_size')
+            = ARRAY'[0..0)
+            = []
+
+  (invariants hold)
+
+*/
+#define MK_BUF_MAKE(t,pre)                                                      \
+    static BUF_OF(t) INLINE BUF_FUN(make,pre)                                   \
+                     (iallocate_t alloc, iint_t sz)                             \
+    {                                                                           \
+        iint_t bytes     = sizeof(t) * sz + sizeof(ibuf_struct);                \
+        BUF_OF(t) ret    = (BUF_OF(t))allocate(alloc, bytes);                   \
+        ret->max_size = sz;                                                     \
+        ret->cur_size = 0;                                                      \
+        ret->head     = 0;                                                      \
+        return ret;                                                             \
+    }
+
+/*
+Push(buf, val)
+ Pre
+  (buf invariants hold)
+ Post
+  cur_size' = min max_size (cur_size+1)
+  read'     = (take (max_size - 1) read) ++ [val]
+
+*/
+
+/*
+Push(buf, val)
+  {buf invariants hold}
+  ...
+  {
+  head'     = if cur_size < max_size
+              then head
+              else (head+1) % max_size
+
+  cur_size' = min max_size (cur_size+1)
+
+  ARRAY'    = ARRAY[update]:=val
+  read'     = ARRAY[head'..(head'+cur_size') % max_size)
+  update    = (head' + cur_size') % max_size
+  }
+  ==>
+  {
+  cur_size' = min max_size (cur_size+1)
+  read'     = (take (max_size - 1) read) ++ [val]
+  }
+
+*/
+
+#define MK_BUF_PUSH(t,pre)                                                      \
+    static BUF_OF(t) INLINE BUF_FUN(push,pre) (BUF_OF(t) buf, t val)            \
+    {                                                                           \
+        iint_t head_new = (buf->cur_size < buf->max_size)                       \
+                        ?  buf->head                                            \
+                        : (buf->head+1) % buf->max_size;                        \
+                                                                                \
+        iint_t size_new = (buf->cur_size < buf->max_size)                       \
+                        ?  buf->cur_size + 1                                    \
+                        :  buf->max_size;                                       \
+                                                                                \
+        iint_t update   = (head_new + buf->cur_size) % buf->max_size;           \
+                                                                                \
+        BUF_PAYLOAD(buf,t)[update] = val;                                       \
+                                                                                \
+        buf->head     = head_new;                                               \
+        buf->cur_size = size_new;                                               \
+        return buf;                                                             \
+    }
+
+
+
+                                                                                \
+                                                                                \
+                                                                                \
+                                                                                \
+                                                                                \
+
+
+/*
+Read(buf)
+ Pre
+  (buf invariants hold)
+ Post
+  out       = read
+*/
+
+#define MK_BUF_READ(t,pre)                                                      \
+    static ARRAY_OF(t) INLINE BUF_FUN(read,pre)                                 \
+                       (iallocate_t alloc, BUF_OF(t) buf)                       \
+    {                                                                           \
+        ARRAY_OF(t) out = ARRAY_FUN(create,pre)(alloc, buf->cur_size);          \
+                                                                                \
+        for (iint_t ix = 0; ix != buf->cur_size; ++ix)                          \
+        {                                                                       \
+            iint_t in = (buf->head + ix) % buf->max_size;                       \
+            ARRAY_PAYLOAD(out,t)[ix] = BUF_PAYLOAD(buf,t)[in];                  \
+        }                                                                       \
+                                                                                \
+        return out;                                                             \
+    }
+
+
+
+#define MAKE_BUF(t,pre)                                                         \
+    MK_BUF_STRUCT (t)                                                           \
+    MK_BUF_MAKE   (t,pre)                                                       \
+    MK_BUF_PUSH   (t,pre)                                                       \
+    MK_BUF_READ   (t,pre)                                                       \
+
+MAKE_BUF(idouble_t,   idouble_)
+MAKE_BUF(iint_t,      iint_)
+MAKE_BUF(ierror_t,    ierror_)
+MAKE_BUF(ibool_t,     ibool_)
+MAKE_BUF(idate_t,     idate_)
+MAKE_BUF(iunit_t,     iunit_)
+
 #line 1 "state definition"
 typedef struct {
     /* inputs */
@@ -3561,18 +4026,25 @@
 
 // 02-numbers.h
 #line 1 "02-numbers.h"
-static ibool_t   INLINE ierror_eq     (ierror_t  x, ierror_t  y) { return x == y; }
+#define MK_SIMPLE_CMPS(t,pre)                                                   \
+    static ibool_t   INLINE pre##eq   (t x, t y) { return x == y; }             \
+    static ibool_t   INLINE pre##ne   (t x, t y) { return x != y; }             \
+    static ibool_t   INLINE pre##gt   (t x, t y) { return x >  y; }             \
+    static ibool_t   INLINE pre##ge   (t x, t y) { return x >= y; }             \
+    static ibool_t   INLINE pre##lt   (t x, t y) { return x <  y; }             \
+    static ibool_t   INLINE pre##le   (t x, t y) { return x <= y; }             \
+
+MK_SIMPLE_CMPS(ierror_t, ierror_)
+MK_SIMPLE_CMPS(ibool_t,  ibool_)
+MK_SIMPLE_CMPS(idate_t,  idate_)
+MK_SIMPLE_CMPS(iunit_t,  iunit_)
 
 static idouble_t INLINE iint_extend   (iint_t    x)              { return x; }
 static iint_t    INLINE iint_add      (iint_t    x, iint_t    y) { return x +  y; }
 static iint_t    INLINE iint_sub      (iint_t    x, iint_t    y) { return x -  y; }
 static iint_t    INLINE iint_mul      (iint_t    x, iint_t    y) { return x *  y; }
-static ibool_t   INLINE iint_gt       (iint_t    x, iint_t    y) { return x >  y; }
-static ibool_t   INLINE iint_ge       (iint_t    x, iint_t    y) { return x >= y; }
-static ibool_t   INLINE iint_lt       (iint_t    x, iint_t    y) { return x <  y; }
-static ibool_t   INLINE iint_le       (iint_t    x, iint_t    y) { return x <= y; }
-static ibool_t   INLINE iint_eq       (iint_t    x, iint_t    y) { return x == y; }
-static ibool_t   INLINE iint_ne       (iint_t    x, iint_t    y) { return x != y; }
+
+MK_SIMPLE_CMPS(iint_t, iint_)
 
 static iint_t    INLINE idouble_trunc (idouble_t x)              { return (iint_t)x; }
 static idouble_t INLINE idouble_add   (idouble_t x, idouble_t y) { return x + y; }
@@ -3582,12 +4054,8 @@
 static idouble_t INLINE idouble_div   (idouble_t x, idouble_t y) { return x / y; }
 static idouble_t INLINE idouble_log   (idouble_t x)              { return log(x); }
 static idouble_t INLINE idouble_exp   (idouble_t x)              { return exp(x); }
-static ibool_t   INLINE idouble_gt    (idouble_t x, idouble_t y) { return x >  y; }
-static ibool_t   INLINE idouble_ge    (idouble_t x, idouble_t y) { return x >= y; }
-static ibool_t   INLINE idouble_lt    (idouble_t x, idouble_t y) { return x <  y; }
-static ibool_t   INLINE idouble_le    (idouble_t x, idouble_t y) { return x <= y; }
-static ibool_t   INLINE idouble_eq    (idouble_t x, idouble_t y) { return x == y; }
-static ibool_t   INLINE idouble_ne    (idouble_t x, idouble_t y) { return x != y; }
+
+MK_SIMPLE_CMPS(idouble_t, idouble_)
 
 static ibool_t   INLINE istring_gt    (istring_t x, istring_t y) { return strcmp(x, y) >  0; }
 static ibool_t   INLINE istring_ge    (istring_t x, istring_t y) { return strcmp(x, y) >= 0; }
@@ -3595,6 +4063,274 @@
 static ibool_t   INLINE istring_le    (istring_t x, istring_t y) { return strcmp(x, y) <= 0; }
 static ibool_t   INLINE istring_eq    (istring_t x, istring_t y) { return strcmp(x, y) == 0; }
 static ibool_t   INLINE istring_ne    (istring_t x, istring_t y) { return strcmp(x, y) != 0; }
+
+// 03-array.h
+#line 1 "03-array.h"
+typedef struct
+{
+    iint_t count;
+} iarray_struct;
+// payload goes straight after
+
+#define ARRAY_OF(t) iarray_t__##t
+#define ARRAY_FUN(f,pre) iarray__##pre##f
+
+// I'm not certain there's a point having a different one for each type.
+// It makes it look a little better, but I don't think it's any safer.
+#define MK_ARRAY_STRUCT(t) typedef iarray_struct* ARRAY_OF(t);
+
+// get payload by advancing pointer by size of struct
+// (which should be equivalent to straight after struct fields)
+// then casting to t*
+#define ARRAY_PAYLOAD(x,t) ((t*)(x+1))
+
+
+#define MK_ARRAY_LENGTH(t,pre)                                                  \
+    static iint_t INLINE ARRAY_FUN(length,pre) (ARRAY_OF(t) arr)                \
+    { return arr->count; }
+
+#define MK_ARRAY_EQ(t,pre)                                                      \
+    static ibool_t INLINE ARRAY_FUN(eq,pre) (ARRAY_OF(t) x, ARRAY_OF(t) y)      \
+    {                                                                           \
+        if (x->count != y->count) return ifalse;                                \
+        for (iint_t ix = 0; ix != x->count; ++ix) {                             \
+            if (!pre##eq(ARRAY_PAYLOAD(x,t)[ix], ARRAY_PAYLOAD(y,t)[ix]))       \
+                return ifalse;                                                  \
+        }                                                                       \
+        return itrue;                                                           \
+    }
+
+#define MK_ARRAY_LT(t,pre)                                                      \
+    static ibool_t INLINE ARRAY_FUN(lt,pre) (ARRAY_OF(t) x, ARRAY_OF(t) y)      \
+    {                                                                           \
+        iint_t min = (x->count < y->count) ? x->count : y->count;               \
+        for (iint_t ix = 0; ix != min; ++ix) {                                  \
+            if (!pre##lt(ARRAY_PAYLOAD(x,t)[ix], ARRAY_PAYLOAD(y,t)[ix]))       \
+                return ifalse;                                                  \
+        }                                                                       \
+        if (x->count < y->count)                                                \
+            return itrue;                                                       \
+        else                                                                    \
+            return ifalse;                                                      \
+    }
+
+#define MK_ARRAY_CMP(t,pre,op,ret)                                              \
+    static ibool_t INLINE ARRAY_FUN(op,pre) (ARRAY_OF(t) x, ARRAY_OF(t) y)      \
+    { return ret ; }                                                            \
+
+#define MK_ARRAY_CMPS(t,pre)                                                    \
+    MK_ARRAY_EQ(t,pre)                                                          \
+    MK_ARRAY_LT(t,pre)                                                          \
+    MK_ARRAY_CMP(t,pre,ne, !ARRAY_FUN(eq,pre) (x,y))                            \
+    MK_ARRAY_CMP(t,pre,le,  ARRAY_FUN(lt,pre) (x,y) || ARRAY_FUN(eq,pre) (x,y)) \
+    MK_ARRAY_CMP(t,pre,ge, !ARRAY_FUN(lt,pre) (x,y))                            \
+    MK_ARRAY_CMP(t,pre,gt, !ARRAY_FUN(le,pre) (x,y))                            \
+
+
+
+#define MK_ARRAY_INDEX(t,pre)                                                   \
+    static t       INLINE ARRAY_FUN(index,pre) (ARRAY_OF(t) x, iint_t ix)       \
+    { return ARRAY_PAYLOAD(x,t)[ix]; }                                          \
+
+
+#define MK_ARRAY_CREATE(t,pre)                                                  \
+    static ARRAY_OF(t)  INLINE ARRAY_FUN(create,pre)                            \
+                                        (iallocate_t alloc, iint_t sz)          \
+    {                                                                           \
+        iint_t bytes     = sizeof(t) * sz + sizeof(iarray_struct);      \
+        ARRAY_OF(t)  ret = (ARRAY_OF(t))allocate(alloc, bytes);                 \
+        ret->count = sz;                                                        \
+        return ret;                                                             \
+    }                                                                           \
+
+#define MK_ARRAY_PUT(t,pre)                                                     \
+    static iunit_t INLINE ARRAY_FUN(put,pre)   (ARRAY_OF(t) x, iint_t ix, t v)  \
+    {                                                                           \
+        ARRAY_PAYLOAD(x,t)[ix] = v;                                             \
+        return iunit;                                                           \
+    }                                                                           \
+
+                                                                                \
+                                                                                \
+                                                                                \
+                                                                                \
+                                                                                \
+
+
+
+#define MAKE_ARRAY(t,pre)                                                       \
+    MK_ARRAY_STRUCT (t)                                                         \
+    MK_ARRAY_LENGTH (t,pre)                                                     \
+    MK_ARRAY_CMPS   (t,pre)                                                     \
+    MK_ARRAY_INDEX  (t,pre)                                                     \
+    MK_ARRAY_CREATE (t,pre)                                                     \
+    MK_ARRAY_PUT    (t,pre)                                                     \
+    // MK_ARRAY_ZIP    (t,pre)                                                     \
+
+// TEMPORARY
+typedef void* iallocate_t;
+void* allocate(iallocate_t t, iint_t sz);
+
+MAKE_ARRAY(idouble_t,   idouble_)
+MAKE_ARRAY(iint_t,      iint_)
+MAKE_ARRAY(ierror_t,    ierror_)
+MAKE_ARRAY(ibool_t,     ibool_)
+MAKE_ARRAY(idate_t,     idate_)
+MAKE_ARRAY(iunit_t,     iunit_)
+
+// 04-buffer.h
+#line 1 "04-buffer.h"
+typedef struct
+{
+    iint_t max_size;
+    iint_t cur_size;
+    iint_t head;
+} ibuf_struct;
+/*
+ Invariants
+  0 <= cur_size <= max_size
+  0 <= head     <  max_size
+
+  read = ARRAY[ head..(head+cur_size) % max_size )
+
+*/
+
+#define BUF_OF(t)   ibuf_t__##t
+#define BUF_FUN(f,pre) ibuf__##pre##f
+
+#define MK_BUF_STRUCT(t) typedef ibuf_struct* BUF_OF(t);
+
+#define BUF_PAYLOAD(x,t) ((t*)(x+1))
+
+/*
+Make
+ Pre
+  0 <= sz
+
+ Post
+  cur_size' = 0
+  head'     = 0
+  max_size' = sz
+  ARRAY'    = [??...]
+
+  read'     = ARRAY'[head'..head'+cur_size')
+            = ARRAY'[0..0)
+            = []
+
+  (invariants hold)
+
+*/
+#define MK_BUF_MAKE(t,pre)                                                      \
+    static BUF_OF(t) INLINE BUF_FUN(make,pre)                                   \
+                     (iallocate_t alloc, iint_t sz)                             \
+    {                                                                           \
+        iint_t bytes     = sizeof(t) * sz + sizeof(ibuf_struct);                \
+        BUF_OF(t) ret    = (BUF_OF(t))allocate(alloc, bytes);                   \
+        ret->max_size = sz;                                                     \
+        ret->cur_size = 0;                                                      \
+        ret->head     = 0;                                                      \
+        return ret;                                                             \
+    }
+
+/*
+Push(buf, val)
+ Pre
+  (buf invariants hold)
+ Post
+  cur_size' = min max_size (cur_size+1)
+  read'     = (take (max_size - 1) read) ++ [val]
+
+*/
+
+/*
+Push(buf, val)
+  {buf invariants hold}
+  ...
+  {
+  head'     = if cur_size < max_size
+              then head
+              else (head+1) % max_size
+
+  cur_size' = min max_size (cur_size+1)
+
+  ARRAY'    = ARRAY[update]:=val
+  read'     = ARRAY[head'..(head'+cur_size') % max_size)
+  update    = (head' + cur_size') % max_size
+  }
+  ==>
+  {
+  cur_size' = min max_size (cur_size+1)
+  read'     = (take (max_size - 1) read) ++ [val]
+  }
+
+*/
+
+#define MK_BUF_PUSH(t,pre)                                                      \
+    static BUF_OF(t) INLINE BUF_FUN(push,pre) (BUF_OF(t) buf, t val)            \
+    {                                                                           \
+        iint_t head_new = (buf->cur_size < buf->max_size)                       \
+                        ?  buf->head                                            \
+                        : (buf->head+1) % buf->max_size;                        \
+                                                                                \
+        iint_t size_new = (buf->cur_size < buf->max_size)                       \
+                        ?  buf->cur_size + 1                                    \
+                        :  buf->max_size;                                       \
+                                                                                \
+        iint_t update   = (head_new + buf->cur_size) % buf->max_size;           \
+                                                                                \
+        BUF_PAYLOAD(buf,t)[update] = val;                                       \
+                                                                                \
+        buf->head     = head_new;                                               \
+        buf->cur_size = size_new;                                               \
+        return buf;                                                             \
+    }
+
+
+
+                                                                                \
+                                                                                \
+                                                                                \
+                                                                                \
+                                                                                \
+
+
+/*
+Read(buf)
+ Pre
+  (buf invariants hold)
+ Post
+  out       = read
+*/
+
+#define MK_BUF_READ(t,pre)                                                      \
+    static ARRAY_OF(t) INLINE BUF_FUN(read,pre)                                 \
+                       (iallocate_t alloc, BUF_OF(t) buf)                       \
+    {                                                                           \
+        ARRAY_OF(t) out = ARRAY_FUN(create,pre)(alloc, buf->cur_size);          \
+                                                                                \
+        for (iint_t ix = 0; ix != buf->cur_size; ++ix)                          \
+        {                                                                       \
+            iint_t in = (buf->head + ix) % buf->max_size;                       \
+            ARRAY_PAYLOAD(out,t)[ix] = BUF_PAYLOAD(buf,t)[in];                  \
+        }                                                                       \
+                                                                                \
+        return out;                                                             \
+    }
+
+
+
+#define MAKE_BUF(t,pre)                                                         \
+    MK_BUF_STRUCT (t)                                                           \
+    MK_BUF_MAKE   (t,pre)                                                       \
+    MK_BUF_PUSH   (t,pre)                                                       \
+    MK_BUF_READ   (t,pre)                                                       \
+
+MAKE_BUF(idouble_t,   idouble_)
+MAKE_BUF(iint_t,      iint_)
+MAKE_BUF(ierror_t,    ierror_)
+MAKE_BUF(ibool_t,     ibool_)
+MAKE_BUF(idate_t,     idate_)
+MAKE_BUF(iunit_t,     iunit_)
 
 #line 1 "state definition"
 typedef struct {
@@ -4915,18 +5651,25 @@
 
 // 02-numbers.h
 #line 1 "02-numbers.h"
-static ibool_t   INLINE ierror_eq     (ierror_t  x, ierror_t  y) { return x == y; }
+#define MK_SIMPLE_CMPS(t,pre)                                                   \
+    static ibool_t   INLINE pre##eq   (t x, t y) { return x == y; }             \
+    static ibool_t   INLINE pre##ne   (t x, t y) { return x != y; }             \
+    static ibool_t   INLINE pre##gt   (t x, t y) { return x >  y; }             \
+    static ibool_t   INLINE pre##ge   (t x, t y) { return x >= y; }             \
+    static ibool_t   INLINE pre##lt   (t x, t y) { return x <  y; }             \
+    static ibool_t   INLINE pre##le   (t x, t y) { return x <= y; }             \
+
+MK_SIMPLE_CMPS(ierror_t, ierror_)
+MK_SIMPLE_CMPS(ibool_t,  ibool_)
+MK_SIMPLE_CMPS(idate_t,  idate_)
+MK_SIMPLE_CMPS(iunit_t,  iunit_)
 
 static idouble_t INLINE iint_extend   (iint_t    x)              { return x; }
 static iint_t    INLINE iint_add      (iint_t    x, iint_t    y) { return x +  y; }
 static iint_t    INLINE iint_sub      (iint_t    x, iint_t    y) { return x -  y; }
 static iint_t    INLINE iint_mul      (iint_t    x, iint_t    y) { return x *  y; }
-static ibool_t   INLINE iint_gt       (iint_t    x, iint_t    y) { return x >  y; }
-static ibool_t   INLINE iint_ge       (iint_t    x, iint_t    y) { return x >= y; }
-static ibool_t   INLINE iint_lt       (iint_t    x, iint_t    y) { return x <  y; }
-static ibool_t   INLINE iint_le       (iint_t    x, iint_t    y) { return x <= y; }
-static ibool_t   INLINE iint_eq       (iint_t    x, iint_t    y) { return x == y; }
-static ibool_t   INLINE iint_ne       (iint_t    x, iint_t    y) { return x != y; }
+
+MK_SIMPLE_CMPS(iint_t, iint_)
 
 static iint_t    INLINE idouble_trunc (idouble_t x)              { return (iint_t)x; }
 static idouble_t INLINE idouble_add   (idouble_t x, idouble_t y) { return x + y; }
@@ -4936,12 +5679,8 @@
 static idouble_t INLINE idouble_div   (idouble_t x, idouble_t y) { return x / y; }
 static idouble_t INLINE idouble_log   (idouble_t x)              { return log(x); }
 static idouble_t INLINE idouble_exp   (idouble_t x)              { return exp(x); }
-static ibool_t   INLINE idouble_gt    (idouble_t x, idouble_t y) { return x >  y; }
-static ibool_t   INLINE idouble_ge    (idouble_t x, idouble_t y) { return x >= y; }
-static ibool_t   INLINE idouble_lt    (idouble_t x, idouble_t y) { return x <  y; }
-static ibool_t   INLINE idouble_le    (idouble_t x, idouble_t y) { return x <= y; }
-static ibool_t   INLINE idouble_eq    (idouble_t x, idouble_t y) { return x == y; }
-static ibool_t   INLINE idouble_ne    (idouble_t x, idouble_t y) { return x != y; }
+
+MK_SIMPLE_CMPS(idouble_t, idouble_)
 
 static ibool_t   INLINE istring_gt    (istring_t x, istring_t y) { return strcmp(x, y) >  0; }
 static ibool_t   INLINE istring_ge    (istring_t x, istring_t y) { return strcmp(x, y) >= 0; }
@@ -4949,6 +5688,274 @@
 static ibool_t   INLINE istring_le    (istring_t x, istring_t y) { return strcmp(x, y) <= 0; }
 static ibool_t   INLINE istring_eq    (istring_t x, istring_t y) { return strcmp(x, y) == 0; }
 static ibool_t   INLINE istring_ne    (istring_t x, istring_t y) { return strcmp(x, y) != 0; }
+
+// 03-array.h
+#line 1 "03-array.h"
+typedef struct
+{
+    iint_t count;
+} iarray_struct;
+// payload goes straight after
+
+#define ARRAY_OF(t) iarray_t__##t
+#define ARRAY_FUN(f,pre) iarray__##pre##f
+
+// I'm not certain there's a point having a different one for each type.
+// It makes it look a little better, but I don't think it's any safer.
+#define MK_ARRAY_STRUCT(t) typedef iarray_struct* ARRAY_OF(t);
+
+// get payload by advancing pointer by size of struct
+// (which should be equivalent to straight after struct fields)
+// then casting to t*
+#define ARRAY_PAYLOAD(x,t) ((t*)(x+1))
+
+
+#define MK_ARRAY_LENGTH(t,pre)                                                  \
+    static iint_t INLINE ARRAY_FUN(length,pre) (ARRAY_OF(t) arr)                \
+    { return arr->count; }
+
+#define MK_ARRAY_EQ(t,pre)                                                      \
+    static ibool_t INLINE ARRAY_FUN(eq,pre) (ARRAY_OF(t) x, ARRAY_OF(t) y)      \
+    {                                                                           \
+        if (x->count != y->count) return ifalse;                                \
+        for (iint_t ix = 0; ix != x->count; ++ix) {                             \
+            if (!pre##eq(ARRAY_PAYLOAD(x,t)[ix], ARRAY_PAYLOAD(y,t)[ix]))       \
+                return ifalse;                                                  \
+        }                                                                       \
+        return itrue;                                                           \
+    }
+
+#define MK_ARRAY_LT(t,pre)                                                      \
+    static ibool_t INLINE ARRAY_FUN(lt,pre) (ARRAY_OF(t) x, ARRAY_OF(t) y)      \
+    {                                                                           \
+        iint_t min = (x->count < y->count) ? x->count : y->count;               \
+        for (iint_t ix = 0; ix != min; ++ix) {                                  \
+            if (!pre##lt(ARRAY_PAYLOAD(x,t)[ix], ARRAY_PAYLOAD(y,t)[ix]))       \
+                return ifalse;                                                  \
+        }                                                                       \
+        if (x->count < y->count)                                                \
+            return itrue;                                                       \
+        else                                                                    \
+            return ifalse;                                                      \
+    }
+
+#define MK_ARRAY_CMP(t,pre,op,ret)                                              \
+    static ibool_t INLINE ARRAY_FUN(op,pre) (ARRAY_OF(t) x, ARRAY_OF(t) y)      \
+    { return ret ; }                                                            \
+
+#define MK_ARRAY_CMPS(t,pre)                                                    \
+    MK_ARRAY_EQ(t,pre)                                                          \
+    MK_ARRAY_LT(t,pre)                                                          \
+    MK_ARRAY_CMP(t,pre,ne, !ARRAY_FUN(eq,pre) (x,y))                            \
+    MK_ARRAY_CMP(t,pre,le,  ARRAY_FUN(lt,pre) (x,y) || ARRAY_FUN(eq,pre) (x,y)) \
+    MK_ARRAY_CMP(t,pre,ge, !ARRAY_FUN(lt,pre) (x,y))                            \
+    MK_ARRAY_CMP(t,pre,gt, !ARRAY_FUN(le,pre) (x,y))                            \
+
+
+
+#define MK_ARRAY_INDEX(t,pre)                                                   \
+    static t       INLINE ARRAY_FUN(index,pre) (ARRAY_OF(t) x, iint_t ix)       \
+    { return ARRAY_PAYLOAD(x,t)[ix]; }                                          \
+
+
+#define MK_ARRAY_CREATE(t,pre)                                                  \
+    static ARRAY_OF(t)  INLINE ARRAY_FUN(create,pre)                            \
+                                        (iallocate_t alloc, iint_t sz)          \
+    {                                                                           \
+        iint_t bytes     = sizeof(t) * sz + sizeof(iarray_struct);      \
+        ARRAY_OF(t)  ret = (ARRAY_OF(t))allocate(alloc, bytes);                 \
+        ret->count = sz;                                                        \
+        return ret;                                                             \
+    }                                                                           \
+
+#define MK_ARRAY_PUT(t,pre)                                                     \
+    static iunit_t INLINE ARRAY_FUN(put,pre)   (ARRAY_OF(t) x, iint_t ix, t v)  \
+    {                                                                           \
+        ARRAY_PAYLOAD(x,t)[ix] = v;                                             \
+        return iunit;                                                           \
+    }                                                                           \
+
+                                                                                \
+                                                                                \
+                                                                                \
+                                                                                \
+                                                                                \
+
+
+
+#define MAKE_ARRAY(t,pre)                                                       \
+    MK_ARRAY_STRUCT (t)                                                         \
+    MK_ARRAY_LENGTH (t,pre)                                                     \
+    MK_ARRAY_CMPS   (t,pre)                                                     \
+    MK_ARRAY_INDEX  (t,pre)                                                     \
+    MK_ARRAY_CREATE (t,pre)                                                     \
+    MK_ARRAY_PUT    (t,pre)                                                     \
+    // MK_ARRAY_ZIP    (t,pre)                                                     \
+
+// TEMPORARY
+typedef void* iallocate_t;
+void* allocate(iallocate_t t, iint_t sz);
+
+MAKE_ARRAY(idouble_t,   idouble_)
+MAKE_ARRAY(iint_t,      iint_)
+MAKE_ARRAY(ierror_t,    ierror_)
+MAKE_ARRAY(ibool_t,     ibool_)
+MAKE_ARRAY(idate_t,     idate_)
+MAKE_ARRAY(iunit_t,     iunit_)
+
+// 04-buffer.h
+#line 1 "04-buffer.h"
+typedef struct
+{
+    iint_t max_size;
+    iint_t cur_size;
+    iint_t head;
+} ibuf_struct;
+/*
+ Invariants
+  0 <= cur_size <= max_size
+  0 <= head     <  max_size
+
+  read = ARRAY[ head..(head+cur_size) % max_size )
+
+*/
+
+#define BUF_OF(t)   ibuf_t__##t
+#define BUF_FUN(f,pre) ibuf__##pre##f
+
+#define MK_BUF_STRUCT(t) typedef ibuf_struct* BUF_OF(t);
+
+#define BUF_PAYLOAD(x,t) ((t*)(x+1))
+
+/*
+Make
+ Pre
+  0 <= sz
+
+ Post
+  cur_size' = 0
+  head'     = 0
+  max_size' = sz
+  ARRAY'    = [??...]
+
+  read'     = ARRAY'[head'..head'+cur_size')
+            = ARRAY'[0..0)
+            = []
+
+  (invariants hold)
+
+*/
+#define MK_BUF_MAKE(t,pre)                                                      \
+    static BUF_OF(t) INLINE BUF_FUN(make,pre)                                   \
+                     (iallocate_t alloc, iint_t sz)                             \
+    {                                                                           \
+        iint_t bytes     = sizeof(t) * sz + sizeof(ibuf_struct);                \
+        BUF_OF(t) ret    = (BUF_OF(t))allocate(alloc, bytes);                   \
+        ret->max_size = sz;                                                     \
+        ret->cur_size = 0;                                                      \
+        ret->head     = 0;                                                      \
+        return ret;                                                             \
+    }
+
+/*
+Push(buf, val)
+ Pre
+  (buf invariants hold)
+ Post
+  cur_size' = min max_size (cur_size+1)
+  read'     = (take (max_size - 1) read) ++ [val]
+
+*/
+
+/*
+Push(buf, val)
+  {buf invariants hold}
+  ...
+  {
+  head'     = if cur_size < max_size
+              then head
+              else (head+1) % max_size
+
+  cur_size' = min max_size (cur_size+1)
+
+  ARRAY'    = ARRAY[update]:=val
+  read'     = ARRAY[head'..(head'+cur_size') % max_size)
+  update    = (head' + cur_size') % max_size
+  }
+  ==>
+  {
+  cur_size' = min max_size (cur_size+1)
+  read'     = (take (max_size - 1) read) ++ [val]
+  }
+
+*/
+
+#define MK_BUF_PUSH(t,pre)                                                      \
+    static BUF_OF(t) INLINE BUF_FUN(push,pre) (BUF_OF(t) buf, t val)            \
+    {                                                                           \
+        iint_t head_new = (buf->cur_size < buf->max_size)                       \
+                        ?  buf->head                                            \
+                        : (buf->head+1) % buf->max_size;                        \
+                                                                                \
+        iint_t size_new = (buf->cur_size < buf->max_size)                       \
+                        ?  buf->cur_size + 1                                    \
+                        :  buf->max_size;                                       \
+                                                                                \
+        iint_t update   = (head_new + buf->cur_size) % buf->max_size;           \
+                                                                                \
+        BUF_PAYLOAD(buf,t)[update] = val;                                       \
+                                                                                \
+        buf->head     = head_new;                                               \
+        buf->cur_size = size_new;                                               \
+        return buf;                                                             \
+    }
+
+
+
+                                                                                \
+                                                                                \
+                                                                                \
+                                                                                \
+                                                                                \
+
+
+/*
+Read(buf)
+ Pre
+  (buf invariants hold)
+ Post
+  out       = read
+*/
+
+#define MK_BUF_READ(t,pre)                                                      \
+    static ARRAY_OF(t) INLINE BUF_FUN(read,pre)                                 \
+                       (iallocate_t alloc, BUF_OF(t) buf)                       \
+    {                                                                           \
+        ARRAY_OF(t) out = ARRAY_FUN(create,pre)(alloc, buf->cur_size);          \
+                                                                                \
+        for (iint_t ix = 0; ix != buf->cur_size; ++ix)                          \
+        {                                                                       \
+            iint_t in = (buf->head + ix) % buf->max_size;                       \
+            ARRAY_PAYLOAD(out,t)[ix] = BUF_PAYLOAD(buf,t)[in];                  \
+        }                                                                       \
+                                                                                \
+        return out;                                                             \
+    }
+
+
+
+#define MAKE_BUF(t,pre)                                                         \
+    MK_BUF_STRUCT (t)                                                           \
+    MK_BUF_MAKE   (t,pre)                                                       \
+    MK_BUF_PUSH   (t,pre)                                                       \
+    MK_BUF_READ   (t,pre)                                                       \
+
+MAKE_BUF(idouble_t,   idouble_)
+MAKE_BUF(iint_t,      iint_)
+MAKE_BUF(ierror_t,    ierror_)
+MAKE_BUF(ibool_t,     ibool_)
+MAKE_BUF(idate_t,     idate_)
+MAKE_BUF(iunit_t,     iunit_)
 
 #line 1 "state definition"
 typedef struct {
@@ -5477,18 +6484,25 @@
 
 // 02-numbers.h
 #line 1 "02-numbers.h"
-static ibool_t   INLINE ierror_eq     (ierror_t  x, ierror_t  y) { return x == y; }
+#define MK_SIMPLE_CMPS(t,pre)                                                   \
+    static ibool_t   INLINE pre##eq   (t x, t y) { return x == y; }             \
+    static ibool_t   INLINE pre##ne   (t x, t y) { return x != y; }             \
+    static ibool_t   INLINE pre##gt   (t x, t y) { return x >  y; }             \
+    static ibool_t   INLINE pre##ge   (t x, t y) { return x >= y; }             \
+    static ibool_t   INLINE pre##lt   (t x, t y) { return x <  y; }             \
+    static ibool_t   INLINE pre##le   (t x, t y) { return x <= y; }             \
+
+MK_SIMPLE_CMPS(ierror_t, ierror_)
+MK_SIMPLE_CMPS(ibool_t,  ibool_)
+MK_SIMPLE_CMPS(idate_t,  idate_)
+MK_SIMPLE_CMPS(iunit_t,  iunit_)
 
 static idouble_t INLINE iint_extend   (iint_t    x)              { return x; }
 static iint_t    INLINE iint_add      (iint_t    x, iint_t    y) { return x +  y; }
 static iint_t    INLINE iint_sub      (iint_t    x, iint_t    y) { return x -  y; }
 static iint_t    INLINE iint_mul      (iint_t    x, iint_t    y) { return x *  y; }
-static ibool_t   INLINE iint_gt       (iint_t    x, iint_t    y) { return x >  y; }
-static ibool_t   INLINE iint_ge       (iint_t    x, iint_t    y) { return x >= y; }
-static ibool_t   INLINE iint_lt       (iint_t    x, iint_t    y) { return x <  y; }
-static ibool_t   INLINE iint_le       (iint_t    x, iint_t    y) { return x <= y; }
-static ibool_t   INLINE iint_eq       (iint_t    x, iint_t    y) { return x == y; }
-static ibool_t   INLINE iint_ne       (iint_t    x, iint_t    y) { return x != y; }
+
+MK_SIMPLE_CMPS(iint_t, iint_)
 
 static iint_t    INLINE idouble_trunc (idouble_t x)              { return (iint_t)x; }
 static idouble_t INLINE idouble_add   (idouble_t x, idouble_t y) { return x + y; }
@@ -5498,12 +6512,8 @@
 static idouble_t INLINE idouble_div   (idouble_t x, idouble_t y) { return x / y; }
 static idouble_t INLINE idouble_log   (idouble_t x)              { return log(x); }
 static idouble_t INLINE idouble_exp   (idouble_t x)              { return exp(x); }
-static ibool_t   INLINE idouble_gt    (idouble_t x, idouble_t y) { return x >  y; }
-static ibool_t   INLINE idouble_ge    (idouble_t x, idouble_t y) { return x >= y; }
-static ibool_t   INLINE idouble_lt    (idouble_t x, idouble_t y) { return x <  y; }
-static ibool_t   INLINE idouble_le    (idouble_t x, idouble_t y) { return x <= y; }
-static ibool_t   INLINE idouble_eq    (idouble_t x, idouble_t y) { return x == y; }
-static ibool_t   INLINE idouble_ne    (idouble_t x, idouble_t y) { return x != y; }
+
+MK_SIMPLE_CMPS(idouble_t, idouble_)
 
 static ibool_t   INLINE istring_gt    (istring_t x, istring_t y) { return strcmp(x, y) >  0; }
 static ibool_t   INLINE istring_ge    (istring_t x, istring_t y) { return strcmp(x, y) >= 0; }
@@ -5511,6 +6521,274 @@
 static ibool_t   INLINE istring_le    (istring_t x, istring_t y) { return strcmp(x, y) <= 0; }
 static ibool_t   INLINE istring_eq    (istring_t x, istring_t y) { return strcmp(x, y) == 0; }
 static ibool_t   INLINE istring_ne    (istring_t x, istring_t y) { return strcmp(x, y) != 0; }
+
+// 03-array.h
+#line 1 "03-array.h"
+typedef struct
+{
+    iint_t count;
+} iarray_struct;
+// payload goes straight after
+
+#define ARRAY_OF(t) iarray_t__##t
+#define ARRAY_FUN(f,pre) iarray__##pre##f
+
+// I'm not certain there's a point having a different one for each type.
+// It makes it look a little better, but I don't think it's any safer.
+#define MK_ARRAY_STRUCT(t) typedef iarray_struct* ARRAY_OF(t);
+
+// get payload by advancing pointer by size of struct
+// (which should be equivalent to straight after struct fields)
+// then casting to t*
+#define ARRAY_PAYLOAD(x,t) ((t*)(x+1))
+
+
+#define MK_ARRAY_LENGTH(t,pre)                                                  \
+    static iint_t INLINE ARRAY_FUN(length,pre) (ARRAY_OF(t) arr)                \
+    { return arr->count; }
+
+#define MK_ARRAY_EQ(t,pre)                                                      \
+    static ibool_t INLINE ARRAY_FUN(eq,pre) (ARRAY_OF(t) x, ARRAY_OF(t) y)      \
+    {                                                                           \
+        if (x->count != y->count) return ifalse;                                \
+        for (iint_t ix = 0; ix != x->count; ++ix) {                             \
+            if (!pre##eq(ARRAY_PAYLOAD(x,t)[ix], ARRAY_PAYLOAD(y,t)[ix]))       \
+                return ifalse;                                                  \
+        }                                                                       \
+        return itrue;                                                           \
+    }
+
+#define MK_ARRAY_LT(t,pre)                                                      \
+    static ibool_t INLINE ARRAY_FUN(lt,pre) (ARRAY_OF(t) x, ARRAY_OF(t) y)      \
+    {                                                                           \
+        iint_t min = (x->count < y->count) ? x->count : y->count;               \
+        for (iint_t ix = 0; ix != min; ++ix) {                                  \
+            if (!pre##lt(ARRAY_PAYLOAD(x,t)[ix], ARRAY_PAYLOAD(y,t)[ix]))       \
+                return ifalse;                                                  \
+        }                                                                       \
+        if (x->count < y->count)                                                \
+            return itrue;                                                       \
+        else                                                                    \
+            return ifalse;                                                      \
+    }
+
+#define MK_ARRAY_CMP(t,pre,op,ret)                                              \
+    static ibool_t INLINE ARRAY_FUN(op,pre) (ARRAY_OF(t) x, ARRAY_OF(t) y)      \
+    { return ret ; }                                                            \
+
+#define MK_ARRAY_CMPS(t,pre)                                                    \
+    MK_ARRAY_EQ(t,pre)                                                          \
+    MK_ARRAY_LT(t,pre)                                                          \
+    MK_ARRAY_CMP(t,pre,ne, !ARRAY_FUN(eq,pre) (x,y))                            \
+    MK_ARRAY_CMP(t,pre,le,  ARRAY_FUN(lt,pre) (x,y) || ARRAY_FUN(eq,pre) (x,y)) \
+    MK_ARRAY_CMP(t,pre,ge, !ARRAY_FUN(lt,pre) (x,y))                            \
+    MK_ARRAY_CMP(t,pre,gt, !ARRAY_FUN(le,pre) (x,y))                            \
+
+
+
+#define MK_ARRAY_INDEX(t,pre)                                                   \
+    static t       INLINE ARRAY_FUN(index,pre) (ARRAY_OF(t) x, iint_t ix)       \
+    { return ARRAY_PAYLOAD(x,t)[ix]; }                                          \
+
+
+#define MK_ARRAY_CREATE(t,pre)                                                  \
+    static ARRAY_OF(t)  INLINE ARRAY_FUN(create,pre)                            \
+                                        (iallocate_t alloc, iint_t sz)          \
+    {                                                                           \
+        iint_t bytes     = sizeof(t) * sz + sizeof(iarray_struct);      \
+        ARRAY_OF(t)  ret = (ARRAY_OF(t))allocate(alloc, bytes);                 \
+        ret->count = sz;                                                        \
+        return ret;                                                             \
+    }                                                                           \
+
+#define MK_ARRAY_PUT(t,pre)                                                     \
+    static iunit_t INLINE ARRAY_FUN(put,pre)   (ARRAY_OF(t) x, iint_t ix, t v)  \
+    {                                                                           \
+        ARRAY_PAYLOAD(x,t)[ix] = v;                                             \
+        return iunit;                                                           \
+    }                                                                           \
+
+                                                                                \
+                                                                                \
+                                                                                \
+                                                                                \
+                                                                                \
+
+
+
+#define MAKE_ARRAY(t,pre)                                                       \
+    MK_ARRAY_STRUCT (t)                                                         \
+    MK_ARRAY_LENGTH (t,pre)                                                     \
+    MK_ARRAY_CMPS   (t,pre)                                                     \
+    MK_ARRAY_INDEX  (t,pre)                                                     \
+    MK_ARRAY_CREATE (t,pre)                                                     \
+    MK_ARRAY_PUT    (t,pre)                                                     \
+    // MK_ARRAY_ZIP    (t,pre)                                                     \
+
+// TEMPORARY
+typedef void* iallocate_t;
+void* allocate(iallocate_t t, iint_t sz);
+
+MAKE_ARRAY(idouble_t,   idouble_)
+MAKE_ARRAY(iint_t,      iint_)
+MAKE_ARRAY(ierror_t,    ierror_)
+MAKE_ARRAY(ibool_t,     ibool_)
+MAKE_ARRAY(idate_t,     idate_)
+MAKE_ARRAY(iunit_t,     iunit_)
+
+// 04-buffer.h
+#line 1 "04-buffer.h"
+typedef struct
+{
+    iint_t max_size;
+    iint_t cur_size;
+    iint_t head;
+} ibuf_struct;
+/*
+ Invariants
+  0 <= cur_size <= max_size
+  0 <= head     <  max_size
+
+  read = ARRAY[ head..(head+cur_size) % max_size )
+
+*/
+
+#define BUF_OF(t)   ibuf_t__##t
+#define BUF_FUN(f,pre) ibuf__##pre##f
+
+#define MK_BUF_STRUCT(t) typedef ibuf_struct* BUF_OF(t);
+
+#define BUF_PAYLOAD(x,t) ((t*)(x+1))
+
+/*
+Make
+ Pre
+  0 <= sz
+
+ Post
+  cur_size' = 0
+  head'     = 0
+  max_size' = sz
+  ARRAY'    = [??...]
+
+  read'     = ARRAY'[head'..head'+cur_size')
+            = ARRAY'[0..0)
+            = []
+
+  (invariants hold)
+
+*/
+#define MK_BUF_MAKE(t,pre)                                                      \
+    static BUF_OF(t) INLINE BUF_FUN(make,pre)                                   \
+                     (iallocate_t alloc, iint_t sz)                             \
+    {                                                                           \
+        iint_t bytes     = sizeof(t) * sz + sizeof(ibuf_struct);                \
+        BUF_OF(t) ret    = (BUF_OF(t))allocate(alloc, bytes);                   \
+        ret->max_size = sz;                                                     \
+        ret->cur_size = 0;                                                      \
+        ret->head     = 0;                                                      \
+        return ret;                                                             \
+    }
+
+/*
+Push(buf, val)
+ Pre
+  (buf invariants hold)
+ Post
+  cur_size' = min max_size (cur_size+1)
+  read'     = (take (max_size - 1) read) ++ [val]
+
+*/
+
+/*
+Push(buf, val)
+  {buf invariants hold}
+  ...
+  {
+  head'     = if cur_size < max_size
+              then head
+              else (head+1) % max_size
+
+  cur_size' = min max_size (cur_size+1)
+
+  ARRAY'    = ARRAY[update]:=val
+  read'     = ARRAY[head'..(head'+cur_size') % max_size)
+  update    = (head' + cur_size') % max_size
+  }
+  ==>
+  {
+  cur_size' = min max_size (cur_size+1)
+  read'     = (take (max_size - 1) read) ++ [val]
+  }
+
+*/
+
+#define MK_BUF_PUSH(t,pre)                                                      \
+    static BUF_OF(t) INLINE BUF_FUN(push,pre) (BUF_OF(t) buf, t val)            \
+    {                                                                           \
+        iint_t head_new = (buf->cur_size < buf->max_size)                       \
+                        ?  buf->head                                            \
+                        : (buf->head+1) % buf->max_size;                        \
+                                                                                \
+        iint_t size_new = (buf->cur_size < buf->max_size)                       \
+                        ?  buf->cur_size + 1                                    \
+                        :  buf->max_size;                                       \
+                                                                                \
+        iint_t update   = (head_new + buf->cur_size) % buf->max_size;           \
+                                                                                \
+        BUF_PAYLOAD(buf,t)[update] = val;                                       \
+                                                                                \
+        buf->head     = head_new;                                               \
+        buf->cur_size = size_new;                                               \
+        return buf;                                                             \
+    }
+
+
+
+                                                                                \
+                                                                                \
+                                                                                \
+                                                                                \
+                                                                                \
+
+
+/*
+Read(buf)
+ Pre
+  (buf invariants hold)
+ Post
+  out       = read
+*/
+
+#define MK_BUF_READ(t,pre)                                                      \
+    static ARRAY_OF(t) INLINE BUF_FUN(read,pre)                                 \
+                       (iallocate_t alloc, BUF_OF(t) buf)                       \
+    {                                                                           \
+        ARRAY_OF(t) out = ARRAY_FUN(create,pre)(alloc, buf->cur_size);          \
+                                                                                \
+        for (iint_t ix = 0; ix != buf->cur_size; ++ix)                          \
+        {                                                                       \
+            iint_t in = (buf->head + ix) % buf->max_size;                       \
+            ARRAY_PAYLOAD(out,t)[ix] = BUF_PAYLOAD(buf,t)[in];                  \
+        }                                                                       \
+                                                                                \
+        return out;                                                             \
+    }
+
+
+
+#define MAKE_BUF(t,pre)                                                         \
+    MK_BUF_STRUCT (t)                                                           \
+    MK_BUF_MAKE   (t,pre)                                                       \
+    MK_BUF_PUSH   (t,pre)                                                       \
+    MK_BUF_READ   (t,pre)                                                       \
+
+MAKE_BUF(idouble_t,   idouble_)
+MAKE_BUF(iint_t,      iint_)
+MAKE_BUF(ierror_t,    ierror_)
+MAKE_BUF(ibool_t,     ibool_)
+MAKE_BUF(idate_t,     idate_)
+MAKE_BUF(iunit_t,     iunit_)
 
 #line 1 "state definition"
 typedef struct {
@@ -5905,18 +7183,25 @@
 
 // 02-numbers.h
 #line 1 "02-numbers.h"
-static ibool_t   INLINE ierror_eq     (ierror_t  x, ierror_t  y) { return x == y; }
+#define MK_SIMPLE_CMPS(t,pre)                                                   \
+    static ibool_t   INLINE pre##eq   (t x, t y) { return x == y; }             \
+    static ibool_t   INLINE pre##ne   (t x, t y) { return x != y; }             \
+    static ibool_t   INLINE pre##gt   (t x, t y) { return x >  y; }             \
+    static ibool_t   INLINE pre##ge   (t x, t y) { return x >= y; }             \
+    static ibool_t   INLINE pre##lt   (t x, t y) { return x <  y; }             \
+    static ibool_t   INLINE pre##le   (t x, t y) { return x <= y; }             \
+
+MK_SIMPLE_CMPS(ierror_t, ierror_)
+MK_SIMPLE_CMPS(ibool_t,  ibool_)
+MK_SIMPLE_CMPS(idate_t,  idate_)
+MK_SIMPLE_CMPS(iunit_t,  iunit_)
 
 static idouble_t INLINE iint_extend   (iint_t    x)              { return x; }
 static iint_t    INLINE iint_add      (iint_t    x, iint_t    y) { return x +  y; }
 static iint_t    INLINE iint_sub      (iint_t    x, iint_t    y) { return x -  y; }
 static iint_t    INLINE iint_mul      (iint_t    x, iint_t    y) { return x *  y; }
-static ibool_t   INLINE iint_gt       (iint_t    x, iint_t    y) { return x >  y; }
-static ibool_t   INLINE iint_ge       (iint_t    x, iint_t    y) { return x >= y; }
-static ibool_t   INLINE iint_lt       (iint_t    x, iint_t    y) { return x <  y; }
-static ibool_t   INLINE iint_le       (iint_t    x, iint_t    y) { return x <= y; }
-static ibool_t   INLINE iint_eq       (iint_t    x, iint_t    y) { return x == y; }
-static ibool_t   INLINE iint_ne       (iint_t    x, iint_t    y) { return x != y; }
+
+MK_SIMPLE_CMPS(iint_t, iint_)
 
 static iint_t    INLINE idouble_trunc (idouble_t x)              { return (iint_t)x; }
 static idouble_t INLINE idouble_add   (idouble_t x, idouble_t y) { return x + y; }
@@ -5926,12 +7211,8 @@
 static idouble_t INLINE idouble_div   (idouble_t x, idouble_t y) { return x / y; }
 static idouble_t INLINE idouble_log   (idouble_t x)              { return log(x); }
 static idouble_t INLINE idouble_exp   (idouble_t x)              { return exp(x); }
-static ibool_t   INLINE idouble_gt    (idouble_t x, idouble_t y) { return x >  y; }
-static ibool_t   INLINE idouble_ge    (idouble_t x, idouble_t y) { return x >= y; }
-static ibool_t   INLINE idouble_lt    (idouble_t x, idouble_t y) { return x <  y; }
-static ibool_t   INLINE idouble_le    (idouble_t x, idouble_t y) { return x <= y; }
-static ibool_t   INLINE idouble_eq    (idouble_t x, idouble_t y) { return x == y; }
-static ibool_t   INLINE idouble_ne    (idouble_t x, idouble_t y) { return x != y; }
+
+MK_SIMPLE_CMPS(idouble_t, idouble_)
 
 static ibool_t   INLINE istring_gt    (istring_t x, istring_t y) { return strcmp(x, y) >  0; }
 static ibool_t   INLINE istring_ge    (istring_t x, istring_t y) { return strcmp(x, y) >= 0; }
@@ -5939,6 +7220,274 @@
 static ibool_t   INLINE istring_le    (istring_t x, istring_t y) { return strcmp(x, y) <= 0; }
 static ibool_t   INLINE istring_eq    (istring_t x, istring_t y) { return strcmp(x, y) == 0; }
 static ibool_t   INLINE istring_ne    (istring_t x, istring_t y) { return strcmp(x, y) != 0; }
+
+// 03-array.h
+#line 1 "03-array.h"
+typedef struct
+{
+    iint_t count;
+} iarray_struct;
+// payload goes straight after
+
+#define ARRAY_OF(t) iarray_t__##t
+#define ARRAY_FUN(f,pre) iarray__##pre##f
+
+// I'm not certain there's a point having a different one for each type.
+// It makes it look a little better, but I don't think it's any safer.
+#define MK_ARRAY_STRUCT(t) typedef iarray_struct* ARRAY_OF(t);
+
+// get payload by advancing pointer by size of struct
+// (which should be equivalent to straight after struct fields)
+// then casting to t*
+#define ARRAY_PAYLOAD(x,t) ((t*)(x+1))
+
+
+#define MK_ARRAY_LENGTH(t,pre)                                                  \
+    static iint_t INLINE ARRAY_FUN(length,pre) (ARRAY_OF(t) arr)                \
+    { return arr->count; }
+
+#define MK_ARRAY_EQ(t,pre)                                                      \
+    static ibool_t INLINE ARRAY_FUN(eq,pre) (ARRAY_OF(t) x, ARRAY_OF(t) y)      \
+    {                                                                           \
+        if (x->count != y->count) return ifalse;                                \
+        for (iint_t ix = 0; ix != x->count; ++ix) {                             \
+            if (!pre##eq(ARRAY_PAYLOAD(x,t)[ix], ARRAY_PAYLOAD(y,t)[ix]))       \
+                return ifalse;                                                  \
+        }                                                                       \
+        return itrue;                                                           \
+    }
+
+#define MK_ARRAY_LT(t,pre)                                                      \
+    static ibool_t INLINE ARRAY_FUN(lt,pre) (ARRAY_OF(t) x, ARRAY_OF(t) y)      \
+    {                                                                           \
+        iint_t min = (x->count < y->count) ? x->count : y->count;               \
+        for (iint_t ix = 0; ix != min; ++ix) {                                  \
+            if (!pre##lt(ARRAY_PAYLOAD(x,t)[ix], ARRAY_PAYLOAD(y,t)[ix]))       \
+                return ifalse;                                                  \
+        }                                                                       \
+        if (x->count < y->count)                                                \
+            return itrue;                                                       \
+        else                                                                    \
+            return ifalse;                                                      \
+    }
+
+#define MK_ARRAY_CMP(t,pre,op,ret)                                              \
+    static ibool_t INLINE ARRAY_FUN(op,pre) (ARRAY_OF(t) x, ARRAY_OF(t) y)      \
+    { return ret ; }                                                            \
+
+#define MK_ARRAY_CMPS(t,pre)                                                    \
+    MK_ARRAY_EQ(t,pre)                                                          \
+    MK_ARRAY_LT(t,pre)                                                          \
+    MK_ARRAY_CMP(t,pre,ne, !ARRAY_FUN(eq,pre) (x,y))                            \
+    MK_ARRAY_CMP(t,pre,le,  ARRAY_FUN(lt,pre) (x,y) || ARRAY_FUN(eq,pre) (x,y)) \
+    MK_ARRAY_CMP(t,pre,ge, !ARRAY_FUN(lt,pre) (x,y))                            \
+    MK_ARRAY_CMP(t,pre,gt, !ARRAY_FUN(le,pre) (x,y))                            \
+
+
+
+#define MK_ARRAY_INDEX(t,pre)                                                   \
+    static t       INLINE ARRAY_FUN(index,pre) (ARRAY_OF(t) x, iint_t ix)       \
+    { return ARRAY_PAYLOAD(x,t)[ix]; }                                          \
+
+
+#define MK_ARRAY_CREATE(t,pre)                                                  \
+    static ARRAY_OF(t)  INLINE ARRAY_FUN(create,pre)                            \
+                                        (iallocate_t alloc, iint_t sz)          \
+    {                                                                           \
+        iint_t bytes     = sizeof(t) * sz + sizeof(iarray_struct);      \
+        ARRAY_OF(t)  ret = (ARRAY_OF(t))allocate(alloc, bytes);                 \
+        ret->count = sz;                                                        \
+        return ret;                                                             \
+    }                                                                           \
+
+#define MK_ARRAY_PUT(t,pre)                                                     \
+    static iunit_t INLINE ARRAY_FUN(put,pre)   (ARRAY_OF(t) x, iint_t ix, t v)  \
+    {                                                                           \
+        ARRAY_PAYLOAD(x,t)[ix] = v;                                             \
+        return iunit;                                                           \
+    }                                                                           \
+
+                                                                                \
+                                                                                \
+                                                                                \
+                                                                                \
+                                                                                \
+
+
+
+#define MAKE_ARRAY(t,pre)                                                       \
+    MK_ARRAY_STRUCT (t)                                                         \
+    MK_ARRAY_LENGTH (t,pre)                                                     \
+    MK_ARRAY_CMPS   (t,pre)                                                     \
+    MK_ARRAY_INDEX  (t,pre)                                                     \
+    MK_ARRAY_CREATE (t,pre)                                                     \
+    MK_ARRAY_PUT    (t,pre)                                                     \
+    // MK_ARRAY_ZIP    (t,pre)                                                     \
+
+// TEMPORARY
+typedef void* iallocate_t;
+void* allocate(iallocate_t t, iint_t sz);
+
+MAKE_ARRAY(idouble_t,   idouble_)
+MAKE_ARRAY(iint_t,      iint_)
+MAKE_ARRAY(ierror_t,    ierror_)
+MAKE_ARRAY(ibool_t,     ibool_)
+MAKE_ARRAY(idate_t,     idate_)
+MAKE_ARRAY(iunit_t,     iunit_)
+
+// 04-buffer.h
+#line 1 "04-buffer.h"
+typedef struct
+{
+    iint_t max_size;
+    iint_t cur_size;
+    iint_t head;
+} ibuf_struct;
+/*
+ Invariants
+  0 <= cur_size <= max_size
+  0 <= head     <  max_size
+
+  read = ARRAY[ head..(head+cur_size) % max_size )
+
+*/
+
+#define BUF_OF(t)   ibuf_t__##t
+#define BUF_FUN(f,pre) ibuf__##pre##f
+
+#define MK_BUF_STRUCT(t) typedef ibuf_struct* BUF_OF(t);
+
+#define BUF_PAYLOAD(x,t) ((t*)(x+1))
+
+/*
+Make
+ Pre
+  0 <= sz
+
+ Post
+  cur_size' = 0
+  head'     = 0
+  max_size' = sz
+  ARRAY'    = [??...]
+
+  read'     = ARRAY'[head'..head'+cur_size')
+            = ARRAY'[0..0)
+            = []
+
+  (invariants hold)
+
+*/
+#define MK_BUF_MAKE(t,pre)                                                      \
+    static BUF_OF(t) INLINE BUF_FUN(make,pre)                                   \
+                     (iallocate_t alloc, iint_t sz)                             \
+    {                                                                           \
+        iint_t bytes     = sizeof(t) * sz + sizeof(ibuf_struct);                \
+        BUF_OF(t) ret    = (BUF_OF(t))allocate(alloc, bytes);                   \
+        ret->max_size = sz;                                                     \
+        ret->cur_size = 0;                                                      \
+        ret->head     = 0;                                                      \
+        return ret;                                                             \
+    }
+
+/*
+Push(buf, val)
+ Pre
+  (buf invariants hold)
+ Post
+  cur_size' = min max_size (cur_size+1)
+  read'     = (take (max_size - 1) read) ++ [val]
+
+*/
+
+/*
+Push(buf, val)
+  {buf invariants hold}
+  ...
+  {
+  head'     = if cur_size < max_size
+              then head
+              else (head+1) % max_size
+
+  cur_size' = min max_size (cur_size+1)
+
+  ARRAY'    = ARRAY[update]:=val
+  read'     = ARRAY[head'..(head'+cur_size') % max_size)
+  update    = (head' + cur_size') % max_size
+  }
+  ==>
+  {
+  cur_size' = min max_size (cur_size+1)
+  read'     = (take (max_size - 1) read) ++ [val]
+  }
+
+*/
+
+#define MK_BUF_PUSH(t,pre)                                                      \
+    static BUF_OF(t) INLINE BUF_FUN(push,pre) (BUF_OF(t) buf, t val)            \
+    {                                                                           \
+        iint_t head_new = (buf->cur_size < buf->max_size)                       \
+                        ?  buf->head                                            \
+                        : (buf->head+1) % buf->max_size;                        \
+                                                                                \
+        iint_t size_new = (buf->cur_size < buf->max_size)                       \
+                        ?  buf->cur_size + 1                                    \
+                        :  buf->max_size;                                       \
+                                                                                \
+        iint_t update   = (head_new + buf->cur_size) % buf->max_size;           \
+                                                                                \
+        BUF_PAYLOAD(buf,t)[update] = val;                                       \
+                                                                                \
+        buf->head     = head_new;                                               \
+        buf->cur_size = size_new;                                               \
+        return buf;                                                             \
+    }
+
+
+
+                                                                                \
+                                                                                \
+                                                                                \
+                                                                                \
+                                                                                \
+
+
+/*
+Read(buf)
+ Pre
+  (buf invariants hold)
+ Post
+  out       = read
+*/
+
+#define MK_BUF_READ(t,pre)                                                      \
+    static ARRAY_OF(t) INLINE BUF_FUN(read,pre)                                 \
+                       (iallocate_t alloc, BUF_OF(t) buf)                       \
+    {                                                                           \
+        ARRAY_OF(t) out = ARRAY_FUN(create,pre)(alloc, buf->cur_size);          \
+                                                                                \
+        for (iint_t ix = 0; ix != buf->cur_size; ++ix)                          \
+        {                                                                       \
+            iint_t in = (buf->head + ix) % buf->max_size;                       \
+            ARRAY_PAYLOAD(out,t)[ix] = BUF_PAYLOAD(buf,t)[in];                  \
+        }                                                                       \
+                                                                                \
+        return out;                                                             \
+    }
+
+
+
+#define MAKE_BUF(t,pre)                                                         \
+    MK_BUF_STRUCT (t)                                                           \
+    MK_BUF_MAKE   (t,pre)                                                       \
+    MK_BUF_PUSH   (t,pre)                                                       \
+    MK_BUF_READ   (t,pre)                                                       \
+
+MAKE_BUF(idouble_t,   idouble_)
+MAKE_BUF(iint_t,      iint_)
+MAKE_BUF(ierror_t,    ierror_)
+MAKE_BUF(ibool_t,     ibool_)
+MAKE_BUF(idate_t,     idate_)
+MAKE_BUF(iunit_t,     iunit_)
 
 #line 1 "state definition"
 typedef struct {
