welcome to iREPL
ok, loaded 20 functions from data/libs/prelude.icicle
ok, loaded test/cli/repl/data.psv, 13 rows
> -- Show everything
> ok, flatten is now on
ok, c is now on
> -- Disable C evaluation for now
> -- +c-eval
> > -- Oldest
> - Flattened:
gen$date = DATE
{
  init [Mutable] [(Sum Error Int)] acc$s$reify$2$conv$5 = left# [Error] [Int]
                                                          (ExceptFold1NoValue : Error);
  load_resumable [(Sum Error Int)] acc$s$reify$2$conv$5;
  for_facts (elem$gen$fact : (Sum Error Int), elem$gen$date : Date) in new {
    read [Mutable] [(Sum Error Int)] acc$s$reify$2$conv$5 = acc$s$reify$2$conv$5;
    init [Mutable] [(Sum Error Int)] flat$0 = Left ExceptTombstone : (Sum Error Int);
    if (Sum_isLeft# [Error] [Int]
        acc$s$reify$2$conv$5) {
      let flat$1 = unsafe_Sum_left# [Error] [Int]
                   acc$s$reify$2$conv$5;
      init [Mutable] [(Sum Error Int)] flat$3 = Left ExceptTombstone : (Sum Error Int);
      if (eq# [Error]
          (ExceptFold1NoValue : Error)
          flat$1) {
        write flat$3 = elem$gen$fact;
      } 
       else {
        write flat$3 = left# [Error] [Int]
                       flat$1;
      } 
      
      read [Mutable] [(Sum Error Int)] flat$3 = flat$3;
      write flat$0 = flat$3;
    } else {
      write flat$0 = acc$s$reify$2$conv$5;
    } 
    
    read [Mutable] [(Sum Error Int)] flat$0 = flat$0;
    write acc$s$reify$2$conv$5 = flat$0;
  }
  save_resumable [(Sum Error Int)] acc$s$reify$2$conv$5;
  read [Mutable] [(Sum Error Int)] s$reify$2$conv$5 = acc$s$reify$2$conv$5;
  output repl s$reify$2$conv$5;
}

- C:
#include <stdbool.h>
#include <stdint.h>
#include <math.h>

typedef uint64_t iunit_t;
typedef uint64_t ibool_t;
typedef  int64_t iint_t;
typedef   double idouble_t;
typedef  int64_t idate_t;

typedef const char *ierror_t;

typedef struct {
    /* inputs */
    idate_t    gen_date;
    iint_t     new_count;
    idate_t   *new_date;
    iint_t    *new_fact;

    /* outputs */
    ierror_t   error;
    
    #error Failed during codegen (seaOfValType: SumT ErrorT IntT..)
     repl;

    /* resumables */
    
    #error Failed during codegen (seaOfValType: SumT ErrorT IntT..)
     acc_s_reify_2_conv_5;
    
    #error Failed during codegen (seaOfValType: SumT ErrorT IntT..)
     flat_0;
    
    #error Failed during codegen (seaOfValType: SumT ErrorT IntT..)
     flat_3;
} icicle_state_t;

static const iunit_t iunit  = 0x1c1c13;
static const ibool_t ifalse = 0;
static const ibool_t itrue  = 1;

#define INLINE __attribute__((always_inline))

static idouble_t INLINE iint_extend   (iint_t    x)              { return x; }
static iint_t    INLINE iint_add      (iint_t    x, iint_t    y) { return x +  y; }
static iint_t    INLINE iint_sub      (iint_t    x, iint_t    y) { return x -  y; }
static iint_t    INLINE iint_mul      (iint_t    x, iint_t    y) { return x *  y; }
static ibool_t   INLINE iint_gt       (iint_t    x, iint_t    y) { return x >  y; }
static ibool_t   INLINE iint_ge       (iint_t    x, iint_t    y) { return x >= y; }
static ibool_t   INLINE iint_lt       (iint_t    x, iint_t    y) { return x <  y; }
static ibool_t   INLINE iint_le       (iint_t    x, iint_t    y) { return x <= y; }
static ibool_t   INLINE iint_eq       (iint_t    x, iint_t    y) { return x == y; }
static ibool_t   INLINE iint_ne       (iint_t    x, iint_t    y) { return x != y; }

static iint_t    INLINE idouble_trunc (idouble_t x)              { return (iint_t)x; }
static idouble_t INLINE idouble_add   (idouble_t x, idouble_t y) { return x + y; }
static idouble_t INLINE idouble_sub   (idouble_t x, idouble_t y) { return x - y; }
static idouble_t INLINE idouble_mul   (idouble_t x, idouble_t y) { return x * y; }
static idouble_t INLINE idouble_pow   (idouble_t x, idouble_t y) { return pow(x, y); }
static idouble_t INLINE idouble_div   (idouble_t x, idouble_t y) { return x / y; }
static idouble_t INLINE idouble_log   (idouble_t x)              { return log(x); }
static idouble_t INLINE idouble_exp   (idouble_t x)              { return exp(x); }
static ibool_t   INLINE idouble_gt    (idouble_t x, idouble_t y) { return x >  y; }
static ibool_t   INLINE idouble_ge    (idouble_t x, idouble_t y) { return x >= y; }
static ibool_t   INLINE idouble_lt    (idouble_t x, idouble_t y) { return x <  y; }
static ibool_t   INLINE idouble_le    (idouble_t x, idouble_t y) { return x <= y; }
static ibool_t   INLINE idouble_eq    (idouble_t x, idouble_t y) { return x == y; }
static ibool_t   INLINE idouble_ne    (idouble_t x, idouble_t y) { return x != y; }

static iint_t INLINE iint_err (icicle_state_t *s, ierror_t error)  {
    s->error = error;
    return 0xBAD1c3;
}

static idouble_t INLINE idouble_err (icicle_state_t *s, ierror_t error)  {
    s->error = error;
    return 0/0;
}

void compute(icicle_state_t *s)
{
    
    #error Failed during codegen (seaOfValType: SumT ErrorT IntT..)
     acc_s_reify_2_conv_5;
    
    #error Failed during codegen (seaOfValType: SumT ErrorT IntT..)
     flat_0;
    
    #error Failed during codegen (seaOfValType: SumT ErrorT IntT..)
     flat_3;
    
    #error Failed during codegen (seaOfValType: SumT ErrorT IntT..)
     s_reify_2_conv_5;

    acc_s_reify_2_conv_5                 = 
    #error Failed during codegen (seaOfXPrim: PrimMinimal (PrimConst (PrimConstLeft Er..)
     (
    #error Failed during codegen (seaOfXValue: VError ExceptFold1NoValue..)
    );
    acc_s_reify_2_conv_5                 = s->acc_s_reify_2_conv_5;
    
    const iint_t            new_count    = s->new_count;
    const idate_t    *const new_date     = s->new_date;
    const 
    #error Failed during codegen (seaOfValType: SumT ErrorT IntT..)
     *const new_fact                     = s->new_fact;
    
    for (iint_t i = 0; i < new_count; i++) {
        idate_t    elem_gen_date         = new_date[i];
        
        #error Failed during codegen (seaOfValType: SumT ErrorT IntT..)
         elem_gen_fact                   = new_fact[i];
        acc_s_reify_2_conv_5             = acc_s_reify_2_conv_5;
        flat_0                           = 
        #error Failed during codegen (seaOfXValue: VLeft (VError ExceptTombstone)..)
        ;
        
        if (
        #error Failed during codegen (seaOfXPrim: PrimProject (PrimProjectSumIsLeft ErrorT..)
         (acc_s_reify_2_conv_5)) {
            
            #error Failed during codegen (seaOfValType: ErrorT..)
             flat_1                      = 
            #error Failed during codegen (seaOfXPrim: PrimUnsafe (PrimUnsafeSumGetLeft ErrorT ..)
             (acc_s_reify_2_conv_5);
            flat_3                       = 
            #error Failed during codegen (seaOfXValue: VLeft (VError ExceptTombstone)..)
            ;
            
            if (
            #error Failed during codegen (prefixOfValType: ErrorT..)
            eq (
            #error Failed during codegen (seaOfXValue: VError ExceptFold1NoValue..)
            , flat_1)) {
                flat_3                   = elem_gen_fact;
            } else {
                flat_3                   = 
                #error Failed during codegen (seaOfXPrim: PrimMinimal (PrimConst (PrimConstLeft Er..)
                 (flat_1);
            }
            
            flat_3                       = flat_3;
            flat_0                       = flat_3;
        } else {
            flat_0                       = acc_s_reify_2_conv_5;
        }
        
        flat_0                           = flat_0;
        acc_s_reify_2_conv_5             = flat_0;
    }
    
    s->acc_s_reify_2_conv_5              = acc_s_reify_2_conv_5;
    s_reify_2_conv_5                     = acc_s_reify_2_conv_5;
    s->repl                              = s_reify_2_conv_5;
}

- Core evaluation:
[homer, 100,marge, 0]

> > -- Filtering works
> - Flattened:
gen$date = DATE
{
  init [Mutable] [Int] acc$c$conv$8 = 0 : Int;
  load_resumable [Int] acc$c$conv$8;
  for_facts (elem$gen$fact : (Sum Error Int), elem$gen$date : Date) in new {
    let anf$9 = right# [Error] [Bool]
                (True : Bool);
    init [Mutable] [(Sum Error Bool)] flat$0 = Left ExceptTombstone : (Sum Error Bool);
    if (Sum_isLeft# [Error] [Int]
        elem$gen$fact) {
      let flat$1 = unsafe_Sum_left# [Error] [Int]
                   elem$gen$fact;
      write flat$0 = left# [Error] [Bool]
                     flat$1;
    } else {
      let flat$2 = unsafe_Sum_right# [Error] [Int]
                   elem$gen$fact;
      let simp$1 = gt# [Int] flat$2
                   (300 : Int);
      write flat$0 = right# [Error] [Bool]
                     simp$1;
    }
    read [Mutable] [(Sum Error Bool)] flat$0 = flat$0;
    if (eq# [(Sum Error Bool)] anf$9
        flat$0) {
      read [Mutable] [Int] acc$c$conv$8 = acc$c$conv$8;
      write acc$c$conv$8 = add# [Int]
                           acc$c$conv$8 (1 : Int);
    }
  }
  save_resumable [Int] acc$c$conv$8;
  read [Mutable] [Int] c$conv$8 = acc$c$conv$8;
  let conv$9 = right# [Error] [Int]
               c$conv$8;
  output repl conv$9;
}

- C:
#include <stdbool.h>
#include <stdint.h>
#include <math.h>

typedef uint64_t iunit_t;
typedef uint64_t ibool_t;
typedef  int64_t iint_t;
typedef   double idouble_t;
typedef  int64_t idate_t;

typedef const char *ierror_t;

typedef struct {
    /* inputs */
    idate_t    gen_date;
    iint_t     new_count;
    idate_t   *new_date;
    iint_t    *new_fact;

    /* outputs */
    ierror_t   error;
    
    #error Failed during codegen (seaOfValType: SumT ErrorT IntT..)
     repl;

    /* resumables */
    iint_t     acc_c_conv_8;
    
    #error Failed during codegen (seaOfValType: SumT ErrorT BoolT..)
     flat_0;
} icicle_state_t;

static const iunit_t iunit  = 0x1c1c13;
static const ibool_t ifalse = 0;
static const ibool_t itrue  = 1;

#define INLINE __attribute__((always_inline))

static idouble_t INLINE iint_extend   (iint_t    x)              { return x; }
static iint_t    INLINE iint_add      (iint_t    x, iint_t    y) { return x +  y; }
static iint_t    INLINE iint_sub      (iint_t    x, iint_t    y) { return x -  y; }
static iint_t    INLINE iint_mul      (iint_t    x, iint_t    y) { return x *  y; }
static ibool_t   INLINE iint_gt       (iint_t    x, iint_t    y) { return x >  y; }
static ibool_t   INLINE iint_ge       (iint_t    x, iint_t    y) { return x >= y; }
static ibool_t   INLINE iint_lt       (iint_t    x, iint_t    y) { return x <  y; }
static ibool_t   INLINE iint_le       (iint_t    x, iint_t    y) { return x <= y; }
static ibool_t   INLINE iint_eq       (iint_t    x, iint_t    y) { return x == y; }
static ibool_t   INLINE iint_ne       (iint_t    x, iint_t    y) { return x != y; }

static iint_t    INLINE idouble_trunc (idouble_t x)              { return (iint_t)x; }
static idouble_t INLINE idouble_add   (idouble_t x, idouble_t y) { return x + y; }
static idouble_t INLINE idouble_sub   (idouble_t x, idouble_t y) { return x - y; }
static idouble_t INLINE idouble_mul   (idouble_t x, idouble_t y) { return x * y; }
static idouble_t INLINE idouble_pow   (idouble_t x, idouble_t y) { return pow(x, y); }
static idouble_t INLINE idouble_div   (idouble_t x, idouble_t y) { return x / y; }
static idouble_t INLINE idouble_log   (idouble_t x)              { return log(x); }
static idouble_t INLINE idouble_exp   (idouble_t x)              { return exp(x); }
static ibool_t   INLINE idouble_gt    (idouble_t x, idouble_t y) { return x >  y; }
static ibool_t   INLINE idouble_ge    (idouble_t x, idouble_t y) { return x >= y; }
static ibool_t   INLINE idouble_lt    (idouble_t x, idouble_t y) { return x <  y; }
static ibool_t   INLINE idouble_le    (idouble_t x, idouble_t y) { return x <= y; }
static ibool_t   INLINE idouble_eq    (idouble_t x, idouble_t y) { return x == y; }
static ibool_t   INLINE idouble_ne    (idouble_t x, idouble_t y) { return x != y; }

static iint_t INLINE iint_err (icicle_state_t *s, ierror_t error)  {
    s->error = error;
    return 0xBAD1c3;
}

static idouble_t INLINE idouble_err (icicle_state_t *s, ierror_t error)  {
    s->error = error;
    return 0/0;
}

void compute(icicle_state_t *s)
{
    iint_t     acc_c_conv_8;
    iint_t     c_conv_8;
    
    #error Failed during codegen (seaOfValType: SumT ErrorT BoolT..)
     flat_0;

    acc_c_conv_8                         = 0;
    acc_c_conv_8                         = s->acc_c_conv_8;
    
    const iint_t            new_count    = s->new_count;
    const idate_t    *const new_date     = s->new_date;
    const 
    #error Failed during codegen (seaOfValType: SumT ErrorT IntT..)
     *const new_fact                     = s->new_fact;
    
    for (iint_t i = 0; i < new_count; i++) {
        idate_t    elem_gen_date         = new_date[i];
        
        #error Failed during codegen (seaOfValType: SumT ErrorT IntT..)
         elem_gen_fact                   = new_fact[i];
        
        #error Failed during codegen (seaOfValType: SumT ErrorT BoolT..)
         anf_9                           = 
        #error Failed during codegen (seaOfXPrim: PrimMinimal (PrimConst (PrimConstRight E..)
         (itrue);
        flat_0                           = 
        #error Failed during codegen (seaOfXValue: VLeft (VError ExceptTombstone)..)
        ;
        
        if (
        #error Failed during codegen (seaOfXPrim: PrimProject (PrimProjectSumIsLeft ErrorT..)
         (elem_gen_fact)) {
            
            #error Failed during codegen (seaOfValType: ErrorT..)
             flat_1                      = 
            #error Failed during codegen (seaOfXPrim: PrimUnsafe (PrimUnsafeSumGetLeft ErrorT ..)
             (elem_gen_fact);
            flat_0                       = 
            #error Failed during codegen (seaOfXPrim: PrimMinimal (PrimConst (PrimConstLeft Er..)
             (flat_1);
        } else {
            iint_t     flat_2            = 
            #error Failed during codegen (seaOfXPrim: PrimUnsafe (PrimUnsafeSumGetRight ErrorT..)
             (elem_gen_fact);
            ibool_t    simp_1            = iint_gt (flat_2, 300);
            flat_0                       = 
            #error Failed during codegen (seaOfXPrim: PrimMinimal (PrimConst (PrimConstRight E..)
             (simp_1);
        }
        
        flat_0                           = flat_0;
        
        if (
        #error Failed during codegen (prefixOfValType: SumT ErrorT BoolT..)
        eq (anf_9, flat_0)) {
            acc_c_conv_8                 = acc_c_conv_8;
            acc_c_conv_8                 = iint_add (acc_c_conv_8, 1);
        }
        
    }
    
    s->acc_c_conv_8                      = acc_c_conv_8;
    c_conv_8                             = acc_c_conv_8;
    
    #error Failed during codegen (seaOfValType: SumT ErrorT IntT..)
     conv_9                              = 
    #error Failed during codegen (seaOfXPrim: PrimMinimal (PrimConst (PrimConstRight E..)
     (c_conv_8);
    s->repl                              = conv_9;
}

- Core evaluation:
[homer, 2,marge, 0]

> > -- An interesting expression
> - Flattened:
gen$date = DATE
{
<<<<<<< HEAD
  init [Mutable] [(Sum Error Double)] acc$s$conv$12 = right# [Error] [Double]
                                                      (0.0 : Double);
  init [Mutable] [(Sum Error Double)] acc$s$conv$29 = right# [Error] [Double]
                                                      (0.0 : Double);
  init [Mutable] [Double] acc$c$conv$40 = 0.0 : Double;
  init [Mutable] [Double] acc$c$conv$73 = 0.0 : Double;
  init [Mutable] [Double] acc$c$conv$75 = 0.0 : Double;
  init [Mutable] [(Sum Error Double)] acc$s$conv$109 = right# [Error] [Double]
                                                       (0.0 : Double);
  init [Mutable] [(Sum Error Double)] acc$s$conv$126 = right# [Error] [Double]
                                                       (0.0 : Double);
  init [Mutable] [Double] acc$c$conv$137 = 0.0 : Double;
  init [Mutable] [Double] acc$c$conv$170 = 0.0 : Double;
  init [Mutable] [Double] acc$c$conv$172 = 0.0 : Double;
  load_resumable [(Sum Error Double)] acc$s$conv$12;
  load_resumable [(Sum Error Double)] acc$s$conv$29;
  load_resumable [Double] acc$c$conv$40;
  load_resumable [Double] acc$c$conv$73;
  load_resumable [Double] acc$c$conv$75;
  load_resumable [(Sum Error Double)] acc$s$conv$109;
  load_resumable [(Sum Error Double)] acc$s$conv$126;
  load_resumable [Double] acc$c$conv$137;
  load_resumable [Double] acc$c$conv$170;
  load_resumable [Double] acc$c$conv$172;
  for_facts (elem$gen$fact : (Sum Error Int), elem$gen$date : Date) in new {
    init [Mutable] [(Sum Error Double)] flat$0 = Left ExceptTombstone : (Sum Error Double);
    if (Sum_isLeft# [Error] [Int]
        elem$gen$fact) {
      let flat$43 = unsafe_Sum_left# [Error] [Int]
                    elem$gen$fact;
      write flat$0 = left# [Error] [Double]
                     flat$43;
    } else {
      let flat$44 = unsafe_Sum_right# [Error] [Int]
                    elem$gen$fact;
      let simp$1 = doubleOfInt#
                   flat$44;
      write flat$0 = right# [Error] [Double]
                     simp$1;
    }
    read [Mutable] [(Sum Error Double)] flat$0 = flat$0;
    read [Mutable] [Double] acc$c$conv$40 = acc$c$conv$40;
    write acc$c$conv$40 = add# [Double]
                          acc$c$conv$40 (1.0 : Double);
    read [Mutable] [Double] acc$c$conv$73 = acc$c$conv$73;
    write acc$c$conv$73 = add# [Double]
                          acc$c$conv$73 (1.0 : Double);
    read [Mutable] [Double] acc$c$conv$75 = acc$c$conv$75;
    write acc$c$conv$75 = add# [Double]
                          acc$c$conv$75 (1.0 : Double);
    read [Mutable] [(Sum Error Double)] acc$s$conv$12 = acc$s$conv$12;
    init [Mutable] [(Sum Error Double)] flat$1 = Left ExceptTombstone : (Sum Error Double);
    if (Sum_isLeft# [Error] [Double]
        flat$0) {
      let flat$2 = unsafe_Sum_left# [Error] [Double]
                   flat$0;
      write flat$1 = left# [Error] [Double]
                     flat$2;
    } else {
      let flat$3 = unsafe_Sum_right# [Error] [Double]
                   flat$0;
      init [Mutable] [(Sum Error Double)] flat$4 = Left ExceptTombstone : (Sum Error Double);
      if (Sum_isLeft# [Error] [Double]
          acc$s$conv$12) {
        let flat$5 = unsafe_Sum_left# [Error] [Double]
                     acc$s$conv$12;
        write flat$4 = left# [Error] [Double]
                       flat$5;
      } else {
        let flat$6 = unsafe_Sum_right# [Error] [Double]
                     acc$s$conv$12;
        let simp$3 = add# [Double]
                     flat$3 flat$6;
        write flat$4 = right# [Error] [Double]
                       simp$3;
      }
      read [Mutable] [(Sum Error Double)] flat$4 = flat$4;
      write flat$1 = flat$4;
    }
    read [Mutable] [(Sum Error Double)] flat$1 = flat$1;
    write acc$s$conv$12 = flat$1;
    init [Mutable] [(Sum Error Double)] flat$7 = Left ExceptTombstone : (Sum Error Double);
    if (Sum_isLeft# [Error] [Double]
        flat$0) {
      let flat$38 = unsafe_Sum_left# [Error] [Double]
                    flat$0;
      write flat$7 = left# [Error] [Double]
                     flat$38;
    } else {
      let flat$39 = unsafe_Sum_right# [Error] [Double]
                    flat$0;
      init [Mutable] [(Sum Error Double)] flat$40 = Left ExceptTombstone : (Sum Error Double);
      if (Sum_isLeft# [Error] [Double]
          flat$0) {
        let flat$41 = unsafe_Sum_left# [Error] [Double]
                      flat$0;
        write flat$40 = left# [Error] [Double]
                        flat$41;
      } else {
        let simp$11 = mul# [Double]
                      flat$39 flat$39;
        write flat$40 = right# [Error] [Double]
                        simp$11;
      }
      read [Mutable] [(Sum Error Double)] flat$40 = flat$40;
      write flat$7 = flat$40;
=======
  init [Mutable] [Double] acc$a$conv$9$simp$0$simp$2 = 0.0 : Double;
  init [Mutable] [Double] acc$a$conv$9$simp$0$simp$3 = 0.0 : Double;
  init [Mutable] [Double] acc$a$conv$9$simp$1 = 0.0 : Double;
  init [Mutable] [Double] acc$a$conv$38$simp$4$simp$6 = 0.0 : Double;
  init [Mutable] [Double] acc$a$conv$38$simp$4$simp$7 = 0.0 : Double;
  init [Mutable] [Double] acc$a$conv$38$simp$5 = 0.0 : Double;
  load_resumable [Double] acc$a$conv$9$simp$0$simp$2;
  load_resumable [Double] acc$a$conv$9$simp$0$simp$3;
  load_resumable [Double] acc$a$conv$9$simp$1;
  load_resumable [Double] acc$a$conv$38$simp$4$simp$6;
  load_resumable [Double] acc$a$conv$38$simp$4$simp$7;
  load_resumable [Double] acc$a$conv$38$simp$5;
  for_facts (elem$gen$fact : Int, elem$gen$date : Date) in new {
    let anf$29 = doubleOfInt#
                 elem$gen$fact;
    read [Mutable] [Double] acc$a$conv$9$simp$8$simp$10 = acc$a$conv$9$simp$0$simp$2;
    read [Mutable] [Double] acc$a$conv$9$simp$8$simp$11 = acc$a$conv$9$simp$0$simp$3;
    read [Mutable] [Double] acc$a$conv$9$simp$9 = acc$a$conv$9$simp$1;
    let anf$40 = add# [Double]
                 acc$a$conv$9$simp$8$simp$10
                 (1.0 : Double);
    let anf$42 = sub# [Double]
                 anf$29
                 acc$a$conv$9$simp$8$simp$11;
    let anf$43 = div# anf$42 anf$40;
    let anf$44 = add# [Double]
                 acc$a$conv$9$simp$8$simp$11
                 anf$43;
    let anf$46 = sub# [Double]
                 anf$29 anf$44;
    let anf$47 = mul# [Double]
                 anf$42 anf$46;
    let anf$48 = add# [Double]
                 acc$a$conv$9$simp$9 anf$47;
    write acc$a$conv$9$simp$0$simp$2 = anf$40;
    write acc$a$conv$9$simp$0$simp$3 = anf$44;
    write acc$a$conv$9$simp$1 = anf$48;
    if (lt# [Int] elem$gen$fact
        (300 : Int)) {
      read [Mutable] [Double] acc$a$conv$38$simp$12$simp$14 = acc$a$conv$38$simp$4$simp$6;
      read [Mutable] [Double] acc$a$conv$38$simp$12$simp$15 = acc$a$conv$38$simp$4$simp$7;
      read [Mutable] [Double] acc$a$conv$38$simp$13 = acc$a$conv$38$simp$5;
      let anf$70 = add# [Double]
                   acc$a$conv$38$simp$12$simp$14
                   (1.0 : Double);
      let anf$72 = sub# [Double]
                   anf$29
                   acc$a$conv$38$simp$12$simp$15;
      let anf$73 = div# anf$72 anf$70;
      let anf$74 = add# [Double]
                   acc$a$conv$38$simp$12$simp$15
                   anf$73;
      let anf$76 = sub# [Double]
                   anf$29 anf$74;
      let anf$77 = mul# [Double]
                   anf$72 anf$76;
      let anf$78 = add# [Double]
                   acc$a$conv$38$simp$13 anf$77;
      write acc$a$conv$38$simp$4$simp$6 = anf$70;
      write acc$a$conv$38$simp$4$simp$7 = anf$74;
      write acc$a$conv$38$simp$5 = anf$78;
>>>>>>> 2a808f6b
    }
    read [Mutable] [(Sum Error Double)] flat$7 = flat$7;
    read [Mutable] [(Sum Error Double)] acc$s$conv$29 = acc$s$conv$29;
    init [Mutable] [(Sum Error Double)] flat$8 = Left ExceptTombstone : (Sum Error Double);
    if (Sum_isLeft# [Error] [Double]
        flat$7) {
      let flat$9 = unsafe_Sum_left# [Error] [Double]
                   flat$7;
      write flat$8 = left# [Error] [Double]
                     flat$9;
    } else {
      let flat$10 = unsafe_Sum_right# [Error] [Double]
                    flat$7;
      init [Mutable] [(Sum Error Double)] flat$11 = Left ExceptTombstone : (Sum Error Double);
      if (Sum_isLeft# [Error] [Double]
          acc$s$conv$29) {
        let flat$12 = unsafe_Sum_left# [Error] [Double]
                      acc$s$conv$29;
        write flat$11 = left# [Error] [Double]
                        flat$12;
      } else {
        let flat$13 = unsafe_Sum_right# [Error] [Double]
                      acc$s$conv$29;
        let simp$13 = add# [Double]
                      flat$10 flat$13;
        write flat$11 = right# [Error] [Double]
                        simp$13;
      }
      read [Mutable] [(Sum Error Double)] flat$11 = flat$11;
      write flat$8 = flat$11;
    }
    read [Mutable] [(Sum Error Double)] flat$8 = flat$8;
    write acc$s$conv$29 = flat$8;
    let anf$49 = right# [Error] [Bool]
                 (True : Bool);
    init [Mutable] [(Sum Error Bool)] flat$14 = Left ExceptTombstone : (Sum Error Bool);
    if (Sum_isLeft# [Error] [Int]
        elem$gen$fact) {
      let flat$36 = unsafe_Sum_left# [Error] [Int]
                    elem$gen$fact;
      write flat$14 = left# [Error] [Bool]
                      flat$36;
    } else {
      let flat$37 = unsafe_Sum_right# [Error] [Int]
                    elem$gen$fact;
      let simp$15 = lt# [Int] flat$37
                    (300 : Int);
      write flat$14 = right# [Error] [Bool]
                      simp$15;
    }
    read [Mutable] [(Sum Error Bool)] flat$14 = flat$14;
    if (eq# [(Sum Error Bool)]
        anf$49 flat$14) {
      init [Mutable] [(Sum Error Double)] flat$15 = Left ExceptTombstone : (Sum Error Double);
      if (Sum_isLeft# [Error] [Int]
          elem$gen$fact) {
        let flat$34 = unsafe_Sum_left# [Error] [Int]
                      elem$gen$fact;
        write flat$15 = left# [Error] [Double]
                        flat$34;
      } else {
        let flat$35 = unsafe_Sum_right# [Error] [Int]
                      elem$gen$fact;
        let simp$17 = doubleOfInt#
                      flat$35;
        write flat$15 = right# [Error] [Double]
                        simp$17;
      }
      read [Mutable] [(Sum Error Double)] flat$15 = flat$15;
      read [Mutable] [Double] acc$c$conv$137 = acc$c$conv$137;
      write acc$c$conv$137 = add# [Double]
                             acc$c$conv$137 (1.0 : Double);
      read [Mutable] [Double] acc$c$conv$170 = acc$c$conv$170;
      write acc$c$conv$170 = add# [Double]
                             acc$c$conv$170 (1.0 : Double);
      read [Mutable] [Double] acc$c$conv$172 = acc$c$conv$172;
      write acc$c$conv$172 = add# [Double]
                             acc$c$conv$172 (1.0 : Double);
      read [Mutable] [(Sum Error Double)] acc$s$conv$109 = acc$s$conv$109;
      init [Mutable] [(Sum Error Double)] flat$16 = Left ExceptTombstone : (Sum Error Double);
      if (Sum_isLeft# [Error] [Double]
          flat$15) {
        let flat$17 = unsafe_Sum_left# [Error] [Double]
                      flat$15;
        write flat$16 = left# [Error] [Double]
                        flat$17;
      } else {
        let flat$18 = unsafe_Sum_right# [Error] [Double]
                      flat$15;
        init [Mutable] [(Sum Error Double)] flat$19 = Left ExceptTombstone : (Sum Error Double);
        if (Sum_isLeft# [Error] [Double]
            acc$s$conv$109) {
          let flat$20 = unsafe_Sum_left# [Error] [Double]
                        acc$s$conv$109;
          write flat$19 = left# [Error] [Double]
                          flat$20;
        } else {
          let flat$21 = unsafe_Sum_right# [Error] [Double]
                        acc$s$conv$109;
          let simp$19 = add# [Double]
                        flat$18 flat$21;
          write flat$19 = right# [Error] [Double]
                          simp$19;
        }
        read [Mutable] [(Sum Error Double)] flat$19 = flat$19;
        write flat$16 = flat$19;
      }
      read [Mutable] [(Sum Error Double)] flat$16 = flat$16;
      write acc$s$conv$109 = flat$16;
      init [Mutable] [(Sum Error Double)] flat$22 = Left ExceptTombstone : (Sum Error Double);
      if (Sum_isLeft# [Error] [Double]
          flat$15) {
        let flat$29 = unsafe_Sum_left# [Error] [Double]
                      flat$15;
        write flat$22 = left# [Error] [Double]
                        flat$29;
      } else {
        let flat$30 = unsafe_Sum_right# [Error] [Double]
                      flat$15;
        init [Mutable] [(Sum Error Double)] flat$31 = Left ExceptTombstone : (Sum Error Double);
        if (Sum_isLeft# [Error] [Double]
            flat$15) {
          let flat$32 = unsafe_Sum_left# [Error] [Double]
                        flat$15;
          write flat$31 = left# [Error] [Double]
                          flat$32;
        } else {
          let simp$27 = mul# [Double]
                        flat$30 flat$30;
          write flat$31 = right# [Error] [Double]
                          simp$27;
        }
        read [Mutable] [(Sum Error Double)] flat$31 = flat$31;
        write flat$22 = flat$31;
      }
      read [Mutable] [(Sum Error Double)] flat$22 = flat$22;
      read [Mutable] [(Sum Error Double)] acc$s$conv$126 = acc$s$conv$126;
      init [Mutable] [(Sum Error Double)] flat$23 = Left ExceptTombstone : (Sum Error Double);
      if (Sum_isLeft# [Error] [Double]
          flat$22) {
        let flat$24 = unsafe_Sum_left# [Error] [Double]
                      flat$22;
        write flat$23 = left# [Error] [Double]
                        flat$24;
      } else {
        let flat$25 = unsafe_Sum_right# [Error] [Double]
                      flat$22;
        init [Mutable] [(Sum Error Double)] flat$26 = Left ExceptTombstone : (Sum Error Double);
        if (Sum_isLeft# [Error] [Double]
            acc$s$conv$126) {
          let flat$27 = unsafe_Sum_left# [Error] [Double]
                        acc$s$conv$126;
          write flat$26 = left# [Error] [Double]
                          flat$27;
        } else {
          let flat$28 = unsafe_Sum_right# [Error] [Double]
                        acc$s$conv$126;
          let simp$29 = add# [Double]
                        flat$25 flat$28;
          write flat$26 = right# [Error] [Double]
                          simp$29;
        }
        read [Mutable] [(Sum Error Double)] flat$26 = flat$26;
        write flat$23 = flat$26;
      }
      read [Mutable] [(Sum Error Double)] flat$23 = flat$23;
      write acc$s$conv$126 = flat$23;
    }
  }
  save_resumable [(Sum Error Double)] acc$s$conv$12;
  save_resumable [(Sum Error Double)] acc$s$conv$29;
  save_resumable [Double] acc$c$conv$40;
  save_resumable [Double] acc$c$conv$73;
  save_resumable [Double] acc$c$conv$75;
  save_resumable [(Sum Error Double)] acc$s$conv$109;
  save_resumable [(Sum Error Double)] acc$s$conv$126;
  save_resumable [Double] acc$c$conv$137;
  save_resumable [Double] acc$c$conv$170;
  save_resumable [Double] acc$c$conv$172;
  read [Mutable] [(Sum Error Double)] s$conv$12 = acc$s$conv$12;
  read [Mutable] [(Sum Error Double)] s$conv$29 = acc$s$conv$29;
  read [Mutable] [Double] c$conv$40 = acc$c$conv$40;
  read [Mutable] [Double] c$conv$73 = acc$c$conv$73;
  read [Mutable] [Double] c$conv$75 = acc$c$conv$75;
  read [Mutable] [(Sum Error Double)] s$conv$109 = acc$s$conv$109;
  read [Mutable] [(Sum Error Double)] s$conv$126 = acc$s$conv$126;
  read [Mutable] [Double] c$conv$137 = acc$c$conv$137;
  read [Mutable] [Double] c$conv$170 = acc$c$conv$170;
  read [Mutable] [Double] c$conv$172 = acc$c$conv$172;
  init [Mutable] [(Sum Error Double)] flat$45 = Left ExceptTombstone : (Sum Error Double);
  if (Sum_isLeft# [Error] [Double]
      s$conv$29) {
    let flat$91 = unsafe_Sum_left# [Error] [Double]
                  s$conv$29;
    let conv$37 = left# [Error] [Double]
                  flat$91;
    write flat$45 = conv$37;
  } else {
    let flat$92 = unsafe_Sum_right# [Error] [Double]
                  s$conv$29;
    let conv$41 = mul# [Double]
                  flat$92 c$conv$40;
    let conv$42 = right# [Error] [Double]
                  conv$41;
    write flat$45 = conv$42;
  }
  read [Mutable] [(Sum Error Double)] flat$45 = flat$45;
  init [Mutable] [(Sum Error Double)] flat$46 = Left ExceptTombstone : (Sum Error Double);
  if (Sum_isLeft# [Error] [Double]
      flat$45) {
    let flat$80 = unsafe_Sum_left# [Error] [Double]
                  flat$45;
    let conv$46 = left# [Error] [Double]
                  flat$80;
    write flat$46 = conv$46;
  } else {
    let flat$81 = unsafe_Sum_right# [Error] [Double]
                  flat$45;
    init [Mutable] [(Sum Error Double)] flat$82 = Left ExceptTombstone : (Sum Error Double);
    if (Sum_isLeft# [Error] [Double]
        s$conv$12) {
      let flat$86 = unsafe_Sum_left# [Error] [Double]
                    s$conv$12;
      let conv$49 = left# [Error] [Double]
                    flat$86;
      write flat$82 = conv$49;
    } else {
      let flat$87 = unsafe_Sum_right# [Error] [Double]
                    s$conv$12;
      init [Mutable] [(Sum Error Double)] flat$88 = Left ExceptTombstone : (Sum Error Double);
      if (Sum_isLeft# [Error] [Double]
          s$conv$12) {
        let flat$89 = unsafe_Sum_left# [Error] [Double]
                      s$conv$12;
        let conv$52 = left# [Error] [Double]
                      flat$89;
        write flat$88 = conv$52;
      } else {
        let conv$54 = mul# [Double]
                      flat$87 flat$87;
        let conv$55 = right# [Error] [Double]
                      conv$54;
        write flat$88 = conv$55;
      }
      read [Mutable] [(Sum Error Double)] flat$88 = flat$88;
      write flat$82 = flat$88;
    }
    read [Mutable] [(Sum Error Double)] flat$82 = flat$82;
    init [Mutable] [(Sum Error Double)] flat$83 = Left ExceptTombstone : (Sum Error Double);
    if (Sum_isLeft# [Error] [Double]
        flat$82) {
      let flat$84 = unsafe_Sum_left# [Error] [Double]
                    flat$82;
      let conv$61 = left# [Error] [Double]
                    flat$84;
      write flat$83 = conv$61;
    } else {
      let flat$85 = unsafe_Sum_right# [Error] [Double]
                    flat$82;
      let conv$63 = sub# [Double]
                    flat$81 flat$85;
      let conv$64 = right# [Error] [Double]
                    conv$63;
      write flat$83 = conv$64;
    }
    read [Mutable] [(Sum Error Double)] flat$83 = flat$83;
    write flat$46 = flat$83;
  }
  read [Mutable] [(Sum Error Double)] flat$46 = flat$46;
  init [Mutable] [(Sum Error Double)] flat$47 = Left ExceptTombstone : (Sum Error Double);
  if (Sum_isLeft# [Error] [Double]
      flat$46) {
    let flat$78 = unsafe_Sum_left# [Error] [Double]
                  flat$46;
    let conv$70 = left# [Error] [Double]
                  flat$78;
    write flat$47 = conv$70;
  } else {
    let flat$79 = unsafe_Sum_right# [Error] [Double]
                  flat$46;
    let conv$77 = sub# [Double]
                  c$conv$75 (1.0 : Double);
    let conv$78 = mul# [Double]
                  c$conv$73 conv$77;
    let conv$79 = div# flat$79
                  conv$78;
    let conv$80 = right# [Error] [Double]
                  conv$79;
    write flat$47 = conv$80;
  }
  read [Mutable] [(Sum Error Double)] flat$47 = flat$47;
  init [Mutable] [(Sum Error Double)] flat$48 = Left ExceptTombstone : (Sum Error Double);
  if (Sum_isLeft# [Error] [Double]
      flat$47) {
    let flat$76 = unsafe_Sum_left# [Error] [Double]
                  flat$47;
    let conv$84 = left# [Error] [Double]
                  flat$76;
    write flat$48 = conv$84;
  } else {
    let flat$77 = unsafe_Sum_right# [Error] [Double]
                  flat$47;
    let conv$87 = pow# [Double]
                  flat$77 (0.5 : Double);
    let conv$88 = right# [Error] [Double]
                  conv$87;
    write flat$48 = conv$88;
  }
<<<<<<< HEAD
  read [Mutable] [(Sum Error Double)] flat$48 = flat$48;
  init [Mutable] [(Sum Error Double)] flat$49 = Left ExceptTombstone : (Sum Error Double);
  if (Sum_isLeft# [Error] [Double]
      flat$48) {
    let flat$50 = unsafe_Sum_left# [Error] [Double]
                  flat$48;
    let conv$92 = left# [Error] [Double]
                  flat$50;
    write flat$49 = conv$92;
  } else {
    let flat$51 = unsafe_Sum_right# [Error] [Double]
                  flat$48;
    init [Mutable] [(Sum Error Double)] flat$52 = Left ExceptTombstone : (Sum Error Double);
    if (Sum_isLeft# [Error] [Double]
        s$conv$126) {
      let flat$74 = unsafe_Sum_left# [Error] [Double]
                    s$conv$126;
      let conv$134 = left# [Error] [Double]
                     flat$74;
      write flat$52 = conv$134;
    } else {
      let flat$75 = unsafe_Sum_right# [Error] [Double]
                    s$conv$126;
      let conv$138 = mul# [Double]
                     flat$75 c$conv$137;
      let conv$139 = right# [Error] [Double]
                     conv$138;
      write flat$52 = conv$139;
    }
    read [Mutable] [(Sum Error Double)] flat$52 = flat$52;
    init [Mutable] [(Sum Error Double)] flat$53 = Left ExceptTombstone : (Sum Error Double);
    if (Sum_isLeft# [Error] [Double]
        flat$52) {
      let flat$63 = unsafe_Sum_left# [Error] [Double]
                    flat$52;
      let conv$143 = left# [Error] [Double]
                     flat$63;
      write flat$53 = conv$143;
    } else {
      let flat$64 = unsafe_Sum_right# [Error] [Double]
                    flat$52;
      init [Mutable] [(Sum Error Double)] flat$65 = Left ExceptTombstone : (Sum Error Double);
      if (Sum_isLeft# [Error] [Double]
          s$conv$109) {
        let flat$69 = unsafe_Sum_left# [Error] [Double]
                      s$conv$109;
        let conv$146 = left# [Error] [Double]
                       flat$69;
        write flat$65 = conv$146;
      } else {
        let flat$70 = unsafe_Sum_right# [Error] [Double]
                      s$conv$109;
        init [Mutable] [(Sum Error Double)] flat$71 = Left ExceptTombstone : (Sum Error Double);
        if (Sum_isLeft# [Error] [Double]
            s$conv$109) {
          let flat$72 = unsafe_Sum_left# [Error] [Double]
                        s$conv$109;
          let conv$149 = left# [Error] [Double]
                         flat$72;
          write flat$71 = conv$149;
        } else {
          let conv$151 = mul# [Double]
                         flat$70 flat$70;
          let conv$152 = right# [Error] [Double]
                         conv$151;
          write flat$71 = conv$152;
        }
        read [Mutable] [(Sum Error Double)] flat$71 = flat$71;
        write flat$65 = flat$71;
      }
      read [Mutable] [(Sum Error Double)] flat$65 = flat$65;
      init [Mutable] [(Sum Error Double)] flat$66 = Left ExceptTombstone : (Sum Error Double);
      if (Sum_isLeft# [Error] [Double]
          flat$65) {
        let flat$67 = unsafe_Sum_left# [Error] [Double]
                      flat$65;
        let conv$158 = left# [Error] [Double]
                       flat$67;
        write flat$66 = conv$158;
      } else {
        let flat$68 = unsafe_Sum_right# [Error] [Double]
                      flat$65;
        let conv$160 = sub# [Double]
                       flat$64 flat$68;
        let conv$161 = right# [Error] [Double]
                       conv$160;
        write flat$66 = conv$161;
      }
      read [Mutable] [(Sum Error Double)] flat$66 = flat$66;
      write flat$53 = flat$66;
    }
    read [Mutable] [(Sum Error Double)] flat$53 = flat$53;
    init [Mutable] [(Sum Error Double)] flat$54 = Left ExceptTombstone : (Sum Error Double);
    if (Sum_isLeft# [Error] [Double]
        flat$53) {
      let flat$61 = unsafe_Sum_left# [Error] [Double]
                    flat$53;
      let conv$167 = left# [Error] [Double]
                     flat$61;
      write flat$54 = conv$167;
    } else {
      let flat$62 = unsafe_Sum_right# [Error] [Double]
                    flat$53;
      let conv$174 = sub# [Double]
                     c$conv$172 (1.0 : Double);
      let conv$175 = mul# [Double]
                     c$conv$170 conv$174;
      let conv$176 = div# flat$62
                     conv$175;
      let conv$177 = right# [Error] [Double]
                     conv$176;
      write flat$54 = conv$177;
    }
    read [Mutable] [(Sum Error Double)] flat$54 = flat$54;
    init [Mutable] [(Sum Error Double)] flat$55 = Left ExceptTombstone : (Sum Error Double);
    if (Sum_isLeft# [Error] [Double]
        flat$54) {
      let flat$59 = unsafe_Sum_left# [Error] [Double]
                    flat$54;
      let conv$181 = left# [Error] [Double]
                     flat$59;
      write flat$55 = conv$181;
    } else {
      let flat$60 = unsafe_Sum_right# [Error] [Double]
                    flat$54;
      let conv$184 = pow# [Double]
                     flat$60 (0.5 : Double);
      let conv$185 = right# [Error] [Double]
                     conv$184;
      write flat$55 = conv$185;
    }
    read [Mutable] [(Sum Error Double)] flat$55 = flat$55;
    init [Mutable] [(Sum Error Double)] flat$56 = Left ExceptTombstone : (Sum Error Double);
    if (Sum_isLeft# [Error] [Double]
        flat$55) {
      let flat$57 = unsafe_Sum_left# [Error] [Double]
                    flat$55;
      let conv$189 = left# [Error] [Double]
                     flat$57;
      write flat$56 = conv$189;
    } else {
      let flat$58 = unsafe_Sum_right# [Error] [Double]
                    flat$55;
      let conv$191 = mul# [Double]
                     flat$51 flat$58;
      let conv$192 = right# [Error] [Double]
                     conv$191;
      write flat$56 = conv$192;
    }
    read [Mutable] [(Sum Error Double)] flat$56 = flat$56;
    write flat$49 = flat$56;
  }
  read [Mutable] [(Sum Error Double)] flat$49 = flat$49;
  output repl flat$49;
=======
  save_resumable [Double] acc$a$conv$9$simp$0$simp$2;
  save_resumable [Double] acc$a$conv$9$simp$0$simp$3;
  save_resumable [Double] acc$a$conv$9$simp$1;
  save_resumable [Double] acc$a$conv$38$simp$4$simp$6;
  save_resumable [Double] acc$a$conv$38$simp$4$simp$7;
  save_resumable [Double] acc$a$conv$38$simp$5;
  read [Mutable] [Double] a$conv$9$simp$16$simp$18 = acc$a$conv$9$simp$0$simp$2;
  read [Mutable] [Double] a$conv$9$simp$17 = acc$a$conv$9$simp$1;
  read [Mutable] [Double] a$conv$38$simp$20$simp$22 = acc$a$conv$38$simp$4$simp$6;
  read [Mutable] [Double] a$conv$38$simp$21 = acc$a$conv$38$simp$5;
  let anf$84 = sub# [Double]
               a$conv$9$simp$16$simp$18
               (1.0 : Double);
  let conv$26 = div#
                a$conv$9$simp$17 anf$84;
  let conv$28 = pow# [Double]
                conv$26 (0.5 : Double);
  let anf$89 = sub# [Double]
               a$conv$38$simp$20$simp$22
               (1.0 : Double);
  let conv$55 = div#
                a$conv$38$simp$21 anf$89;
  let conv$57 = pow# [Double]
                conv$55 (0.5 : Double);
  let conv$58 = mul# [Double]
                conv$28 conv$57;
  output repl conv$58;
>>>>>>> 2a808f6b
}

- C:
#include <stdbool.h>
#include <stdint.h>
#include <math.h>

typedef uint64_t iunit_t;
typedef uint64_t ibool_t;
typedef  int64_t iint_t;
typedef   double idouble_t;
typedef  int64_t idate_t;

typedef const char *ierror_t;

typedef struct {
    /* inputs */
    idate_t    gen_date;
    iint_t     new_count;
    idate_t   *new_date;
    iint_t    *new_fact;

    /* outputs */
    ierror_t   error;
    
    #error Failed during codegen (seaOfValType: SumT ErrorT DoubleT..)
     repl;

    /* resumables */
<<<<<<< HEAD
    idouble_t  acc_c_conv_137;
    idouble_t  acc_c_conv_170;
    idouble_t  acc_c_conv_172;
    idouble_t  acc_c_conv_40;
    idouble_t  acc_c_conv_73;
    idouble_t  acc_c_conv_75;
    
    #error Failed during codegen (seaOfValType: SumT ErrorT DoubleT..)
     acc_s_conv_109;
    
    #error Failed during codegen (seaOfValType: SumT ErrorT DoubleT..)
     acc_s_conv_12;
    
    #error Failed during codegen (seaOfValType: SumT ErrorT DoubleT..)
     acc_s_conv_126;
    
    #error Failed during codegen (seaOfValType: SumT ErrorT DoubleT..)
     acc_s_conv_29;
    
    #error Failed during codegen (seaOfValType: SumT ErrorT DoubleT..)
     flat_0;
    
    #error Failed during codegen (seaOfValType: SumT ErrorT DoubleT..)
     flat_1;
    
    #error Failed during codegen (seaOfValType: SumT ErrorT DoubleT..)
     flat_11;
    
    #error Failed during codegen (seaOfValType: SumT ErrorT BoolT..)
     flat_14;
    
    #error Failed during codegen (seaOfValType: SumT ErrorT DoubleT..)
     flat_15;
    
    #error Failed during codegen (seaOfValType: SumT ErrorT DoubleT..)
     flat_16;
    
    #error Failed during codegen (seaOfValType: SumT ErrorT DoubleT..)
     flat_19;
    
    #error Failed during codegen (seaOfValType: SumT ErrorT DoubleT..)
     flat_22;
    
    #error Failed during codegen (seaOfValType: SumT ErrorT DoubleT..)
     flat_23;
    
    #error Failed during codegen (seaOfValType: SumT ErrorT DoubleT..)
     flat_26;
    
    #error Failed during codegen (seaOfValType: SumT ErrorT DoubleT..)
     flat_31;
    
    #error Failed during codegen (seaOfValType: SumT ErrorT DoubleT..)
     flat_4;
    
    #error Failed during codegen (seaOfValType: SumT ErrorT DoubleT..)
     flat_40;
    
    #error Failed during codegen (seaOfValType: SumT ErrorT DoubleT..)
     flat_45;
    
    #error Failed during codegen (seaOfValType: SumT ErrorT DoubleT..)
     flat_46;
    
    #error Failed during codegen (seaOfValType: SumT ErrorT DoubleT..)
     flat_47;
    
    #error Failed during codegen (seaOfValType: SumT ErrorT DoubleT..)
     flat_48;
    
    #error Failed during codegen (seaOfValType: SumT ErrorT DoubleT..)
     flat_49;
    
    #error Failed during codegen (seaOfValType: SumT ErrorT DoubleT..)
     flat_52;
    
    #error Failed during codegen (seaOfValType: SumT ErrorT DoubleT..)
     flat_53;
    
    #error Failed during codegen (seaOfValType: SumT ErrorT DoubleT..)
     flat_54;
    
    #error Failed during codegen (seaOfValType: SumT ErrorT DoubleT..)
     flat_55;
    
    #error Failed during codegen (seaOfValType: SumT ErrorT DoubleT..)
     flat_56;
    
    #error Failed during codegen (seaOfValType: SumT ErrorT DoubleT..)
     flat_65;
    
    #error Failed during codegen (seaOfValType: SumT ErrorT DoubleT..)
     flat_66;
    
    #error Failed during codegen (seaOfValType: SumT ErrorT DoubleT..)
     flat_7;
    
    #error Failed during codegen (seaOfValType: SumT ErrorT DoubleT..)
     flat_71;
    
    #error Failed during codegen (seaOfValType: SumT ErrorT DoubleT..)
     flat_8;
    
    #error Failed during codegen (seaOfValType: SumT ErrorT DoubleT..)
     flat_82;
    
    #error Failed during codegen (seaOfValType: SumT ErrorT DoubleT..)
     flat_83;
    
    #error Failed during codegen (seaOfValType: SumT ErrorT DoubleT..)
     flat_88;
=======
    idouble_t  acc_a_conv_38_simp_5;
    idouble_t  acc_a_conv_38_simp_4_simp_6;
    idouble_t  acc_a_conv_38_simp_4_simp_7;
    idouble_t  acc_a_conv_9_simp_1;
    idouble_t  acc_a_conv_9_simp_0_simp_2;
    idouble_t  acc_a_conv_9_simp_0_simp_3;
>>>>>>> 2a808f6b
} icicle_state_t;

static const iunit_t iunit  = 0x1c1c13;
static const ibool_t ifalse = 0;
static const ibool_t itrue  = 1;

#define INLINE __attribute__((always_inline))

static idouble_t INLINE iint_extend   (iint_t    x)              { return x; }
static iint_t    INLINE iint_add      (iint_t    x, iint_t    y) { return x +  y; }
static iint_t    INLINE iint_sub      (iint_t    x, iint_t    y) { return x -  y; }
static iint_t    INLINE iint_mul      (iint_t    x, iint_t    y) { return x *  y; }
static ibool_t   INLINE iint_gt       (iint_t    x, iint_t    y) { return x >  y; }
static ibool_t   INLINE iint_ge       (iint_t    x, iint_t    y) { return x >= y; }
static ibool_t   INLINE iint_lt       (iint_t    x, iint_t    y) { return x <  y; }
static ibool_t   INLINE iint_le       (iint_t    x, iint_t    y) { return x <= y; }
static ibool_t   INLINE iint_eq       (iint_t    x, iint_t    y) { return x == y; }
static ibool_t   INLINE iint_ne       (iint_t    x, iint_t    y) { return x != y; }

static iint_t    INLINE idouble_trunc (idouble_t x)              { return (iint_t)x; }
static idouble_t INLINE idouble_add   (idouble_t x, idouble_t y) { return x + y; }
static idouble_t INLINE idouble_sub   (idouble_t x, idouble_t y) { return x - y; }
static idouble_t INLINE idouble_mul   (idouble_t x, idouble_t y) { return x * y; }
static idouble_t INLINE idouble_pow   (idouble_t x, idouble_t y) { return pow(x, y); }
static idouble_t INLINE idouble_div   (idouble_t x, idouble_t y) { return x / y; }
static idouble_t INLINE idouble_log   (idouble_t x)              { return log(x); }
static idouble_t INLINE idouble_exp   (idouble_t x)              { return exp(x); }
static ibool_t   INLINE idouble_gt    (idouble_t x, idouble_t y) { return x >  y; }
static ibool_t   INLINE idouble_ge    (idouble_t x, idouble_t y) { return x >= y; }
static ibool_t   INLINE idouble_lt    (idouble_t x, idouble_t y) { return x <  y; }
static ibool_t   INLINE idouble_le    (idouble_t x, idouble_t y) { return x <= y; }
static ibool_t   INLINE idouble_eq    (idouble_t x, idouble_t y) { return x == y; }
static ibool_t   INLINE idouble_ne    (idouble_t x, idouble_t y) { return x != y; }

static iint_t INLINE iint_err (icicle_state_t *s, ierror_t error)  {
    s->error = error;
    return 0xBAD1c3;
}

static idouble_t INLINE idouble_err (icicle_state_t *s, ierror_t error)  {
    s->error = error;
    return 0/0;
}

void compute(icicle_state_t *s)
{
<<<<<<< HEAD
    idouble_t  acc_c_conv_137;
    idouble_t  acc_c_conv_170;
    idouble_t  acc_c_conv_172;
    idouble_t  acc_c_conv_40;
    idouble_t  acc_c_conv_73;
    idouble_t  acc_c_conv_75;
    
    #error Failed during codegen (seaOfValType: SumT ErrorT DoubleT..)
     acc_s_conv_109;
    
    #error Failed during codegen (seaOfValType: SumT ErrorT DoubleT..)
     acc_s_conv_12;
    
    #error Failed during codegen (seaOfValType: SumT ErrorT DoubleT..)
     acc_s_conv_126;
    
    #error Failed during codegen (seaOfValType: SumT ErrorT DoubleT..)
     acc_s_conv_29;
    idouble_t  c_conv_137;
    idouble_t  c_conv_170;
    idouble_t  c_conv_172;
    idouble_t  c_conv_40;
    idouble_t  c_conv_73;
    idouble_t  c_conv_75;
    
    #error Failed during codegen (seaOfValType: SumT ErrorT DoubleT..)
     flat_0;
    
    #error Failed during codegen (seaOfValType: SumT ErrorT DoubleT..)
     flat_1;
    
    #error Failed during codegen (seaOfValType: SumT ErrorT DoubleT..)
     flat_11;
    
    #error Failed during codegen (seaOfValType: SumT ErrorT BoolT..)
     flat_14;
    
    #error Failed during codegen (seaOfValType: SumT ErrorT DoubleT..)
     flat_15;
    
    #error Failed during codegen (seaOfValType: SumT ErrorT DoubleT..)
     flat_16;
    
    #error Failed during codegen (seaOfValType: SumT ErrorT DoubleT..)
     flat_19;
    
    #error Failed during codegen (seaOfValType: SumT ErrorT DoubleT..)
     flat_22;
    
    #error Failed during codegen (seaOfValType: SumT ErrorT DoubleT..)
     flat_23;
    
    #error Failed during codegen (seaOfValType: SumT ErrorT DoubleT..)
     flat_26;
    
    #error Failed during codegen (seaOfValType: SumT ErrorT DoubleT..)
     flat_31;
    
    #error Failed during codegen (seaOfValType: SumT ErrorT DoubleT..)
     flat_4;
    
    #error Failed during codegen (seaOfValType: SumT ErrorT DoubleT..)
     flat_40;
    
    #error Failed during codegen (seaOfValType: SumT ErrorT DoubleT..)
     flat_45;
    
    #error Failed during codegen (seaOfValType: SumT ErrorT DoubleT..)
     flat_46;
    
    #error Failed during codegen (seaOfValType: SumT ErrorT DoubleT..)
     flat_47;
    
    #error Failed during codegen (seaOfValType: SumT ErrorT DoubleT..)
     flat_48;
    
    #error Failed during codegen (seaOfValType: SumT ErrorT DoubleT..)
     flat_49;
    
    #error Failed during codegen (seaOfValType: SumT ErrorT DoubleT..)
     flat_52;
    
    #error Failed during codegen (seaOfValType: SumT ErrorT DoubleT..)
     flat_53;
    
    #error Failed during codegen (seaOfValType: SumT ErrorT DoubleT..)
     flat_54;
    
    #error Failed during codegen (seaOfValType: SumT ErrorT DoubleT..)
     flat_55;
    
    #error Failed during codegen (seaOfValType: SumT ErrorT DoubleT..)
     flat_56;
    
    #error Failed during codegen (seaOfValType: SumT ErrorT DoubleT..)
     flat_65;
    
    #error Failed during codegen (seaOfValType: SumT ErrorT DoubleT..)
     flat_66;
    
    #error Failed during codegen (seaOfValType: SumT ErrorT DoubleT..)
     flat_7;
    
    #error Failed during codegen (seaOfValType: SumT ErrorT DoubleT..)
     flat_71;
    
    #error Failed during codegen (seaOfValType: SumT ErrorT DoubleT..)
     flat_8;
    
    #error Failed during codegen (seaOfValType: SumT ErrorT DoubleT..)
     flat_82;
    
    #error Failed during codegen (seaOfValType: SumT ErrorT DoubleT..)
     flat_83;
    
    #error Failed during codegen (seaOfValType: SumT ErrorT DoubleT..)
     flat_88;
    
    #error Failed during codegen (seaOfValType: SumT ErrorT DoubleT..)
     s_conv_109;
    
    #error Failed during codegen (seaOfValType: SumT ErrorT DoubleT..)
     s_conv_12;
    
    #error Failed during codegen (seaOfValType: SumT ErrorT DoubleT..)
     s_conv_126;
    
    #error Failed during codegen (seaOfValType: SumT ErrorT DoubleT..)
     s_conv_29;

    acc_s_conv_12                        = 
    #error Failed during codegen (seaOfXPrim: PrimMinimal (PrimConst (PrimConstRight E..)
     (0.0);
    acc_s_conv_29                        = 
    #error Failed during codegen (seaOfXPrim: PrimMinimal (PrimConst (PrimConstRight E..)
     (0.0);
    acc_c_conv_40                        = 0.0;
    acc_c_conv_73                        = 0.0;
    acc_c_conv_75                        = 0.0;
    acc_s_conv_109                       = 
    #error Failed during codegen (seaOfXPrim: PrimMinimal (PrimConst (PrimConstRight E..)
     (0.0);
    acc_s_conv_126                       = 
    #error Failed during codegen (seaOfXPrim: PrimMinimal (PrimConst (PrimConstRight E..)
     (0.0);
    acc_c_conv_137                       = 0.0;
    acc_c_conv_170                       = 0.0;
    acc_c_conv_172                       = 0.0;
    acc_s_conv_12                        = s->acc_s_conv_12;
    acc_s_conv_29                        = s->acc_s_conv_29;
    acc_c_conv_40                        = s->acc_c_conv_40;
    acc_c_conv_73                        = s->acc_c_conv_73;
    acc_c_conv_75                        = s->acc_c_conv_75;
    acc_s_conv_109                       = s->acc_s_conv_109;
    acc_s_conv_126                       = s->acc_s_conv_126;
    acc_c_conv_137                       = s->acc_c_conv_137;
    acc_c_conv_170                       = s->acc_c_conv_170;
    acc_c_conv_172                       = s->acc_c_conv_172;
=======
    idouble_t  a_conv_38_simp_21;
    idouble_t  a_conv_38_simp_20_simp_22;
    idouble_t  a_conv_9_simp_17;
    idouble_t  a_conv_9_simp_16_simp_18;
    idouble_t  acc_a_conv_38_simp_13;
    idouble_t  acc_a_conv_38_simp_5;
    idouble_t  acc_a_conv_38_simp_12_simp_14;
    idouble_t  acc_a_conv_38_simp_12_simp_15;
    idouble_t  acc_a_conv_38_simp_4_simp_6;
    idouble_t  acc_a_conv_38_simp_4_simp_7;
    idouble_t  acc_a_conv_9_simp_1;
    idouble_t  acc_a_conv_9_simp_9;
    idouble_t  acc_a_conv_9_simp_0_simp_2;
    idouble_t  acc_a_conv_9_simp_0_simp_3;
    idouble_t  acc_a_conv_9_simp_8_simp_10;
    idouble_t  acc_a_conv_9_simp_8_simp_11;

    acc_a_conv_9_simp_0_simp_2           = 0.0;
    acc_a_conv_9_simp_0_simp_3           = 0.0;
    acc_a_conv_9_simp_1                  = 0.0;
    acc_a_conv_38_simp_4_simp_6          = 0.0;
    acc_a_conv_38_simp_4_simp_7          = 0.0;
    acc_a_conv_38_simp_5                 = 0.0;
    acc_a_conv_9_simp_0_simp_2           = s->acc_a_conv_9_simp_0_simp_2;
    acc_a_conv_9_simp_0_simp_3           = s->acc_a_conv_9_simp_0_simp_3;
    acc_a_conv_9_simp_1                  = s->acc_a_conv_9_simp_1;
    acc_a_conv_38_simp_4_simp_6          = s->acc_a_conv_38_simp_4_simp_6;
    acc_a_conv_38_simp_4_simp_7          = s->acc_a_conv_38_simp_4_simp_7;
    acc_a_conv_38_simp_5                 = s->acc_a_conv_38_simp_5;
>>>>>>> 2a808f6b
    
    const iint_t            new_count    = s->new_count;
    const idate_t    *const new_date     = s->new_date;
    const 
    #error Failed during codegen (seaOfValType: SumT ErrorT IntT..)
     *const new_fact                     = s->new_fact;
    
    for (iint_t i = 0; i < new_count; i++) {
        idate_t    elem_gen_date         = new_date[i];
<<<<<<< HEAD
        
        #error Failed during codegen (seaOfValType: SumT ErrorT IntT..)
         elem_gen_fact                   = new_fact[i];
        flat_0                           = 
        #error Failed during codegen (seaOfXValue: VLeft (VError ExceptTombstone)..)
        ;
        
        if (
        #error Failed during codegen (seaOfXPrim: PrimProject (PrimProjectSumIsLeft ErrorT..)
         (elem_gen_fact)) {
            
            #error Failed during codegen (seaOfValType: ErrorT..)
             flat_43                     = 
            #error Failed during codegen (seaOfXPrim: PrimUnsafe (PrimUnsafeSumGetLeft ErrorT ..)
             (elem_gen_fact);
            flat_0                       = 
            #error Failed during codegen (seaOfXPrim: PrimMinimal (PrimConst (PrimConstLeft Er..)
             (flat_43);
        } else {
            iint_t     flat_44           = 
            #error Failed during codegen (seaOfXPrim: PrimUnsafe (PrimUnsafeSumGetRight ErrorT..)
             (elem_gen_fact);
            idouble_t  simp_1            = iint_extend (flat_44);
            flat_0                       = 
            #error Failed during codegen (seaOfXPrim: PrimMinimal (PrimConst (PrimConstRight E..)
             (simp_1);
        }
        
        flat_0                           = flat_0;
        acc_c_conv_40                    = acc_c_conv_40;
        acc_c_conv_40                    = idouble_add (acc_c_conv_40, 1.0);
        acc_c_conv_73                    = acc_c_conv_73;
        acc_c_conv_73                    = idouble_add (acc_c_conv_73, 1.0);
        acc_c_conv_75                    = acc_c_conv_75;
        acc_c_conv_75                    = idouble_add (acc_c_conv_75, 1.0);
        acc_s_conv_12                    = acc_s_conv_12;
        flat_1                           = 
        #error Failed during codegen (seaOfXValue: VLeft (VError ExceptTombstone)..)
        ;
        
        if (
        #error Failed during codegen (seaOfXPrim: PrimProject (PrimProjectSumIsLeft ErrorT..)
         (flat_0)) {
            
            #error Failed during codegen (seaOfValType: ErrorT..)
             flat_2                      = 
            #error Failed during codegen (seaOfXPrim: PrimUnsafe (PrimUnsafeSumGetLeft ErrorT ..)
             (flat_0);
            flat_1                       = 
            #error Failed during codegen (seaOfXPrim: PrimMinimal (PrimConst (PrimConstLeft Er..)
             (flat_2);
        } else {
            idouble_t  flat_3            = 
            #error Failed during codegen (seaOfXPrim: PrimUnsafe (PrimUnsafeSumGetRight ErrorT..)
             (flat_0);
            flat_4                       = 
            #error Failed during codegen (seaOfXValue: VLeft (VError ExceptTombstone)..)
            ;
            
            if (
            #error Failed during codegen (seaOfXPrim: PrimProject (PrimProjectSumIsLeft ErrorT..)
             (acc_s_conv_12)) {
                
                #error Failed during codegen (seaOfValType: ErrorT..)
                 flat_5                  = 
                #error Failed during codegen (seaOfXPrim: PrimUnsafe (PrimUnsafeSumGetLeft ErrorT ..)
                 (acc_s_conv_12);
                flat_4                   = 
                #error Failed during codegen (seaOfXPrim: PrimMinimal (PrimConst (PrimConstLeft Er..)
                 (flat_5);
            } else {
                idouble_t  flat_6        = 
                #error Failed during codegen (seaOfXPrim: PrimUnsafe (PrimUnsafeSumGetRight ErrorT..)
                 (acc_s_conv_12);
                idouble_t  simp_3        = idouble_add (flat_3, flat_6);
                flat_4                   = 
                #error Failed during codegen (seaOfXPrim: PrimMinimal (PrimConst (PrimConstRight E..)
                 (simp_3);
            }
            
            flat_4                       = flat_4;
            flat_1                       = flat_4;
        }
        
        flat_1                           = flat_1;
        acc_s_conv_12                    = flat_1;
        flat_7                           = 
        #error Failed during codegen (seaOfXValue: VLeft (VError ExceptTombstone)..)
        ;
        
        if (
        #error Failed during codegen (seaOfXPrim: PrimProject (PrimProjectSumIsLeft ErrorT..)
         (flat_0)) {
            
            #error Failed during codegen (seaOfValType: ErrorT..)
             flat_38                     = 
            #error Failed during codegen (seaOfXPrim: PrimUnsafe (PrimUnsafeSumGetLeft ErrorT ..)
             (flat_0);
            flat_7                       = 
            #error Failed during codegen (seaOfXPrim: PrimMinimal (PrimConst (PrimConstLeft Er..)
             (flat_38);
        } else {
            idouble_t  flat_39           = 
            #error Failed during codegen (seaOfXPrim: PrimUnsafe (PrimUnsafeSumGetRight ErrorT..)
             (flat_0);
            flat_40                      = 
            #error Failed during codegen (seaOfXValue: VLeft (VError ExceptTombstone)..)
            ;
            
            if (
            #error Failed during codegen (seaOfXPrim: PrimProject (PrimProjectSumIsLeft ErrorT..)
             (flat_0)) {
                
                #error Failed during codegen (seaOfValType: ErrorT..)
                 flat_41                 = 
                #error Failed during codegen (seaOfXPrim: PrimUnsafe (PrimUnsafeSumGetLeft ErrorT ..)
                 (flat_0);
                flat_40                  = 
                #error Failed during codegen (seaOfXPrim: PrimMinimal (PrimConst (PrimConstLeft Er..)
                 (flat_41);
            } else {
                idouble_t  simp_11       = idouble_mul (flat_39, flat_39);
                flat_40                  = 
                #error Failed during codegen (seaOfXPrim: PrimMinimal (PrimConst (PrimConstRight E..)
                 (simp_11);
            }
            
            flat_40                      = flat_40;
            flat_7                       = flat_40;
        }
        
        flat_7                           = flat_7;
        acc_s_conv_29                    = acc_s_conv_29;
        flat_8                           = 
        #error Failed during codegen (seaOfXValue: VLeft (VError ExceptTombstone)..)
        ;
        
        if (
        #error Failed during codegen (seaOfXPrim: PrimProject (PrimProjectSumIsLeft ErrorT..)
         (flat_7)) {
            
            #error Failed during codegen (seaOfValType: ErrorT..)
             flat_9                      = 
            #error Failed during codegen (seaOfXPrim: PrimUnsafe (PrimUnsafeSumGetLeft ErrorT ..)
             (flat_7);
            flat_8                       = 
            #error Failed during codegen (seaOfXPrim: PrimMinimal (PrimConst (PrimConstLeft Er..)
             (flat_9);
        } else {
            idouble_t  flat_10           = 
            #error Failed during codegen (seaOfXPrim: PrimUnsafe (PrimUnsafeSumGetRight ErrorT..)
             (flat_7);
            flat_11                      = 
            #error Failed during codegen (seaOfXValue: VLeft (VError ExceptTombstone)..)
            ;
            
            if (
            #error Failed during codegen (seaOfXPrim: PrimProject (PrimProjectSumIsLeft ErrorT..)
             (acc_s_conv_29)) {
                
                #error Failed during codegen (seaOfValType: ErrorT..)
                 flat_12                 = 
                #error Failed during codegen (seaOfXPrim: PrimUnsafe (PrimUnsafeSumGetLeft ErrorT ..)
                 (acc_s_conv_29);
                flat_11                  = 
                #error Failed during codegen (seaOfXPrim: PrimMinimal (PrimConst (PrimConstLeft Er..)
                 (flat_12);
            } else {
                idouble_t  flat_13       = 
                #error Failed during codegen (seaOfXPrim: PrimUnsafe (PrimUnsafeSumGetRight ErrorT..)
                 (acc_s_conv_29);
                idouble_t  simp_13       = idouble_add (flat_10, flat_13);
                flat_11                  = 
                #error Failed during codegen (seaOfXPrim: PrimMinimal (PrimConst (PrimConstRight E..)
                 (simp_13);
            }
            
            flat_11                      = flat_11;
            flat_8                       = flat_11;
        }
        
        flat_8                           = flat_8;
        acc_s_conv_29                    = flat_8;
        
        #error Failed during codegen (seaOfValType: SumT ErrorT BoolT..)
         anf_49                          = 
        #error Failed during codegen (seaOfXPrim: PrimMinimal (PrimConst (PrimConstRight E..)
         (itrue);
        flat_14                          = 
        #error Failed during codegen (seaOfXValue: VLeft (VError ExceptTombstone)..)
        ;
        
        if (
        #error Failed during codegen (seaOfXPrim: PrimProject (PrimProjectSumIsLeft ErrorT..)
         (elem_gen_fact)) {
            
            #error Failed during codegen (seaOfValType: ErrorT..)
             flat_36                     = 
            #error Failed during codegen (seaOfXPrim: PrimUnsafe (PrimUnsafeSumGetLeft ErrorT ..)
             (elem_gen_fact);
            flat_14                      = 
            #error Failed during codegen (seaOfXPrim: PrimMinimal (PrimConst (PrimConstLeft Er..)
             (flat_36);
        } else {
            iint_t     flat_37           = 
            #error Failed during codegen (seaOfXPrim: PrimUnsafe (PrimUnsafeSumGetRight ErrorT..)
             (elem_gen_fact);
            ibool_t    simp_15           = iint_lt (flat_37, 300);
            flat_14                      = 
            #error Failed during codegen (seaOfXPrim: PrimMinimal (PrimConst (PrimConstRight E..)
             (simp_15);
        }
        
        flat_14                          = flat_14;
        
        if (
        #error Failed during codegen (prefixOfValType: SumT ErrorT BoolT..)
        eq (anf_49, flat_14)) {
            flat_15                      = 
            #error Failed during codegen (seaOfXValue: VLeft (VError ExceptTombstone)..)
            ;
            
            if (
            #error Failed during codegen (seaOfXPrim: PrimProject (PrimProjectSumIsLeft ErrorT..)
             (elem_gen_fact)) {
                
                #error Failed during codegen (seaOfValType: ErrorT..)
                 flat_34                 = 
                #error Failed during codegen (seaOfXPrim: PrimUnsafe (PrimUnsafeSumGetLeft ErrorT ..)
                 (elem_gen_fact);
                flat_15                  = 
                #error Failed during codegen (seaOfXPrim: PrimMinimal (PrimConst (PrimConstLeft Er..)
                 (flat_34);
            } else {
                iint_t     flat_35       = 
                #error Failed during codegen (seaOfXPrim: PrimUnsafe (PrimUnsafeSumGetRight ErrorT..)
                 (elem_gen_fact);
                idouble_t  simp_17       = iint_extend (flat_35);
                flat_15                  = 
                #error Failed during codegen (seaOfXPrim: PrimMinimal (PrimConst (PrimConstRight E..)
                 (simp_17);
            }
            
            flat_15                      = flat_15;
            acc_c_conv_137               = acc_c_conv_137;
            acc_c_conv_137               = idouble_add (acc_c_conv_137, 1.0);
            acc_c_conv_170               = acc_c_conv_170;
            acc_c_conv_170               = idouble_add (acc_c_conv_170, 1.0);
            acc_c_conv_172               = acc_c_conv_172;
            acc_c_conv_172               = idouble_add (acc_c_conv_172, 1.0);
            acc_s_conv_109               = acc_s_conv_109;
            flat_16                      = 
            #error Failed during codegen (seaOfXValue: VLeft (VError ExceptTombstone)..)
            ;
            
            if (
            #error Failed during codegen (seaOfXPrim: PrimProject (PrimProjectSumIsLeft ErrorT..)
             (flat_15)) {
                
                #error Failed during codegen (seaOfValType: ErrorT..)
                 flat_17                 = 
                #error Failed during codegen (seaOfXPrim: PrimUnsafe (PrimUnsafeSumGetLeft ErrorT ..)
                 (flat_15);
                flat_16                  = 
                #error Failed during codegen (seaOfXPrim: PrimMinimal (PrimConst (PrimConstLeft Er..)
                 (flat_17);
            } else {
                idouble_t  flat_18       = 
                #error Failed during codegen (seaOfXPrim: PrimUnsafe (PrimUnsafeSumGetRight ErrorT..)
                 (flat_15);
                flat_19                  = 
                #error Failed during codegen (seaOfXValue: VLeft (VError ExceptTombstone)..)
                ;
                
                if (
                #error Failed during codegen (seaOfXPrim: PrimProject (PrimProjectSumIsLeft ErrorT..)
                 (acc_s_conv_109)) {
                    
                    #error Failed during codegen (seaOfValType: ErrorT..)
                     flat_20             = 
                    #error Failed during codegen (seaOfXPrim: PrimUnsafe (PrimUnsafeSumGetLeft ErrorT ..)
                     (acc_s_conv_109);
                    flat_19              = 
                    #error Failed during codegen (seaOfXPrim: PrimMinimal (PrimConst (PrimConstLeft Er..)
                     (flat_20);
                } else {
                    idouble_t  flat_21   = 
                    #error Failed during codegen (seaOfXPrim: PrimUnsafe (PrimUnsafeSumGetRight ErrorT..)
                     (acc_s_conv_109);
                    idouble_t  simp_19   = idouble_add (flat_18, flat_21);
                    flat_19              = 
                    #error Failed during codegen (seaOfXPrim: PrimMinimal (PrimConst (PrimConstRight E..)
                     (simp_19);
                }
                
                flat_19                  = flat_19;
                flat_16                  = flat_19;
            }
            
            flat_16                      = flat_16;
            acc_s_conv_109               = flat_16;
            flat_22                      = 
            #error Failed during codegen (seaOfXValue: VLeft (VError ExceptTombstone)..)
            ;
            
            if (
            #error Failed during codegen (seaOfXPrim: PrimProject (PrimProjectSumIsLeft ErrorT..)
             (flat_15)) {
                
                #error Failed during codegen (seaOfValType: ErrorT..)
                 flat_29                 = 
                #error Failed during codegen (seaOfXPrim: PrimUnsafe (PrimUnsafeSumGetLeft ErrorT ..)
                 (flat_15);
                flat_22                  = 
                #error Failed during codegen (seaOfXPrim: PrimMinimal (PrimConst (PrimConstLeft Er..)
                 (flat_29);
            } else {
                idouble_t  flat_30       = 
                #error Failed during codegen (seaOfXPrim: PrimUnsafe (PrimUnsafeSumGetRight ErrorT..)
                 (flat_15);
                flat_31                  = 
                #error Failed during codegen (seaOfXValue: VLeft (VError ExceptTombstone)..)
                ;
                
                if (
                #error Failed during codegen (seaOfXPrim: PrimProject (PrimProjectSumIsLeft ErrorT..)
                 (flat_15)) {
                    
                    #error Failed during codegen (seaOfValType: ErrorT..)
                     flat_32             = 
                    #error Failed during codegen (seaOfXPrim: PrimUnsafe (PrimUnsafeSumGetLeft ErrorT ..)
                     (flat_15);
                    flat_31              = 
                    #error Failed during codegen (seaOfXPrim: PrimMinimal (PrimConst (PrimConstLeft Er..)
                     (flat_32);
                } else {
                    idouble_t  simp_27   = idouble_mul (flat_30, flat_30);
                    flat_31              = 
                    #error Failed during codegen (seaOfXPrim: PrimMinimal (PrimConst (PrimConstRight E..)
                     (simp_27);
                }
                
                flat_31                  = flat_31;
                flat_22                  = flat_31;
            }
            
            flat_22                      = flat_22;
            acc_s_conv_126               = acc_s_conv_126;
            flat_23                      = 
            #error Failed during codegen (seaOfXValue: VLeft (VError ExceptTombstone)..)
            ;
            
            if (
            #error Failed during codegen (seaOfXPrim: PrimProject (PrimProjectSumIsLeft ErrorT..)
             (flat_22)) {
                
                #error Failed during codegen (seaOfValType: ErrorT..)
                 flat_24                 = 
                #error Failed during codegen (seaOfXPrim: PrimUnsafe (PrimUnsafeSumGetLeft ErrorT ..)
                 (flat_22);
                flat_23                  = 
                #error Failed during codegen (seaOfXPrim: PrimMinimal (PrimConst (PrimConstLeft Er..)
                 (flat_24);
            } else {
                idouble_t  flat_25       = 
                #error Failed during codegen (seaOfXPrim: PrimUnsafe (PrimUnsafeSumGetRight ErrorT..)
                 (flat_22);
                flat_26                  = 
                #error Failed during codegen (seaOfXValue: VLeft (VError ExceptTombstone)..)
                ;
                
                if (
                #error Failed during codegen (seaOfXPrim: PrimProject (PrimProjectSumIsLeft ErrorT..)
                 (acc_s_conv_126)) {
                    
                    #error Failed during codegen (seaOfValType: ErrorT..)
                     flat_27             = 
                    #error Failed during codegen (seaOfXPrim: PrimUnsafe (PrimUnsafeSumGetLeft ErrorT ..)
                     (acc_s_conv_126);
                    flat_26              = 
                    #error Failed during codegen (seaOfXPrim: PrimMinimal (PrimConst (PrimConstLeft Er..)
                     (flat_27);
                } else {
                    idouble_t  flat_28   = 
                    #error Failed during codegen (seaOfXPrim: PrimUnsafe (PrimUnsafeSumGetRight ErrorT..)
                     (acc_s_conv_126);
                    idouble_t  simp_29   = idouble_add (flat_25, flat_28);
                    flat_26              = 
                    #error Failed during codegen (seaOfXPrim: PrimMinimal (PrimConst (PrimConstRight E..)
                     (simp_29);
                }
                
                flat_26                  = flat_26;
                flat_23                  = flat_26;
            }
            
            flat_23                      = flat_23;
            acc_s_conv_126               = flat_23;
        }
        
    }
    
    s->acc_s_conv_12                     = acc_s_conv_12;
    s->acc_s_conv_29                     = acc_s_conv_29;
    s->acc_c_conv_40                     = acc_c_conv_40;
    s->acc_c_conv_73                     = acc_c_conv_73;
    s->acc_c_conv_75                     = acc_c_conv_75;
    s->acc_s_conv_109                    = acc_s_conv_109;
    s->acc_s_conv_126                    = acc_s_conv_126;
    s->acc_c_conv_137                    = acc_c_conv_137;
    s->acc_c_conv_170                    = acc_c_conv_170;
    s->acc_c_conv_172                    = acc_c_conv_172;
    s_conv_12                            = acc_s_conv_12;
    s_conv_29                            = acc_s_conv_29;
    c_conv_40                            = acc_c_conv_40;
    c_conv_73                            = acc_c_conv_73;
    c_conv_75                            = acc_c_conv_75;
    s_conv_109                           = acc_s_conv_109;
    s_conv_126                           = acc_s_conv_126;
    c_conv_137                           = acc_c_conv_137;
    c_conv_170                           = acc_c_conv_170;
    c_conv_172                           = acc_c_conv_172;
    flat_45                              = 
    #error Failed during codegen (seaOfXValue: VLeft (VError ExceptTombstone)..)
    ;
    
    if (
    #error Failed during codegen (seaOfXPrim: PrimProject (PrimProjectSumIsLeft ErrorT..)
     (s_conv_29)) {
        
        #error Failed during codegen (seaOfValType: ErrorT..)
         flat_91                         = 
        #error Failed during codegen (seaOfXPrim: PrimUnsafe (PrimUnsafeSumGetLeft ErrorT ..)
         (s_conv_29);
        
        #error Failed during codegen (seaOfValType: SumT ErrorT DoubleT..)
         conv_37                         = 
        #error Failed during codegen (seaOfXPrim: PrimMinimal (PrimConst (PrimConstLeft Er..)
         (flat_91);
        flat_45                          = conv_37;
    } else {
        idouble_t  flat_92               = 
        #error Failed during codegen (seaOfXPrim: PrimUnsafe (PrimUnsafeSumGetRight ErrorT..)
         (s_conv_29);
        idouble_t  conv_41               = idouble_mul (flat_92, c_conv_40);
        
        #error Failed during codegen (seaOfValType: SumT ErrorT DoubleT..)
         conv_42                         = 
        #error Failed during codegen (seaOfXPrim: PrimMinimal (PrimConst (PrimConstRight E..)
         (conv_41);
        flat_45                          = conv_42;
    }
    
    flat_45                              = flat_45;
    flat_46                              = 
    #error Failed during codegen (seaOfXValue: VLeft (VError ExceptTombstone)..)
    ;
    
    if (
    #error Failed during codegen (seaOfXPrim: PrimProject (PrimProjectSumIsLeft ErrorT..)
     (flat_45)) {
        
        #error Failed during codegen (seaOfValType: ErrorT..)
         flat_80                         = 
        #error Failed during codegen (seaOfXPrim: PrimUnsafe (PrimUnsafeSumGetLeft ErrorT ..)
         (flat_45);
        
        #error Failed during codegen (seaOfValType: SumT ErrorT DoubleT..)
         conv_46                         = 
        #error Failed during codegen (seaOfXPrim: PrimMinimal (PrimConst (PrimConstLeft Er..)
         (flat_80);
        flat_46                          = conv_46;
    } else {
        idouble_t  flat_81               = 
        #error Failed during codegen (seaOfXPrim: PrimUnsafe (PrimUnsafeSumGetRight ErrorT..)
         (flat_45);
        flat_82                          = 
        #error Failed during codegen (seaOfXValue: VLeft (VError ExceptTombstone)..)
        ;
        
        if (
        #error Failed during codegen (seaOfXPrim: PrimProject (PrimProjectSumIsLeft ErrorT..)
         (s_conv_12)) {
            
            #error Failed during codegen (seaOfValType: ErrorT..)
             flat_86                     = 
            #error Failed during codegen (seaOfXPrim: PrimUnsafe (PrimUnsafeSumGetLeft ErrorT ..)
             (s_conv_12);
            
            #error Failed during codegen (seaOfValType: SumT ErrorT DoubleT..)
             conv_49                     = 
            #error Failed during codegen (seaOfXPrim: PrimMinimal (PrimConst (PrimConstLeft Er..)
             (flat_86);
            flat_82                      = conv_49;
        } else {
            idouble_t  flat_87           = 
            #error Failed during codegen (seaOfXPrim: PrimUnsafe (PrimUnsafeSumGetRight ErrorT..)
             (s_conv_12);
            flat_88                      = 
            #error Failed during codegen (seaOfXValue: VLeft (VError ExceptTombstone)..)
            ;
            
            if (
            #error Failed during codegen (seaOfXPrim: PrimProject (PrimProjectSumIsLeft ErrorT..)
             (s_conv_12)) {
                
                #error Failed during codegen (seaOfValType: ErrorT..)
                 flat_89                 = 
                #error Failed during codegen (seaOfXPrim: PrimUnsafe (PrimUnsafeSumGetLeft ErrorT ..)
                 (s_conv_12);
                
                #error Failed during codegen (seaOfValType: SumT ErrorT DoubleT..)
                 conv_52                 = 
                #error Failed during codegen (seaOfXPrim: PrimMinimal (PrimConst (PrimConstLeft Er..)
                 (flat_89);
                flat_88                  = conv_52;
            } else {
                idouble_t  conv_54       = idouble_mul (flat_87, flat_87);
                
                #error Failed during codegen (seaOfValType: SumT ErrorT DoubleT..)
                 conv_55                 = 
                #error Failed during codegen (seaOfXPrim: PrimMinimal (PrimConst (PrimConstRight E..)
                 (conv_54);
                flat_88                  = conv_55;
            }
            
            flat_88                      = flat_88;
            flat_82                      = flat_88;
=======
        iint_t     elem_gen_fact         = new_fact[i];
        idouble_t  anf_29                = iint_extend (elem_gen_fact);
        acc_a_conv_9_simp_8_simp_10      = acc_a_conv_9_simp_0_simp_2;
        acc_a_conv_9_simp_8_simp_11      = acc_a_conv_9_simp_0_simp_3;
        acc_a_conv_9_simp_9              = acc_a_conv_9_simp_1;
        idouble_t  anf_40                = idouble_add (acc_a_conv_9_simp_8_simp_10, 1.0);
        idouble_t  anf_42                = idouble_sub (anf_29, acc_a_conv_9_simp_8_simp_11);
        idouble_t  anf_43                = idouble_div (anf_42, anf_40);
        idouble_t  anf_44                = idouble_add (acc_a_conv_9_simp_8_simp_11, anf_43);
        idouble_t  anf_46                = idouble_sub (anf_29, anf_44);
        idouble_t  anf_47                = idouble_mul (anf_42, anf_46);
        idouble_t  anf_48                = idouble_add (acc_a_conv_9_simp_9, anf_47);
        acc_a_conv_9_simp_0_simp_2       = anf_40;
        acc_a_conv_9_simp_0_simp_3       = anf_44;
        acc_a_conv_9_simp_1              = anf_48;
        
        if (iint_lt (elem_gen_fact, 300)) {
            acc_a_conv_38_simp_12_simp_14 = acc_a_conv_38_simp_4_simp_6;
            acc_a_conv_38_simp_12_simp_15 = acc_a_conv_38_simp_4_simp_7;
            acc_a_conv_38_simp_13        = acc_a_conv_38_simp_5;
            idouble_t  anf_70            = idouble_add (acc_a_conv_38_simp_12_simp_14, 1.0);
            idouble_t  anf_72            = idouble_sub (anf_29, acc_a_conv_38_simp_12_simp_15);
            idouble_t  anf_73            = idouble_div (anf_72, anf_70);
            idouble_t  anf_74            = idouble_add (acc_a_conv_38_simp_12_simp_15, anf_73);
            idouble_t  anf_76            = idouble_sub (anf_29, anf_74);
            idouble_t  anf_77            = idouble_mul (anf_72, anf_76);
            idouble_t  anf_78            = idouble_add (acc_a_conv_38_simp_13, anf_77);
            acc_a_conv_38_simp_4_simp_6  = anf_70;
            acc_a_conv_38_simp_4_simp_7  = anf_74;
            acc_a_conv_38_simp_5         = anf_78;
>>>>>>> 2a808f6b
        }
        
        flat_82                          = flat_82;
        flat_83                          = 
        #error Failed during codegen (seaOfXValue: VLeft (VError ExceptTombstone)..)
        ;
        
        if (
        #error Failed during codegen (seaOfXPrim: PrimProject (PrimProjectSumIsLeft ErrorT..)
         (flat_82)) {
            
            #error Failed during codegen (seaOfValType: ErrorT..)
             flat_84                     = 
            #error Failed during codegen (seaOfXPrim: PrimUnsafe (PrimUnsafeSumGetLeft ErrorT ..)
             (flat_82);
            
            #error Failed during codegen (seaOfValType: SumT ErrorT DoubleT..)
             conv_61                     = 
            #error Failed during codegen (seaOfXPrim: PrimMinimal (PrimConst (PrimConstLeft Er..)
             (flat_84);
            flat_83                      = conv_61;
        } else {
            idouble_t  flat_85           = 
            #error Failed during codegen (seaOfXPrim: PrimUnsafe (PrimUnsafeSumGetRight ErrorT..)
             (flat_82);
            idouble_t  conv_63           = idouble_sub (flat_81, flat_85);
            
            #error Failed during codegen (seaOfValType: SumT ErrorT DoubleT..)
             conv_64                     = 
            #error Failed during codegen (seaOfXPrim: PrimMinimal (PrimConst (PrimConstRight E..)
             (conv_63);
            flat_83                      = conv_64;
        }
        
        flat_83                          = flat_83;
        flat_46                          = flat_83;
    }
    
    flat_46                              = flat_46;
    flat_47                              = 
    #error Failed during codegen (seaOfXValue: VLeft (VError ExceptTombstone)..)
    ;
    
    if (
    #error Failed during codegen (seaOfXPrim: PrimProject (PrimProjectSumIsLeft ErrorT..)
     (flat_46)) {
        
        #error Failed during codegen (seaOfValType: ErrorT..)
         flat_78                         = 
        #error Failed during codegen (seaOfXPrim: PrimUnsafe (PrimUnsafeSumGetLeft ErrorT ..)
         (flat_46);
        
        #error Failed during codegen (seaOfValType: SumT ErrorT DoubleT..)
         conv_70                         = 
        #error Failed during codegen (seaOfXPrim: PrimMinimal (PrimConst (PrimConstLeft Er..)
         (flat_78);
        flat_47                          = conv_70;
    } else {
        idouble_t  flat_79               = 
        #error Failed during codegen (seaOfXPrim: PrimUnsafe (PrimUnsafeSumGetRight ErrorT..)
         (flat_46);
        idouble_t  conv_77               = idouble_sub (c_conv_75, 1.0);
        idouble_t  conv_78               = idouble_mul (c_conv_73, conv_77);
        idouble_t  conv_79               = idouble_div (flat_79, conv_78);
        
        #error Failed during codegen (seaOfValType: SumT ErrorT DoubleT..)
         conv_80                         = 
        #error Failed during codegen (seaOfXPrim: PrimMinimal (PrimConst (PrimConstRight E..)
         (conv_79);
        flat_47                          = conv_80;
    }
    
<<<<<<< HEAD
    flat_47                              = flat_47;
    flat_48                              = 
    #error Failed during codegen (seaOfXValue: VLeft (VError ExceptTombstone)..)
    ;
    
    if (
    #error Failed during codegen (seaOfXPrim: PrimProject (PrimProjectSumIsLeft ErrorT..)
     (flat_47)) {
        
        #error Failed during codegen (seaOfValType: ErrorT..)
         flat_76                         = 
        #error Failed during codegen (seaOfXPrim: PrimUnsafe (PrimUnsafeSumGetLeft ErrorT ..)
         (flat_47);
        
        #error Failed during codegen (seaOfValType: SumT ErrorT DoubleT..)
         conv_84                         = 
        #error Failed during codegen (seaOfXPrim: PrimMinimal (PrimConst (PrimConstLeft Er..)
         (flat_76);
        flat_48                          = conv_84;
    } else {
        idouble_t  flat_77               = 
        #error Failed during codegen (seaOfXPrim: PrimUnsafe (PrimUnsafeSumGetRight ErrorT..)
         (flat_47);
        idouble_t  conv_87               = idouble_pow (flat_77, 0.5);
        
        #error Failed during codegen (seaOfValType: SumT ErrorT DoubleT..)
         conv_88                         = 
        #error Failed during codegen (seaOfXPrim: PrimMinimal (PrimConst (PrimConstRight E..)
         (conv_87);
        flat_48                          = conv_88;
    }
    
    flat_48                              = flat_48;
    flat_49                              = 
    #error Failed during codegen (seaOfXValue: VLeft (VError ExceptTombstone)..)
    ;
    
    if (
    #error Failed during codegen (seaOfXPrim: PrimProject (PrimProjectSumIsLeft ErrorT..)
     (flat_48)) {
        
        #error Failed during codegen (seaOfValType: ErrorT..)
         flat_50                         = 
        #error Failed during codegen (seaOfXPrim: PrimUnsafe (PrimUnsafeSumGetLeft ErrorT ..)
         (flat_48);
        
        #error Failed during codegen (seaOfValType: SumT ErrorT DoubleT..)
         conv_92                         = 
        #error Failed during codegen (seaOfXPrim: PrimMinimal (PrimConst (PrimConstLeft Er..)
         (flat_50);
        flat_49                          = conv_92;
    } else {
        idouble_t  flat_51               = 
        #error Failed during codegen (seaOfXPrim: PrimUnsafe (PrimUnsafeSumGetRight ErrorT..)
         (flat_48);
        flat_52                          = 
        #error Failed during codegen (seaOfXValue: VLeft (VError ExceptTombstone)..)
        ;
        
        if (
        #error Failed during codegen (seaOfXPrim: PrimProject (PrimProjectSumIsLeft ErrorT..)
         (s_conv_126)) {
            
            #error Failed during codegen (seaOfValType: ErrorT..)
             flat_74                     = 
            #error Failed during codegen (seaOfXPrim: PrimUnsafe (PrimUnsafeSumGetLeft ErrorT ..)
             (s_conv_126);
            
            #error Failed during codegen (seaOfValType: SumT ErrorT DoubleT..)
             conv_134                    = 
            #error Failed during codegen (seaOfXPrim: PrimMinimal (PrimConst (PrimConstLeft Er..)
             (flat_74);
            flat_52                      = conv_134;
        } else {
            idouble_t  flat_75           = 
            #error Failed during codegen (seaOfXPrim: PrimUnsafe (PrimUnsafeSumGetRight ErrorT..)
             (s_conv_126);
            idouble_t  conv_138          = idouble_mul (flat_75, c_conv_137);
            
            #error Failed during codegen (seaOfValType: SumT ErrorT DoubleT..)
             conv_139                    = 
            #error Failed during codegen (seaOfXPrim: PrimMinimal (PrimConst (PrimConstRight E..)
             (conv_138);
            flat_52                      = conv_139;
        }
        
        flat_52                          = flat_52;
        flat_53                          = 
        #error Failed during codegen (seaOfXValue: VLeft (VError ExceptTombstone)..)
        ;
        
        if (
        #error Failed during codegen (seaOfXPrim: PrimProject (PrimProjectSumIsLeft ErrorT..)
         (flat_52)) {
            
            #error Failed during codegen (seaOfValType: ErrorT..)
             flat_63                     = 
            #error Failed during codegen (seaOfXPrim: PrimUnsafe (PrimUnsafeSumGetLeft ErrorT ..)
             (flat_52);
            
            #error Failed during codegen (seaOfValType: SumT ErrorT DoubleT..)
             conv_143                    = 
            #error Failed during codegen (seaOfXPrim: PrimMinimal (PrimConst (PrimConstLeft Er..)
             (flat_63);
            flat_53                      = conv_143;
        } else {
            idouble_t  flat_64           = 
            #error Failed during codegen (seaOfXPrim: PrimUnsafe (PrimUnsafeSumGetRight ErrorT..)
             (flat_52);
            flat_65                      = 
            #error Failed during codegen (seaOfXValue: VLeft (VError ExceptTombstone)..)
            ;
            
            if (
            #error Failed during codegen (seaOfXPrim: PrimProject (PrimProjectSumIsLeft ErrorT..)
             (s_conv_109)) {
                
                #error Failed during codegen (seaOfValType: ErrorT..)
                 flat_69                 = 
                #error Failed during codegen (seaOfXPrim: PrimUnsafe (PrimUnsafeSumGetLeft ErrorT ..)
                 (s_conv_109);
                
                #error Failed during codegen (seaOfValType: SumT ErrorT DoubleT..)
                 conv_146                = 
                #error Failed during codegen (seaOfXPrim: PrimMinimal (PrimConst (PrimConstLeft Er..)
                 (flat_69);
                flat_65                  = conv_146;
            } else {
                idouble_t  flat_70       = 
                #error Failed during codegen (seaOfXPrim: PrimUnsafe (PrimUnsafeSumGetRight ErrorT..)
                 (s_conv_109);
                flat_71                  = 
                #error Failed during codegen (seaOfXValue: VLeft (VError ExceptTombstone)..)
                ;
                
                if (
                #error Failed during codegen (seaOfXPrim: PrimProject (PrimProjectSumIsLeft ErrorT..)
                 (s_conv_109)) {
                    
                    #error Failed during codegen (seaOfValType: ErrorT..)
                     flat_72             = 
                    #error Failed during codegen (seaOfXPrim: PrimUnsafe (PrimUnsafeSumGetLeft ErrorT ..)
                     (s_conv_109);
                    
                    #error Failed during codegen (seaOfValType: SumT ErrorT DoubleT..)
                     conv_149            = 
                    #error Failed during codegen (seaOfXPrim: PrimMinimal (PrimConst (PrimConstLeft Er..)
                     (flat_72);
                    flat_71              = conv_149;
                } else {
                    idouble_t  conv_151  = idouble_mul (flat_70, flat_70);
                    
                    #error Failed during codegen (seaOfValType: SumT ErrorT DoubleT..)
                     conv_152            = 
                    #error Failed during codegen (seaOfXPrim: PrimMinimal (PrimConst (PrimConstRight E..)
                     (conv_151);
                    flat_71              = conv_152;
                }
                
                flat_71                  = flat_71;
                flat_65                  = flat_71;
            }
            
            flat_65                      = flat_65;
            flat_66                      = 
            #error Failed during codegen (seaOfXValue: VLeft (VError ExceptTombstone)..)
            ;
            
            if (
            #error Failed during codegen (seaOfXPrim: PrimProject (PrimProjectSumIsLeft ErrorT..)
             (flat_65)) {
                
                #error Failed during codegen (seaOfValType: ErrorT..)
                 flat_67                 = 
                #error Failed during codegen (seaOfXPrim: PrimUnsafe (PrimUnsafeSumGetLeft ErrorT ..)
                 (flat_65);
                
                #error Failed during codegen (seaOfValType: SumT ErrorT DoubleT..)
                 conv_158                = 
                #error Failed during codegen (seaOfXPrim: PrimMinimal (PrimConst (PrimConstLeft Er..)
                 (flat_67);
                flat_66                  = conv_158;
            } else {
                idouble_t  flat_68       = 
                #error Failed during codegen (seaOfXPrim: PrimUnsafe (PrimUnsafeSumGetRight ErrorT..)
                 (flat_65);
                idouble_t  conv_160      = idouble_sub (flat_64, flat_68);
                
                #error Failed during codegen (seaOfValType: SumT ErrorT DoubleT..)
                 conv_161                = 
                #error Failed during codegen (seaOfXPrim: PrimMinimal (PrimConst (PrimConstRight E..)
                 (conv_160);
                flat_66                  = conv_161;
            }
            
            flat_66                      = flat_66;
            flat_53                      = flat_66;
        }
        
        flat_53                          = flat_53;
        flat_54                          = 
        #error Failed during codegen (seaOfXValue: VLeft (VError ExceptTombstone)..)
        ;
        
        if (
        #error Failed during codegen (seaOfXPrim: PrimProject (PrimProjectSumIsLeft ErrorT..)
         (flat_53)) {
            
            #error Failed during codegen (seaOfValType: ErrorT..)
             flat_61                     = 
            #error Failed during codegen (seaOfXPrim: PrimUnsafe (PrimUnsafeSumGetLeft ErrorT ..)
             (flat_53);
            
            #error Failed during codegen (seaOfValType: SumT ErrorT DoubleT..)
             conv_167                    = 
            #error Failed during codegen (seaOfXPrim: PrimMinimal (PrimConst (PrimConstLeft Er..)
             (flat_61);
            flat_54                      = conv_167;
        } else {
            idouble_t  flat_62           = 
            #error Failed during codegen (seaOfXPrim: PrimUnsafe (PrimUnsafeSumGetRight ErrorT..)
             (flat_53);
            idouble_t  conv_174          = idouble_sub (c_conv_172, 1.0);
            idouble_t  conv_175          = idouble_mul (c_conv_170, conv_174);
            idouble_t  conv_176          = idouble_div (flat_62, conv_175);
            
            #error Failed during codegen (seaOfValType: SumT ErrorT DoubleT..)
             conv_177                    = 
            #error Failed during codegen (seaOfXPrim: PrimMinimal (PrimConst (PrimConstRight E..)
             (conv_176);
            flat_54                      = conv_177;
        }
        
        flat_54                          = flat_54;
        flat_55                          = 
        #error Failed during codegen (seaOfXValue: VLeft (VError ExceptTombstone)..)
        ;
        
        if (
        #error Failed during codegen (seaOfXPrim: PrimProject (PrimProjectSumIsLeft ErrorT..)
         (flat_54)) {
            
            #error Failed during codegen (seaOfValType: ErrorT..)
             flat_59                     = 
            #error Failed during codegen (seaOfXPrim: PrimUnsafe (PrimUnsafeSumGetLeft ErrorT ..)
             (flat_54);
            
            #error Failed during codegen (seaOfValType: SumT ErrorT DoubleT..)
             conv_181                    = 
            #error Failed during codegen (seaOfXPrim: PrimMinimal (PrimConst (PrimConstLeft Er..)
             (flat_59);
            flat_55                      = conv_181;
        } else {
            idouble_t  flat_60           = 
            #error Failed during codegen (seaOfXPrim: PrimUnsafe (PrimUnsafeSumGetRight ErrorT..)
             (flat_54);
            idouble_t  conv_184          = idouble_pow (flat_60, 0.5);
            
            #error Failed during codegen (seaOfValType: SumT ErrorT DoubleT..)
             conv_185                    = 
            #error Failed during codegen (seaOfXPrim: PrimMinimal (PrimConst (PrimConstRight E..)
             (conv_184);
            flat_55                      = conv_185;
        }
        
        flat_55                          = flat_55;
        flat_56                          = 
        #error Failed during codegen (seaOfXValue: VLeft (VError ExceptTombstone)..)
        ;
        
        if (
        #error Failed during codegen (seaOfXPrim: PrimProject (PrimProjectSumIsLeft ErrorT..)
         (flat_55)) {
            
            #error Failed during codegen (seaOfValType: ErrorT..)
             flat_57                     = 
            #error Failed during codegen (seaOfXPrim: PrimUnsafe (PrimUnsafeSumGetLeft ErrorT ..)
             (flat_55);
            
            #error Failed during codegen (seaOfValType: SumT ErrorT DoubleT..)
             conv_189                    = 
            #error Failed during codegen (seaOfXPrim: PrimMinimal (PrimConst (PrimConstLeft Er..)
             (flat_57);
            flat_56                      = conv_189;
        } else {
            idouble_t  flat_58           = 
            #error Failed during codegen (seaOfXPrim: PrimUnsafe (PrimUnsafeSumGetRight ErrorT..)
             (flat_55);
            idouble_t  conv_191          = idouble_mul (flat_51, flat_58);
            
            #error Failed during codegen (seaOfValType: SumT ErrorT DoubleT..)
             conv_192                    = 
            #error Failed during codegen (seaOfXPrim: PrimMinimal (PrimConst (PrimConstRight E..)
             (conv_191);
            flat_56                      = conv_192;
        }
        
        flat_56                          = flat_56;
        flat_49                          = flat_56;
    }
    
    flat_49                              = flat_49;
    s->repl                              = flat_49;
=======
    s->acc_a_conv_9_simp_0_simp_2        = acc_a_conv_9_simp_0_simp_2;
    s->acc_a_conv_9_simp_0_simp_3        = acc_a_conv_9_simp_0_simp_3;
    s->acc_a_conv_9_simp_1               = acc_a_conv_9_simp_1;
    s->acc_a_conv_38_simp_4_simp_6       = acc_a_conv_38_simp_4_simp_6;
    s->acc_a_conv_38_simp_4_simp_7       = acc_a_conv_38_simp_4_simp_7;
    s->acc_a_conv_38_simp_5              = acc_a_conv_38_simp_5;
    a_conv_9_simp_16_simp_18             = acc_a_conv_9_simp_0_simp_2;
    a_conv_9_simp_17                     = acc_a_conv_9_simp_1;
    a_conv_38_simp_20_simp_22            = acc_a_conv_38_simp_4_simp_6;
    a_conv_38_simp_21                    = acc_a_conv_38_simp_5;
    idouble_t  anf_84                    = idouble_sub (a_conv_9_simp_16_simp_18, 1.0);
    idouble_t  conv_26                   = idouble_div (a_conv_9_simp_17, anf_84);
    idouble_t  conv_28                   = idouble_pow (conv_26, 0.5);
    idouble_t  anf_89                    = idouble_sub (a_conv_38_simp_20_simp_22, 1.0);
    idouble_t  conv_55                   = idouble_div (a_conv_38_simp_21, anf_89);
    idouble_t  conv_57                   = idouble_pow (conv_55, 0.5);
    idouble_t  conv_58                   = idouble_mul (conv_28, conv_57);
    s->repl                              = conv_58;
>>>>>>> 2a808f6b
}

- Core evaluation:
[homer, 11180.33988749895
,marge, 100.0]

> <|MERGE_RESOLUTION|>--- conflicted
+++ resolved
@@ -399,668 +399,584 @@
 > - Flattened:
 gen$date = DATE
 {
-<<<<<<< HEAD
-  init [Mutable] [(Sum Error Double)] acc$s$conv$12 = right# [Error] [Double]
-                                                      (0.0 : Double);
-  init [Mutable] [(Sum Error Double)] acc$s$conv$29 = right# [Error] [Double]
-                                                      (0.0 : Double);
-  init [Mutable] [Double] acc$c$conv$40 = 0.0 : Double;
-  init [Mutable] [Double] acc$c$conv$73 = 0.0 : Double;
-  init [Mutable] [Double] acc$c$conv$75 = 0.0 : Double;
-  init [Mutable] [(Sum Error Double)] acc$s$conv$109 = right# [Error] [Double]
-                                                       (0.0 : Double);
-  init [Mutable] [(Sum Error Double)] acc$s$conv$126 = right# [Error] [Double]
-                                                       (0.0 : Double);
-  init [Mutable] [Double] acc$c$conv$137 = 0.0 : Double;
-  init [Mutable] [Double] acc$c$conv$170 = 0.0 : Double;
-  init [Mutable] [Double] acc$c$conv$172 = 0.0 : Double;
-  load_resumable [(Sum Error Double)] acc$s$conv$12;
-  load_resumable [(Sum Error Double)] acc$s$conv$29;
-  load_resumable [Double] acc$c$conv$40;
-  load_resumable [Double] acc$c$conv$73;
-  load_resumable [Double] acc$c$conv$75;
-  load_resumable [(Sum Error Double)] acc$s$conv$109;
-  load_resumable [(Sum Error Double)] acc$s$conv$126;
-  load_resumable [Double] acc$c$conv$137;
-  load_resumable [Double] acc$c$conv$170;
-  load_resumable [Double] acc$c$conv$172;
+  let anf$24 = pair# [Double] [Double]
+               (0.0 : Double) (0.0 : Double);
+  let anf$25 = pair# [(Double, Double)] [Double]
+               anf$24 (0.0 : Double);
+  init [Mutable] [(Sum Error ((Double, Double), Double))] acc$a$conv$12 = right# [Error] [((Double, Double), Double)]
+                                                                          anf$25;
+  init [Mutable] [(Sum Error ((Double, Double), Double))] acc$a$conv$102 = right# [Error] [((Double, Double), Double)]
+                                                                           anf$25;
+  load_resumable [(Sum Error ((Double, Double), Double))] acc$a$conv$12;
+  load_resumable [(Sum Error ((Double, Double), Double))] acc$a$conv$102;
   for_facts (elem$gen$fact : (Sum Error Int), elem$gen$date : Date) in new {
     init [Mutable] [(Sum Error Double)] flat$0 = Left ExceptTombstone : (Sum Error Double);
     if (Sum_isLeft# [Error] [Int]
         elem$gen$fact) {
-      let flat$43 = unsafe_Sum_left# [Error] [Int]
+      let flat$79 = unsafe_Sum_left# [Error] [Int]
                     elem$gen$fact;
       write flat$0 = left# [Error] [Double]
-                     flat$43;
+                     flat$79;
     } else {
-      let flat$44 = unsafe_Sum_right# [Error] [Int]
+      let flat$80 = unsafe_Sum_right# [Error] [Int]
                     elem$gen$fact;
       let simp$1 = doubleOfInt#
-                   flat$44;
+                   flat$80;
       write flat$0 = right# [Error] [Double]
                      simp$1;
     }
     read [Mutable] [(Sum Error Double)] flat$0 = flat$0;
-    read [Mutable] [Double] acc$c$conv$40 = acc$c$conv$40;
-    write acc$c$conv$40 = add# [Double]
-                          acc$c$conv$40 (1.0 : Double);
-    read [Mutable] [Double] acc$c$conv$73 = acc$c$conv$73;
-    write acc$c$conv$73 = add# [Double]
-                          acc$c$conv$73 (1.0 : Double);
-    read [Mutable] [Double] acc$c$conv$75 = acc$c$conv$75;
-    write acc$c$conv$75 = add# [Double]
-                          acc$c$conv$75 (1.0 : Double);
-    read [Mutable] [(Sum Error Double)] acc$s$conv$12 = acc$s$conv$12;
-    init [Mutable] [(Sum Error Double)] flat$1 = Left ExceptTombstone : (Sum Error Double);
-    if (Sum_isLeft# [Error] [Double]
-        flat$0) {
-      let flat$2 = unsafe_Sum_left# [Error] [Double]
-                   flat$0;
-      write flat$1 = left# [Error] [Double]
+    read [Mutable] [(Sum Error ((Double, Double), Double))] acc$a$conv$12 = acc$a$conv$12;
+    init [Mutable] [(Sum Error ((Double, Double), Double))] flat$1 = Left ExceptTombstone : (Sum Error ((Double, Double), Double));
+    if (Sum_isLeft# [Error] [((Double, Double), Double)]
+        acc$a$conv$12) {
+      let flat$2 = unsafe_Sum_left# [Error] [((Double, Double), Double)]
+                   acc$a$conv$12;
+      write flat$1 = left# [Error] [((Double, Double), Double)]
                      flat$2;
     } else {
-      let flat$3 = unsafe_Sum_right# [Error] [Double]
-                   flat$0;
+      let flat$3 = unsafe_Sum_right# [Error] [((Double, Double), Double)]
+                   acc$a$conv$12;
+      let desugar_q$0$conv$15 = fst# [(Double, Double)] [Double]
+                                flat$3;
+      let desugar_q$1$conv$16 = snd# [(Double, Double)] [Double]
+                                flat$3;
+      let desugar_q$2$conv$17 = fst# [Double] [Double]
+                                desugar_q$0$conv$15;
+      let desugar_q$3$conv$18 = snd# [Double] [Double]
+                                desugar_q$0$conv$15;
+      let nn$conv$19 = add# [Double]
+                       desugar_q$2$conv$17
+                       (1.0 : Double);
       init [Mutable] [(Sum Error Double)] flat$4 = Left ExceptTombstone : (Sum Error Double);
       if (Sum_isLeft# [Error] [Double]
-          acc$s$conv$12) {
-        let flat$5 = unsafe_Sum_left# [Error] [Double]
-                     acc$s$conv$12;
+          flat$0) {
+        let flat$35 = unsafe_Sum_left# [Error] [Double]
+                      flat$0;
         write flat$4 = left# [Error] [Double]
-                       flat$5;
+                       flat$35;
       } else {
-        let flat$6 = unsafe_Sum_right# [Error] [Double]
-                     acc$s$conv$12;
-        let simp$3 = add# [Double]
-                     flat$3 flat$6;
+        let flat$36 = unsafe_Sum_right# [Error] [Double]
+                      flat$0;
+        let simp$9 = sub# [Double]
+                     flat$36 desugar_q$3$conv$18;
         write flat$4 = right# [Error] [Double]
-                       simp$3;
+                       simp$9;
       }
       read [Mutable] [(Sum Error Double)] flat$4 = flat$4;
-      write flat$1 = flat$4;
+      init [Mutable] [(Sum Error Double)] flat$5 = Left ExceptTombstone : (Sum Error Double);
+      if (Sum_isLeft# [Error] [Double]
+          flat$4) {
+        let flat$33 = unsafe_Sum_left# [Error] [Double]
+                      flat$4;
+        write flat$5 = left# [Error] [Double]
+                       flat$33;
+      } else {
+        let flat$34 = unsafe_Sum_right# [Error] [Double]
+                      flat$4;
+        let simp$11 = div# flat$34
+                      nn$conv$19;
+        write flat$5 = right# [Error] [Double]
+                       simp$11;
+      }
+      read [Mutable] [(Sum Error Double)] flat$5 = flat$5;
+      init [Mutable] [(Sum Error Double)] flat$6 = Left ExceptTombstone : (Sum Error Double);
+      if (Sum_isLeft# [Error] [Double]
+          flat$5) {
+        let flat$31 = unsafe_Sum_left# [Error] [Double]
+                      flat$5;
+        write flat$6 = left# [Error] [Double]
+                       flat$31;
+      } else {
+        let flat$32 = unsafe_Sum_right# [Error] [Double]
+                      flat$5;
+        let simp$13 = add# [Double]
+                      desugar_q$3$conv$18 flat$32;
+        write flat$6 = right# [Error] [Double]
+                       simp$13;
+      }
+      read [Mutable] [(Sum Error Double)] flat$6 = flat$6;
+      init [Mutable] [(Sum Error Double)] flat$7 = Left ExceptTombstone : (Sum Error Double);
+      if (Sum_isLeft# [Error] [Double]
+          flat$4) {
+        let flat$20 = unsafe_Sum_left# [Error] [Double]
+                      flat$4;
+        write flat$7 = left# [Error] [Double]
+                       flat$20;
+      } else {
+        let flat$21 = unsafe_Sum_right# [Error] [Double]
+                      flat$4;
+        init [Mutable] [(Sum Error Double)] flat$22 = Left ExceptTombstone : (Sum Error Double);
+        if (Sum_isLeft# [Error] [Double]
+            flat$0) {
+          let flat$26 = unsafe_Sum_left# [Error] [Double]
+                        flat$0;
+          write flat$22 = left# [Error] [Double]
+                          flat$26;
+        } else {
+          let flat$27 = unsafe_Sum_right# [Error] [Double]
+                        flat$0;
+          init [Mutable] [(Sum Error Double)] flat$28 = Left ExceptTombstone : (Sum Error Double);
+          if (Sum_isLeft# [Error] [Double]
+              flat$6) {
+            let flat$29 = unsafe_Sum_left# [Error] [Double]
+                          flat$6;
+            write flat$28 = left# [Error] [Double]
+                            flat$29;
+          } else {
+            let flat$30 = unsafe_Sum_right# [Error] [Double]
+                          flat$6;
+            let simp$21 = sub# [Double]
+                          flat$27 flat$30;
+            write flat$28 = right# [Error] [Double]
+                            simp$21;
+          }
+          read [Mutable] [(Sum Error Double)] flat$28 = flat$28;
+          write flat$22 = flat$28;
+        }
+        read [Mutable] [(Sum Error Double)] flat$22 = flat$22;
+        init [Mutable] [(Sum Error Double)] flat$23 = Left ExceptTombstone : (Sum Error Double);
+        if (Sum_isLeft# [Error] [Double]
+            flat$22) {
+          let flat$24 = unsafe_Sum_left# [Error] [Double]
+                        flat$22;
+          write flat$23 = left# [Error] [Double]
+                          flat$24;
+        } else {
+          let flat$25 = unsafe_Sum_right# [Error] [Double]
+                        flat$22;
+          let simp$23 = mul# [Double]
+                        flat$21 flat$25;
+          write flat$23 = right# [Error] [Double]
+                          simp$23;
+        }
+        read [Mutable] [(Sum Error Double)] flat$23 = flat$23;
+        write flat$7 = flat$23;
+      }
+      read [Mutable] [(Sum Error Double)] flat$7 = flat$7;
+      init [Mutable] [(Sum Error Double)] flat$8 = Left ExceptTombstone : (Sum Error Double);
+      if (Sum_isLeft# [Error] [Double]
+          flat$7) {
+        let flat$18 = unsafe_Sum_left# [Error] [Double]
+                      flat$7;
+        write flat$8 = left# [Error] [Double]
+                       flat$18;
+      } else {
+        let flat$19 = unsafe_Sum_right# [Error] [Double]
+                      flat$7;
+        let simp$25 = add# [Double]
+                      desugar_q$1$conv$16 flat$19;
+        write flat$8 = right# [Error] [Double]
+                       simp$25;
+      }
+      read [Mutable] [(Sum Error Double)] flat$8 = flat$8;
+      init [Mutable] [(Sum Error (Double, Double))] flat$9 = Left ExceptTombstone : (Sum Error (Double, Double));
+      if (Sum_isLeft# [Error] [Double]
+          flat$6) {
+        let flat$16 = unsafe_Sum_left# [Error] [Double]
+                      flat$6;
+        write flat$9 = left# [Error] [(Double, Double)]
+                       flat$16;
+      } else {
+        let flat$17 = unsafe_Sum_right# [Error] [Double]
+                      flat$6;
+        let simp$27 = pair# [Double] [Double]
+                      nn$conv$19 flat$17;
+        write flat$9 = right# [Error] [(Double, Double)]
+                       simp$27;
+      }
+      read [Mutable] [(Sum Error (Double, Double))] flat$9 = flat$9;
+      init [Mutable] [(Sum Error ((Double, Double), Double))] flat$10 = Left ExceptTombstone : (Sum Error ((Double, Double), Double));
+      if (Sum_isLeft# [Error] [(Double, Double)]
+          flat$9) {
+        let flat$11 = unsafe_Sum_left# [Error] [(Double, Double)]
+                      flat$9;
+        write flat$10 = left# [Error] [((Double, Double), Double)]
+                        flat$11;
+      } else {
+        let flat$12 = unsafe_Sum_right# [Error] [(Double, Double)]
+                      flat$9;
+        init [Mutable] [(Sum Error ((Double, Double), Double))] flat$13 = Left ExceptTombstone : (Sum Error ((Double, Double), Double));
+        if (Sum_isLeft# [Error] [Double]
+            flat$8) {
+          let flat$14 = unsafe_Sum_left# [Error] [Double]
+                        flat$8;
+          write flat$13 = left# [Error] [((Double, Double), Double)]
+                          flat$14;
+        } else {
+          let flat$15 = unsafe_Sum_right# [Error] [Double]
+                        flat$8;
+          let simp$29 = pair# [(Double, Double)] [Double]
+                        flat$12 flat$15;
+          write flat$13 = right# [Error] [((Double, Double), Double)]
+                          simp$29;
+        }
+        read [Mutable] [(Sum Error ((Double, Double), Double))] flat$13 = flat$13;
+        write flat$10 = flat$13;
+      }
+      read [Mutable] [(Sum Error ((Double, Double), Double))] flat$10 = flat$10;
+      write flat$1 = flat$10;
     }
-    read [Mutable] [(Sum Error Double)] flat$1 = flat$1;
-    write acc$s$conv$12 = flat$1;
-    init [Mutable] [(Sum Error Double)] flat$7 = Left ExceptTombstone : (Sum Error Double);
-    if (Sum_isLeft# [Error] [Double]
-        flat$0) {
-      let flat$38 = unsafe_Sum_left# [Error] [Double]
-                    flat$0;
-      write flat$7 = left# [Error] [Double]
-                     flat$38;
-    } else {
-      let flat$39 = unsafe_Sum_right# [Error] [Double]
-                    flat$0;
-      init [Mutable] [(Sum Error Double)] flat$40 = Left ExceptTombstone : (Sum Error Double);
-      if (Sum_isLeft# [Error] [Double]
-          flat$0) {
-        let flat$41 = unsafe_Sum_left# [Error] [Double]
-                      flat$0;
-        write flat$40 = left# [Error] [Double]
-                        flat$41;
-      } else {
-        let simp$11 = mul# [Double]
-                      flat$39 flat$39;
-        write flat$40 = right# [Error] [Double]
-                        simp$11;
-      }
-      read [Mutable] [(Sum Error Double)] flat$40 = flat$40;
-      write flat$7 = flat$40;
-=======
-  init [Mutable] [Double] acc$a$conv$9$simp$0$simp$2 = 0.0 : Double;
-  init [Mutable] [Double] acc$a$conv$9$simp$0$simp$3 = 0.0 : Double;
-  init [Mutable] [Double] acc$a$conv$9$simp$1 = 0.0 : Double;
-  init [Mutable] [Double] acc$a$conv$38$simp$4$simp$6 = 0.0 : Double;
-  init [Mutable] [Double] acc$a$conv$38$simp$4$simp$7 = 0.0 : Double;
-  init [Mutable] [Double] acc$a$conv$38$simp$5 = 0.0 : Double;
-  load_resumable [Double] acc$a$conv$9$simp$0$simp$2;
-  load_resumable [Double] acc$a$conv$9$simp$0$simp$3;
-  load_resumable [Double] acc$a$conv$9$simp$1;
-  load_resumable [Double] acc$a$conv$38$simp$4$simp$6;
-  load_resumable [Double] acc$a$conv$38$simp$4$simp$7;
-  load_resumable [Double] acc$a$conv$38$simp$5;
-  for_facts (elem$gen$fact : Int, elem$gen$date : Date) in new {
-    let anf$29 = doubleOfInt#
-                 elem$gen$fact;
-    read [Mutable] [Double] acc$a$conv$9$simp$8$simp$10 = acc$a$conv$9$simp$0$simp$2;
-    read [Mutable] [Double] acc$a$conv$9$simp$8$simp$11 = acc$a$conv$9$simp$0$simp$3;
-    read [Mutable] [Double] acc$a$conv$9$simp$9 = acc$a$conv$9$simp$1;
-    let anf$40 = add# [Double]
-                 acc$a$conv$9$simp$8$simp$10
-                 (1.0 : Double);
-    let anf$42 = sub# [Double]
-                 anf$29
-                 acc$a$conv$9$simp$8$simp$11;
-    let anf$43 = div# anf$42 anf$40;
-    let anf$44 = add# [Double]
-                 acc$a$conv$9$simp$8$simp$11
-                 anf$43;
-    let anf$46 = sub# [Double]
-                 anf$29 anf$44;
-    let anf$47 = mul# [Double]
-                 anf$42 anf$46;
-    let anf$48 = add# [Double]
-                 acc$a$conv$9$simp$9 anf$47;
-    write acc$a$conv$9$simp$0$simp$2 = anf$40;
-    write acc$a$conv$9$simp$0$simp$3 = anf$44;
-    write acc$a$conv$9$simp$1 = anf$48;
-    if (lt# [Int] elem$gen$fact
-        (300 : Int)) {
-      read [Mutable] [Double] acc$a$conv$38$simp$12$simp$14 = acc$a$conv$38$simp$4$simp$6;
-      read [Mutable] [Double] acc$a$conv$38$simp$12$simp$15 = acc$a$conv$38$simp$4$simp$7;
-      read [Mutable] [Double] acc$a$conv$38$simp$13 = acc$a$conv$38$simp$5;
-      let anf$70 = add# [Double]
-                   acc$a$conv$38$simp$12$simp$14
-                   (1.0 : Double);
-      let anf$72 = sub# [Double]
-                   anf$29
-                   acc$a$conv$38$simp$12$simp$15;
-      let anf$73 = div# anf$72 anf$70;
-      let anf$74 = add# [Double]
-                   acc$a$conv$38$simp$12$simp$15
-                   anf$73;
-      let anf$76 = sub# [Double]
-                   anf$29 anf$74;
-      let anf$77 = mul# [Double]
-                   anf$72 anf$76;
-      let anf$78 = add# [Double]
-                   acc$a$conv$38$simp$13 anf$77;
-      write acc$a$conv$38$simp$4$simp$6 = anf$70;
-      write acc$a$conv$38$simp$4$simp$7 = anf$74;
-      write acc$a$conv$38$simp$5 = anf$78;
->>>>>>> 2a808f6b
-    }
-    read [Mutable] [(Sum Error Double)] flat$7 = flat$7;
-    read [Mutable] [(Sum Error Double)] acc$s$conv$29 = acc$s$conv$29;
-    init [Mutable] [(Sum Error Double)] flat$8 = Left ExceptTombstone : (Sum Error Double);
-    if (Sum_isLeft# [Error] [Double]
-        flat$7) {
-      let flat$9 = unsafe_Sum_left# [Error] [Double]
-                   flat$7;
-      write flat$8 = left# [Error] [Double]
-                     flat$9;
-    } else {
-      let flat$10 = unsafe_Sum_right# [Error] [Double]
-                    flat$7;
-      init [Mutable] [(Sum Error Double)] flat$11 = Left ExceptTombstone : (Sum Error Double);
-      if (Sum_isLeft# [Error] [Double]
-          acc$s$conv$29) {
-        let flat$12 = unsafe_Sum_left# [Error] [Double]
-                      acc$s$conv$29;
-        write flat$11 = left# [Error] [Double]
-                        flat$12;
-      } else {
-        let flat$13 = unsafe_Sum_right# [Error] [Double]
-                      acc$s$conv$29;
-        let simp$13 = add# [Double]
-                      flat$10 flat$13;
-        write flat$11 = right# [Error] [Double]
-                        simp$13;
-      }
-      read [Mutable] [(Sum Error Double)] flat$11 = flat$11;
-      write flat$8 = flat$11;
-    }
-    read [Mutable] [(Sum Error Double)] flat$8 = flat$8;
-    write acc$s$conv$29 = flat$8;
-    let anf$49 = right# [Error] [Bool]
+    read [Mutable] [(Sum Error ((Double, Double), Double))] flat$1 = flat$1;
+    write acc$a$conv$12 = flat$1;
+    let anf$41 = right# [Error] [Bool]
                  (True : Bool);
-    init [Mutable] [(Sum Error Bool)] flat$14 = Left ExceptTombstone : (Sum Error Bool);
+    init [Mutable] [(Sum Error Bool)] flat$37 = Left ExceptTombstone : (Sum Error Bool);
     if (Sum_isLeft# [Error] [Int]
         elem$gen$fact) {
-      let flat$36 = unsafe_Sum_left# [Error] [Int]
+      let flat$77 = unsafe_Sum_left# [Error] [Int]
                     elem$gen$fact;
-      write flat$14 = left# [Error] [Bool]
-                      flat$36;
+      write flat$37 = left# [Error] [Bool]
+                      flat$77;
     } else {
-      let flat$37 = unsafe_Sum_right# [Error] [Int]
+      let flat$78 = unsafe_Sum_right# [Error] [Int]
                     elem$gen$fact;
-      let simp$15 = lt# [Int] flat$37
+      let simp$31 = lt# [Int] flat$78
                     (300 : Int);
-      write flat$14 = right# [Error] [Bool]
-                      simp$15;
+      write flat$37 = right# [Error] [Bool]
+                      simp$31;
     }
-    read [Mutable] [(Sum Error Bool)] flat$14 = flat$14;
+    read [Mutable] [(Sum Error Bool)] flat$37 = flat$37;
     if (eq# [(Sum Error Bool)]
-        anf$49 flat$14) {
-      init [Mutable] [(Sum Error Double)] flat$15 = Left ExceptTombstone : (Sum Error Double);
+        anf$41 flat$37) {
+      init [Mutable] [(Sum Error Double)] flat$38 = Left ExceptTombstone : (Sum Error Double);
       if (Sum_isLeft# [Error] [Int]
           elem$gen$fact) {
-        let flat$34 = unsafe_Sum_left# [Error] [Int]
+        let flat$75 = unsafe_Sum_left# [Error] [Int]
                       elem$gen$fact;
-        write flat$15 = left# [Error] [Double]
-                        flat$34;
+        write flat$38 = left# [Error] [Double]
+                        flat$75;
       } else {
-        let flat$35 = unsafe_Sum_right# [Error] [Int]
+        let flat$76 = unsafe_Sum_right# [Error] [Int]
                       elem$gen$fact;
-        let simp$17 = doubleOfInt#
-                      flat$35;
-        write flat$15 = right# [Error] [Double]
-                        simp$17;
+        let simp$33 = doubleOfInt#
+                      flat$76;
+        write flat$38 = right# [Error] [Double]
+                        simp$33;
       }
-      read [Mutable] [(Sum Error Double)] flat$15 = flat$15;
-      read [Mutable] [Double] acc$c$conv$137 = acc$c$conv$137;
-      write acc$c$conv$137 = add# [Double]
-                             acc$c$conv$137 (1.0 : Double);
-      read [Mutable] [Double] acc$c$conv$170 = acc$c$conv$170;
-      write acc$c$conv$170 = add# [Double]
-                             acc$c$conv$170 (1.0 : Double);
-      read [Mutable] [Double] acc$c$conv$172 = acc$c$conv$172;
-      write acc$c$conv$172 = add# [Double]
-                             acc$c$conv$172 (1.0 : Double);
-      read [Mutable] [(Sum Error Double)] acc$s$conv$109 = acc$s$conv$109;
-      init [Mutable] [(Sum Error Double)] flat$16 = Left ExceptTombstone : (Sum Error Double);
-      if (Sum_isLeft# [Error] [Double]
-          flat$15) {
-        let flat$17 = unsafe_Sum_left# [Error] [Double]
-                      flat$15;
-        write flat$16 = left# [Error] [Double]
-                        flat$17;
+      read [Mutable] [(Sum Error Double)] flat$38 = flat$38;
+      read [Mutable] [(Sum Error ((Double, Double), Double))] acc$a$conv$102 = acc$a$conv$102;
+      init [Mutable] [(Sum Error ((Double, Double), Double))] flat$39 = Left ExceptTombstone : (Sum Error ((Double, Double), Double));
+      if (Sum_isLeft# [Error] [((Double, Double), Double)]
+          acc$a$conv$102) {
+        let flat$40 = unsafe_Sum_left# [Error] [((Double, Double), Double)]
+                      acc$a$conv$102;
+        write flat$39 = left# [Error] [((Double, Double), Double)]
+                        flat$40;
       } else {
-        let flat$18 = unsafe_Sum_right# [Error] [Double]
-                      flat$15;
-        init [Mutable] [(Sum Error Double)] flat$19 = Left ExceptTombstone : (Sum Error Double);
+        let flat$41 = unsafe_Sum_right# [Error] [((Double, Double), Double)]
+                      acc$a$conv$102;
+        let desugar_q$14$conv$105 = fst# [(Double, Double)] [Double]
+                                    flat$41;
+        let desugar_q$15$conv$106 = snd# [(Double, Double)] [Double]
+                                    flat$41;
+        let desugar_q$16$conv$107 = fst# [Double] [Double]
+                                    desugar_q$14$conv$105;
+        let desugar_q$17$conv$108 = snd# [Double] [Double]
+                                    desugar_q$14$conv$105;
+        let nn$conv$109 = add# [Double]
+                          desugar_q$16$conv$107
+                          (1.0 : Double);
+        init [Mutable] [(Sum Error Double)] flat$42 = Left ExceptTombstone : (Sum Error Double);
         if (Sum_isLeft# [Error] [Double]
-            acc$s$conv$109) {
-          let flat$20 = unsafe_Sum_left# [Error] [Double]
-                        acc$s$conv$109;
-          write flat$19 = left# [Error] [Double]
-                          flat$20;
+            flat$38) {
+          let flat$73 = unsafe_Sum_left# [Error] [Double]
+                        flat$38;
+          write flat$42 = left# [Error] [Double]
+                          flat$73;
         } else {
-          let flat$21 = unsafe_Sum_right# [Error] [Double]
-                        acc$s$conv$109;
-          let simp$19 = add# [Double]
-                        flat$18 flat$21;
-          write flat$19 = right# [Error] [Double]
-                          simp$19;
+          let flat$74 = unsafe_Sum_right# [Error] [Double]
+                        flat$38;
+          let simp$41 = sub# [Double]
+                        flat$74 desugar_q$17$conv$108;
+          write flat$42 = right# [Error] [Double]
+                          simp$41;
         }
-        read [Mutable] [(Sum Error Double)] flat$19 = flat$19;
-        write flat$16 = flat$19;
+        read [Mutable] [(Sum Error Double)] flat$42 = flat$42;
+        init [Mutable] [(Sum Error Double)] flat$43 = Left ExceptTombstone : (Sum Error Double);
+        if (Sum_isLeft# [Error] [Double]
+            flat$42) {
+          let flat$71 = unsafe_Sum_left# [Error] [Double]
+                        flat$42;
+          write flat$43 = left# [Error] [Double]
+                          flat$71;
+        } else {
+          let flat$72 = unsafe_Sum_right# [Error] [Double]
+                        flat$42;
+          let simp$43 = div# flat$72
+                        nn$conv$109;
+          write flat$43 = right# [Error] [Double]
+                          simp$43;
+        }
+        read [Mutable] [(Sum Error Double)] flat$43 = flat$43;
+        init [Mutable] [(Sum Error Double)] flat$44 = Left ExceptTombstone : (Sum Error Double);
+        if (Sum_isLeft# [Error] [Double]
+            flat$43) {
+          let flat$69 = unsafe_Sum_left# [Error] [Double]
+                        flat$43;
+          write flat$44 = left# [Error] [Double]
+                          flat$69;
+        } else {
+          let flat$70 = unsafe_Sum_right# [Error] [Double]
+                        flat$43;
+          let simp$45 = add# [Double]
+                        desugar_q$17$conv$108 flat$70;
+          write flat$44 = right# [Error] [Double]
+                          simp$45;
+        }
+        read [Mutable] [(Sum Error Double)] flat$44 = flat$44;
+        init [Mutable] [(Sum Error Double)] flat$45 = Left ExceptTombstone : (Sum Error Double);
+        if (Sum_isLeft# [Error] [Double]
+            flat$42) {
+          let flat$58 = unsafe_Sum_left# [Error] [Double]
+                        flat$42;
+          write flat$45 = left# [Error] [Double]
+                          flat$58;
+        } else {
+          let flat$59 = unsafe_Sum_right# [Error] [Double]
+                        flat$42;
+          init [Mutable] [(Sum Error Double)] flat$60 = Left ExceptTombstone : (Sum Error Double);
+          if (Sum_isLeft# [Error] [Double]
+              flat$38) {
+            let flat$64 = unsafe_Sum_left# [Error] [Double]
+                          flat$38;
+            write flat$60 = left# [Error] [Double]
+                            flat$64;
+          } else {
+            let flat$65 = unsafe_Sum_right# [Error] [Double]
+                          flat$38;
+            init [Mutable] [(Sum Error Double)] flat$66 = Left ExceptTombstone : (Sum Error Double);
+            if (Sum_isLeft# [Error] [Double]
+                flat$44) {
+              let flat$67 = unsafe_Sum_left# [Error] [Double]
+                            flat$44;
+              write flat$66 = left# [Error] [Double]
+                              flat$67;
+            } else {
+              let flat$68 = unsafe_Sum_right# [Error] [Double]
+                            flat$44;
+              let simp$53 = sub# [Double]
+                            flat$65 flat$68;
+              write flat$66 = right# [Error] [Double]
+                              simp$53;
+            }
+            read [Mutable] [(Sum Error Double)] flat$66 = flat$66;
+            write flat$60 = flat$66;
+          }
+          read [Mutable] [(Sum Error Double)] flat$60 = flat$60;
+          init [Mutable] [(Sum Error Double)] flat$61 = Left ExceptTombstone : (Sum Error Double);
+          if (Sum_isLeft# [Error] [Double]
+              flat$60) {
+            let flat$62 = unsafe_Sum_left# [Error] [Double]
+                          flat$60;
+            write flat$61 = left# [Error] [Double]
+                            flat$62;
+          } else {
+            let flat$63 = unsafe_Sum_right# [Error] [Double]
+                          flat$60;
+            let simp$55 = mul# [Double]
+                          flat$59 flat$63;
+            write flat$61 = right# [Error] [Double]
+                            simp$55;
+          }
+          read [Mutable] [(Sum Error Double)] flat$61 = flat$61;
+          write flat$45 = flat$61;
+        }
+        read [Mutable] [(Sum Error Double)] flat$45 = flat$45;
+        init [Mutable] [(Sum Error Double)] flat$46 = Left ExceptTombstone : (Sum Error Double);
+        if (Sum_isLeft# [Error] [Double]
+            flat$45) {
+          let flat$56 = unsafe_Sum_left# [Error] [Double]
+                        flat$45;
+          write flat$46 = left# [Error] [Double]
+                          flat$56;
+        } else {
+          let flat$57 = unsafe_Sum_right# [Error] [Double]
+                        flat$45;
+          let simp$57 = add# [Double]
+                        desugar_q$15$conv$106 flat$57;
+          write flat$46 = right# [Error] [Double]
+                          simp$57;
+        }
+        read [Mutable] [(Sum Error Double)] flat$46 = flat$46;
+        init [Mutable] [(Sum Error (Double, Double))] flat$47 = Left ExceptTombstone : (Sum Error (Double, Double));
+        if (Sum_isLeft# [Error] [Double]
+            flat$44) {
+          let flat$54 = unsafe_Sum_left# [Error] [Double]
+                        flat$44;
+          write flat$47 = left# [Error] [(Double, Double)]
+                          flat$54;
+        } else {
+          let flat$55 = unsafe_Sum_right# [Error] [Double]
+                        flat$44;
+          let simp$59 = pair# [Double] [Double]
+                        nn$conv$109 flat$55;
+          write flat$47 = right# [Error] [(Double, Double)]
+                          simp$59;
+        }
+        read [Mutable] [(Sum Error (Double, Double))] flat$47 = flat$47;
+        init [Mutable] [(Sum Error ((Double, Double), Double))] flat$48 = Left ExceptTombstone : (Sum Error ((Double, Double), Double));
+        if (Sum_isLeft# [Error] [(Double, Double)]
+            flat$47) {
+          let flat$49 = unsafe_Sum_left# [Error] [(Double, Double)]
+                        flat$47;
+          write flat$48 = left# [Error] [((Double, Double), Double)]
+                          flat$49;
+        } else {
+          let flat$50 = unsafe_Sum_right# [Error] [(Double, Double)]
+                        flat$47;
+          init [Mutable] [(Sum Error ((Double, Double), Double))] flat$51 = Left ExceptTombstone : (Sum Error ((Double, Double), Double));
+          if (Sum_isLeft# [Error] [Double]
+              flat$46) {
+            let flat$52 = unsafe_Sum_left# [Error] [Double]
+                          flat$46;
+            write flat$51 = left# [Error] [((Double, Double), Double)]
+                            flat$52;
+          } else {
+            let flat$53 = unsafe_Sum_right# [Error] [Double]
+                          flat$46;
+            let simp$61 = pair# [(Double, Double)] [Double]
+                          flat$50 flat$53;
+            write flat$51 = right# [Error] [((Double, Double), Double)]
+                            simp$61;
+          }
+          read [Mutable] [(Sum Error ((Double, Double), Double))] flat$51 = flat$51;
+          write flat$48 = flat$51;
+        }
+        read [Mutable] [(Sum Error ((Double, Double), Double))] flat$48 = flat$48;
+        write flat$39 = flat$48;
       }
-      read [Mutable] [(Sum Error Double)] flat$16 = flat$16;
-      write acc$s$conv$109 = flat$16;
-      init [Mutable] [(Sum Error Double)] flat$22 = Left ExceptTombstone : (Sum Error Double);
-      if (Sum_isLeft# [Error] [Double]
-          flat$15) {
-        let flat$29 = unsafe_Sum_left# [Error] [Double]
-                      flat$15;
-        write flat$22 = left# [Error] [Double]
-                        flat$29;
-      } else {
-        let flat$30 = unsafe_Sum_right# [Error] [Double]
-                      flat$15;
-        init [Mutable] [(Sum Error Double)] flat$31 = Left ExceptTombstone : (Sum Error Double);
-        if (Sum_isLeft# [Error] [Double]
-            flat$15) {
-          let flat$32 = unsafe_Sum_left# [Error] [Double]
-                        flat$15;
-          write flat$31 = left# [Error] [Double]
-                          flat$32;
-        } else {
-          let simp$27 = mul# [Double]
-                        flat$30 flat$30;
-          write flat$31 = right# [Error] [Double]
-                          simp$27;
-        }
-        read [Mutable] [(Sum Error Double)] flat$31 = flat$31;
-        write flat$22 = flat$31;
-      }
-      read [Mutable] [(Sum Error Double)] flat$22 = flat$22;
-      read [Mutable] [(Sum Error Double)] acc$s$conv$126 = acc$s$conv$126;
-      init [Mutable] [(Sum Error Double)] flat$23 = Left ExceptTombstone : (Sum Error Double);
-      if (Sum_isLeft# [Error] [Double]
-          flat$22) {
-        let flat$24 = unsafe_Sum_left# [Error] [Double]
-                      flat$22;
-        write flat$23 = left# [Error] [Double]
-                        flat$24;
-      } else {
-        let flat$25 = unsafe_Sum_right# [Error] [Double]
-                      flat$22;
-        init [Mutable] [(Sum Error Double)] flat$26 = Left ExceptTombstone : (Sum Error Double);
-        if (Sum_isLeft# [Error] [Double]
-            acc$s$conv$126) {
-          let flat$27 = unsafe_Sum_left# [Error] [Double]
-                        acc$s$conv$126;
-          write flat$26 = left# [Error] [Double]
-                          flat$27;
-        } else {
-          let flat$28 = unsafe_Sum_right# [Error] [Double]
-                        acc$s$conv$126;
-          let simp$29 = add# [Double]
-                        flat$25 flat$28;
-          write flat$26 = right# [Error] [Double]
-                          simp$29;
-        }
-        read [Mutable] [(Sum Error Double)] flat$26 = flat$26;
-        write flat$23 = flat$26;
-      }
-      read [Mutable] [(Sum Error Double)] flat$23 = flat$23;
-      write acc$s$conv$126 = flat$23;
+      read [Mutable] [(Sum Error ((Double, Double), Double))] flat$39 = flat$39;
+      write acc$a$conv$102 = flat$39;
     }
   }
-  save_resumable [(Sum Error Double)] acc$s$conv$12;
-  save_resumable [(Sum Error Double)] acc$s$conv$29;
-  save_resumable [Double] acc$c$conv$40;
-  save_resumable [Double] acc$c$conv$73;
-  save_resumable [Double] acc$c$conv$75;
-  save_resumable [(Sum Error Double)] acc$s$conv$109;
-  save_resumable [(Sum Error Double)] acc$s$conv$126;
-  save_resumable [Double] acc$c$conv$137;
-  save_resumable [Double] acc$c$conv$170;
-  save_resumable [Double] acc$c$conv$172;
-  read [Mutable] [(Sum Error Double)] s$conv$12 = acc$s$conv$12;
-  read [Mutable] [(Sum Error Double)] s$conv$29 = acc$s$conv$29;
-  read [Mutable] [Double] c$conv$40 = acc$c$conv$40;
-  read [Mutable] [Double] c$conv$73 = acc$c$conv$73;
-  read [Mutable] [Double] c$conv$75 = acc$c$conv$75;
-  read [Mutable] [(Sum Error Double)] s$conv$109 = acc$s$conv$109;
-  read [Mutable] [(Sum Error Double)] s$conv$126 = acc$s$conv$126;
-  read [Mutable] [Double] c$conv$137 = acc$c$conv$137;
-  read [Mutable] [Double] c$conv$170 = acc$c$conv$170;
-  read [Mutable] [Double] c$conv$172 = acc$c$conv$172;
-  init [Mutable] [(Sum Error Double)] flat$45 = Left ExceptTombstone : (Sum Error Double);
+  save_resumable [(Sum Error ((Double, Double), Double))] acc$a$conv$12;
+  save_resumable [(Sum Error ((Double, Double), Double))] acc$a$conv$102;
+  read [Mutable] [(Sum Error ((Double, Double), Double))] a$conv$12 = acc$a$conv$12;
+  read [Mutable] [(Sum Error ((Double, Double), Double))] a$conv$102 = acc$a$conv$102;
+  init [Mutable] [(Sum Error Double)] flat$81 = Left ExceptTombstone : (Sum Error Double);
+  if (Sum_isLeft# [Error] [((Double, Double), Double)]
+      a$conv$12) {
+    let flat$97 = unsafe_Sum_left# [Error] [((Double, Double), Double)]
+                  a$conv$12;
+    let conv$60 = left# [Error] [Double]
+                  flat$97;
+    write flat$81 = conv$60;
+  } else {
+    let flat$98 = unsafe_Sum_right# [Error] [((Double, Double), Double)]
+                  a$conv$12;
+    let desugar_q$7$conv$62 = fst# [(Double, Double)] [Double]
+                              flat$98;
+    let desugar_q$8$conv$63 = snd# [(Double, Double)] [Double]
+                              flat$98;
+    let desugar_q$9$conv$64 = fst# [Double] [Double]
+                              desugar_q$7$conv$62;
+    let conv$67 = sub# [Double]
+                  desugar_q$9$conv$64
+                  (1.0 : Double);
+    let conv$68 = div#
+                  desugar_q$8$conv$63 conv$67;
+    let conv$71 = right# [Error] [Double]
+                  conv$68;
+    write flat$81 = conv$71;
+  }
+  read [Mutable] [(Sum Error Double)] flat$81 = flat$81;
+  init [Mutable] [(Sum Error Double)] flat$82 = Left ExceptTombstone : (Sum Error Double);
   if (Sum_isLeft# [Error] [Double]
-      s$conv$29) {
-    let flat$91 = unsafe_Sum_left# [Error] [Double]
-                  s$conv$29;
-    let conv$37 = left# [Error] [Double]
-                  flat$91;
-    write flat$45 = conv$37;
+      flat$81) {
+    let flat$95 = unsafe_Sum_left# [Error] [Double]
+                  flat$81;
+    let conv$77 = left# [Error] [Double]
+                  flat$95;
+    write flat$82 = conv$77;
   } else {
-    let flat$92 = unsafe_Sum_right# [Error] [Double]
-                  s$conv$29;
-    let conv$41 = mul# [Double]
-                  flat$92 c$conv$40;
-    let conv$42 = right# [Error] [Double]
-                  conv$41;
-    write flat$45 = conv$42;
+    let flat$96 = unsafe_Sum_right# [Error] [Double]
+                  flat$81;
+    let conv$80 = pow# [Double]
+                  flat$96 (0.5 : Double);
+    let conv$81 = right# [Error] [Double]
+                  conv$80;
+    write flat$82 = conv$81;
   }
-  read [Mutable] [(Sum Error Double)] flat$45 = flat$45;
-  init [Mutable] [(Sum Error Double)] flat$46 = Left ExceptTombstone : (Sum Error Double);
+  read [Mutable] [(Sum Error Double)] flat$82 = flat$82;
+  init [Mutable] [(Sum Error Double)] flat$83 = Left ExceptTombstone : (Sum Error Double);
   if (Sum_isLeft# [Error] [Double]
-      flat$45) {
-    let flat$80 = unsafe_Sum_left# [Error] [Double]
-                  flat$45;
-    let conv$46 = left# [Error] [Double]
-                  flat$80;
-    write flat$46 = conv$46;
+      flat$82) {
+    let flat$84 = unsafe_Sum_left# [Error] [Double]
+                  flat$82;
+    let conv$85 = left# [Error] [Double]
+                  flat$84;
+    write flat$83 = conv$85;
   } else {
-    let flat$81 = unsafe_Sum_right# [Error] [Double]
-                  flat$45;
-    init [Mutable] [(Sum Error Double)] flat$82 = Left ExceptTombstone : (Sum Error Double);
+    let flat$85 = unsafe_Sum_right# [Error] [Double]
+                  flat$82;
+    init [Mutable] [(Sum Error Double)] flat$86 = Left ExceptTombstone : (Sum Error Double);
+    if (Sum_isLeft# [Error] [((Double, Double), Double)]
+        a$conv$102) {
+      let flat$93 = unsafe_Sum_left# [Error] [((Double, Double), Double)]
+                    a$conv$102;
+      let conv$150 = left# [Error] [Double]
+                     flat$93;
+      write flat$86 = conv$150;
+    } else {
+      let flat$94 = unsafe_Sum_right# [Error] [((Double, Double), Double)]
+                    a$conv$102;
+      let desugar_q$21$conv$152 = fst# [(Double, Double)] [Double]
+                                  flat$94;
+      let desugar_q$22$conv$153 = snd# [(Double, Double)] [Double]
+                                  flat$94;
+      let desugar_q$23$conv$154 = fst# [Double] [Double]
+                                  desugar_q$21$conv$152;
+      let conv$157 = sub# [Double]
+                     desugar_q$23$conv$154
+                     (1.0 : Double);
+      let conv$158 = div#
+                     desugar_q$22$conv$153 conv$157;
+      let conv$161 = right# [Error] [Double]
+                     conv$158;
+      write flat$86 = conv$161;
+    }
+    read [Mutable] [(Sum Error Double)] flat$86 = flat$86;
+    init [Mutable] [(Sum Error Double)] flat$87 = Left ExceptTombstone : (Sum Error Double);
     if (Sum_isLeft# [Error] [Double]
-        s$conv$12) {
-      let flat$86 = unsafe_Sum_left# [Error] [Double]
-                    s$conv$12;
-      let conv$49 = left# [Error] [Double]
+        flat$86) {
+      let flat$91 = unsafe_Sum_left# [Error] [Double]
                     flat$86;
-      write flat$82 = conv$49;
+      let conv$167 = left# [Error] [Double]
+                     flat$91;
+      write flat$87 = conv$167;
     } else {
-      let flat$87 = unsafe_Sum_right# [Error] [Double]
-                    s$conv$12;
-      init [Mutable] [(Sum Error Double)] flat$88 = Left ExceptTombstone : (Sum Error Double);
-      if (Sum_isLeft# [Error] [Double]
-          s$conv$12) {
-        let flat$89 = unsafe_Sum_left# [Error] [Double]
-                      s$conv$12;
-        let conv$52 = left# [Error] [Double]
-                      flat$89;
-        write flat$88 = conv$52;
-      } else {
-        let conv$54 = mul# [Double]
-                      flat$87 flat$87;
-        let conv$55 = right# [Error] [Double]
-                      conv$54;
-        write flat$88 = conv$55;
-      }
-      read [Mutable] [(Sum Error Double)] flat$88 = flat$88;
-      write flat$82 = flat$88;
+      let flat$92 = unsafe_Sum_right# [Error] [Double]
+                    flat$86;
+      let conv$170 = pow# [Double]
+                     flat$92 (0.5 : Double);
+      let conv$171 = right# [Error] [Double]
+                     conv$170;
+      write flat$87 = conv$171;
     }
-    read [Mutable] [(Sum Error Double)] flat$82 = flat$82;
-    init [Mutable] [(Sum Error Double)] flat$83 = Left ExceptTombstone : (Sum Error Double);
+    read [Mutable] [(Sum Error Double)] flat$87 = flat$87;
+    init [Mutable] [(Sum Error Double)] flat$88 = Left ExceptTombstone : (Sum Error Double);
     if (Sum_isLeft# [Error] [Double]
-        flat$82) {
-      let flat$84 = unsafe_Sum_left# [Error] [Double]
-                    flat$82;
-      let conv$61 = left# [Error] [Double]
-                    flat$84;
-      write flat$83 = conv$61;
+        flat$87) {
+      let flat$89 = unsafe_Sum_left# [Error] [Double]
+                    flat$87;
+      let conv$175 = left# [Error] [Double]
+                     flat$89;
+      write flat$88 = conv$175;
     } else {
-      let flat$85 = unsafe_Sum_right# [Error] [Double]
-                    flat$82;
-      let conv$63 = sub# [Double]
-                    flat$81 flat$85;
-      let conv$64 = right# [Error] [Double]
-                    conv$63;
-      write flat$83 = conv$64;
+      let flat$90 = unsafe_Sum_right# [Error] [Double]
+                    flat$87;
+      let conv$177 = mul# [Double]
+                     flat$85 flat$90;
+      let conv$178 = right# [Error] [Double]
+                     conv$177;
+      write flat$88 = conv$178;
     }
-    read [Mutable] [(Sum Error Double)] flat$83 = flat$83;
-    write flat$46 = flat$83;
+    read [Mutable] [(Sum Error Double)] flat$88 = flat$88;
+    write flat$83 = flat$88;
   }
-  read [Mutable] [(Sum Error Double)] flat$46 = flat$46;
-  init [Mutable] [(Sum Error Double)] flat$47 = Left ExceptTombstone : (Sum Error Double);
-  if (Sum_isLeft# [Error] [Double]
-      flat$46) {
-    let flat$78 = unsafe_Sum_left# [Error] [Double]
-                  flat$46;
-    let conv$70 = left# [Error] [Double]
-                  flat$78;
-    write flat$47 = conv$70;
-  } else {
-    let flat$79 = unsafe_Sum_right# [Error] [Double]
-                  flat$46;
-    let conv$77 = sub# [Double]
-                  c$conv$75 (1.0 : Double);
-    let conv$78 = mul# [Double]
-                  c$conv$73 conv$77;
-    let conv$79 = div# flat$79
-                  conv$78;
-    let conv$80 = right# [Error] [Double]
-                  conv$79;
-    write flat$47 = conv$80;
-  }
-  read [Mutable] [(Sum Error Double)] flat$47 = flat$47;
-  init [Mutable] [(Sum Error Double)] flat$48 = Left ExceptTombstone : (Sum Error Double);
-  if (Sum_isLeft# [Error] [Double]
-      flat$47) {
-    let flat$76 = unsafe_Sum_left# [Error] [Double]
-                  flat$47;
-    let conv$84 = left# [Error] [Double]
-                  flat$76;
-    write flat$48 = conv$84;
-  } else {
-    let flat$77 = unsafe_Sum_right# [Error] [Double]
-                  flat$47;
-    let conv$87 = pow# [Double]
-                  flat$77 (0.5 : Double);
-    let conv$88 = right# [Error] [Double]
-                  conv$87;
-    write flat$48 = conv$88;
-  }
-<<<<<<< HEAD
-  read [Mutable] [(Sum Error Double)] flat$48 = flat$48;
-  init [Mutable] [(Sum Error Double)] flat$49 = Left ExceptTombstone : (Sum Error Double);
-  if (Sum_isLeft# [Error] [Double]
-      flat$48) {
-    let flat$50 = unsafe_Sum_left# [Error] [Double]
-                  flat$48;
-    let conv$92 = left# [Error] [Double]
-                  flat$50;
-    write flat$49 = conv$92;
-  } else {
-    let flat$51 = unsafe_Sum_right# [Error] [Double]
-                  flat$48;
-    init [Mutable] [(Sum Error Double)] flat$52 = Left ExceptTombstone : (Sum Error Double);
-    if (Sum_isLeft# [Error] [Double]
-        s$conv$126) {
-      let flat$74 = unsafe_Sum_left# [Error] [Double]
-                    s$conv$126;
-      let conv$134 = left# [Error] [Double]
-                     flat$74;
-      write flat$52 = conv$134;
-    } else {
-      let flat$75 = unsafe_Sum_right# [Error] [Double]
-                    s$conv$126;
-      let conv$138 = mul# [Double]
-                     flat$75 c$conv$137;
-      let conv$139 = right# [Error] [Double]
-                     conv$138;
-      write flat$52 = conv$139;
-    }
-    read [Mutable] [(Sum Error Double)] flat$52 = flat$52;
-    init [Mutable] [(Sum Error Double)] flat$53 = Left ExceptTombstone : (Sum Error Double);
-    if (Sum_isLeft# [Error] [Double]
-        flat$52) {
-      let flat$63 = unsafe_Sum_left# [Error] [Double]
-                    flat$52;
-      let conv$143 = left# [Error] [Double]
-                     flat$63;
-      write flat$53 = conv$143;
-    } else {
-      let flat$64 = unsafe_Sum_right# [Error] [Double]
-                    flat$52;
-      init [Mutable] [(Sum Error Double)] flat$65 = Left ExceptTombstone : (Sum Error Double);
-      if (Sum_isLeft# [Error] [Double]
-          s$conv$109) {
-        let flat$69 = unsafe_Sum_left# [Error] [Double]
-                      s$conv$109;
-        let conv$146 = left# [Error] [Double]
-                       flat$69;
-        write flat$65 = conv$146;
-      } else {
-        let flat$70 = unsafe_Sum_right# [Error] [Double]
-                      s$conv$109;
-        init [Mutable] [(Sum Error Double)] flat$71 = Left ExceptTombstone : (Sum Error Double);
-        if (Sum_isLeft# [Error] [Double]
-            s$conv$109) {
-          let flat$72 = unsafe_Sum_left# [Error] [Double]
-                        s$conv$109;
-          let conv$149 = left# [Error] [Double]
-                         flat$72;
-          write flat$71 = conv$149;
-        } else {
-          let conv$151 = mul# [Double]
-                         flat$70 flat$70;
-          let conv$152 = right# [Error] [Double]
-                         conv$151;
-          write flat$71 = conv$152;
-        }
-        read [Mutable] [(Sum Error Double)] flat$71 = flat$71;
-        write flat$65 = flat$71;
-      }
-      read [Mutable] [(Sum Error Double)] flat$65 = flat$65;
-      init [Mutable] [(Sum Error Double)] flat$66 = Left ExceptTombstone : (Sum Error Double);
-      if (Sum_isLeft# [Error] [Double]
-          flat$65) {
-        let flat$67 = unsafe_Sum_left# [Error] [Double]
-                      flat$65;
-        let conv$158 = left# [Error] [Double]
-                       flat$67;
-        write flat$66 = conv$158;
-      } else {
-        let flat$68 = unsafe_Sum_right# [Error] [Double]
-                      flat$65;
-        let conv$160 = sub# [Double]
-                       flat$64 flat$68;
-        let conv$161 = right# [Error] [Double]
-                       conv$160;
-        write flat$66 = conv$161;
-      }
-      read [Mutable] [(Sum Error Double)] flat$66 = flat$66;
-      write flat$53 = flat$66;
-    }
-    read [Mutable] [(Sum Error Double)] flat$53 = flat$53;
-    init [Mutable] [(Sum Error Double)] flat$54 = Left ExceptTombstone : (Sum Error Double);
-    if (Sum_isLeft# [Error] [Double]
-        flat$53) {
-      let flat$61 = unsafe_Sum_left# [Error] [Double]
-                    flat$53;
-      let conv$167 = left# [Error] [Double]
-                     flat$61;
-      write flat$54 = conv$167;
-    } else {
-      let flat$62 = unsafe_Sum_right# [Error] [Double]
-                    flat$53;
-      let conv$174 = sub# [Double]
-                     c$conv$172 (1.0 : Double);
-      let conv$175 = mul# [Double]
-                     c$conv$170 conv$174;
-      let conv$176 = div# flat$62
-                     conv$175;
-      let conv$177 = right# [Error] [Double]
-                     conv$176;
-      write flat$54 = conv$177;
-    }
-    read [Mutable] [(Sum Error Double)] flat$54 = flat$54;
-    init [Mutable] [(Sum Error Double)] flat$55 = Left ExceptTombstone : (Sum Error Double);
-    if (Sum_isLeft# [Error] [Double]
-        flat$54) {
-      let flat$59 = unsafe_Sum_left# [Error] [Double]
-                    flat$54;
-      let conv$181 = left# [Error] [Double]
-                     flat$59;
-      write flat$55 = conv$181;
-    } else {
-      let flat$60 = unsafe_Sum_right# [Error] [Double]
-                    flat$54;
-      let conv$184 = pow# [Double]
-                     flat$60 (0.5 : Double);
-      let conv$185 = right# [Error] [Double]
-                     conv$184;
-      write flat$55 = conv$185;
-    }
-    read [Mutable] [(Sum Error Double)] flat$55 = flat$55;
-    init [Mutable] [(Sum Error Double)] flat$56 = Left ExceptTombstone : (Sum Error Double);
-    if (Sum_isLeft# [Error] [Double]
-        flat$55) {
-      let flat$57 = unsafe_Sum_left# [Error] [Double]
-                    flat$55;
-      let conv$189 = left# [Error] [Double]
-                     flat$57;
-      write flat$56 = conv$189;
-    } else {
-      let flat$58 = unsafe_Sum_right# [Error] [Double]
-                    flat$55;
-      let conv$191 = mul# [Double]
-                     flat$51 flat$58;
-      let conv$192 = right# [Error] [Double]
-                     conv$191;
-      write flat$56 = conv$192;
-    }
-    read [Mutable] [(Sum Error Double)] flat$56 = flat$56;
-    write flat$49 = flat$56;
-  }
-  read [Mutable] [(Sum Error Double)] flat$49 = flat$49;
-  output repl flat$49;
-=======
-  save_resumable [Double] acc$a$conv$9$simp$0$simp$2;
-  save_resumable [Double] acc$a$conv$9$simp$0$simp$3;
-  save_resumable [Double] acc$a$conv$9$simp$1;
-  save_resumable [Double] acc$a$conv$38$simp$4$simp$6;
-  save_resumable [Double] acc$a$conv$38$simp$4$simp$7;
-  save_resumable [Double] acc$a$conv$38$simp$5;
-  read [Mutable] [Double] a$conv$9$simp$16$simp$18 = acc$a$conv$9$simp$0$simp$2;
-  read [Mutable] [Double] a$conv$9$simp$17 = acc$a$conv$9$simp$1;
-  read [Mutable] [Double] a$conv$38$simp$20$simp$22 = acc$a$conv$38$simp$4$simp$6;
-  read [Mutable] [Double] a$conv$38$simp$21 = acc$a$conv$38$simp$5;
-  let anf$84 = sub# [Double]
-               a$conv$9$simp$16$simp$18
-               (1.0 : Double);
-  let conv$26 = div#
-                a$conv$9$simp$17 anf$84;
-  let conv$28 = pow# [Double]
-                conv$26 (0.5 : Double);
-  let anf$89 = sub# [Double]
-               a$conv$38$simp$20$simp$22
-               (1.0 : Double);
-  let conv$55 = div#
-                a$conv$38$simp$21 anf$89;
-  let conv$57 = pow# [Double]
-                conv$55 (0.5 : Double);
-  let conv$58 = mul# [Double]
-                conv$28 conv$57;
-  output repl conv$58;
->>>>>>> 2a808f6b
+  read [Mutable] [(Sum Error Double)] flat$83 = flat$83;
+  output repl flat$83;
 }
 
 - C:
@@ -1090,64 +1006,54 @@
      repl;
 
     /* resumables */
-<<<<<<< HEAD
-    idouble_t  acc_c_conv_137;
-    idouble_t  acc_c_conv_170;
-    idouble_t  acc_c_conv_172;
-    idouble_t  acc_c_conv_40;
-    idouble_t  acc_c_conv_73;
-    idouble_t  acc_c_conv_75;
-    
-    #error Failed during codegen (seaOfValType: SumT ErrorT DoubleT..)
-     acc_s_conv_109;
-    
-    #error Failed during codegen (seaOfValType: SumT ErrorT DoubleT..)
-     acc_s_conv_12;
-    
-    #error Failed during codegen (seaOfValType: SumT ErrorT DoubleT..)
-     acc_s_conv_126;
-    
-    #error Failed during codegen (seaOfValType: SumT ErrorT DoubleT..)
-     acc_s_conv_29;
+    
+    #error Failed during codegen (seaOfValType: SumT ErrorT (PairT (PairT DoubleT Double..)
+     acc_a_conv_102;
+    
+    #error Failed during codegen (seaOfValType: SumT ErrorT (PairT (PairT DoubleT Double..)
+     acc_a_conv_12;
     
     #error Failed during codegen (seaOfValType: SumT ErrorT DoubleT..)
      flat_0;
     
-    #error Failed during codegen (seaOfValType: SumT ErrorT DoubleT..)
+    #error Failed during codegen (seaOfValType: SumT ErrorT (PairT (PairT DoubleT Double..)
      flat_1;
     
-    #error Failed during codegen (seaOfValType: SumT ErrorT DoubleT..)
-     flat_11;
+    #error Failed during codegen (seaOfValType: SumT ErrorT (PairT (PairT DoubleT Double..)
+     flat_10;
+    
+    #error Failed during codegen (seaOfValType: SumT ErrorT (PairT (PairT DoubleT Double..)
+     flat_13;
+    
+    #error Failed during codegen (seaOfValType: SumT ErrorT DoubleT..)
+     flat_22;
+    
+    #error Failed during codegen (seaOfValType: SumT ErrorT DoubleT..)
+     flat_23;
+    
+    #error Failed during codegen (seaOfValType: SumT ErrorT DoubleT..)
+     flat_28;
     
     #error Failed during codegen (seaOfValType: SumT ErrorT BoolT..)
-     flat_14;
-    
-    #error Failed during codegen (seaOfValType: SumT ErrorT DoubleT..)
-     flat_15;
-    
-    #error Failed during codegen (seaOfValType: SumT ErrorT DoubleT..)
-     flat_16;
-    
-    #error Failed during codegen (seaOfValType: SumT ErrorT DoubleT..)
-     flat_19;
-    
-    #error Failed during codegen (seaOfValType: SumT ErrorT DoubleT..)
-     flat_22;
-    
-    #error Failed during codegen (seaOfValType: SumT ErrorT DoubleT..)
-     flat_23;
-    
-    #error Failed during codegen (seaOfValType: SumT ErrorT DoubleT..)
-     flat_26;
-    
-    #error Failed during codegen (seaOfValType: SumT ErrorT DoubleT..)
-     flat_31;
+     flat_37;
+    
+    #error Failed during codegen (seaOfValType: SumT ErrorT DoubleT..)
+     flat_38;
+    
+    #error Failed during codegen (seaOfValType: SumT ErrorT (PairT (PairT DoubleT Double..)
+     flat_39;
     
     #error Failed during codegen (seaOfValType: SumT ErrorT DoubleT..)
      flat_4;
     
     #error Failed during codegen (seaOfValType: SumT ErrorT DoubleT..)
-     flat_40;
+     flat_42;
+    
+    #error Failed during codegen (seaOfValType: SumT ErrorT DoubleT..)
+     flat_43;
+    
+    #error Failed during codegen (seaOfValType: SumT ErrorT DoubleT..)
+     flat_44;
     
     #error Failed during codegen (seaOfValType: SumT ErrorT DoubleT..)
      flat_45;
@@ -1155,32 +1061,26 @@
     #error Failed during codegen (seaOfValType: SumT ErrorT DoubleT..)
      flat_46;
     
-    #error Failed during codegen (seaOfValType: SumT ErrorT DoubleT..)
+    #error Failed during codegen (seaOfValType: SumT ErrorT (PairT DoubleT DoubleT)..)
      flat_47;
     
-    #error Failed during codegen (seaOfValType: SumT ErrorT DoubleT..)
+    #error Failed during codegen (seaOfValType: SumT ErrorT (PairT (PairT DoubleT Double..)
      flat_48;
     
     #error Failed during codegen (seaOfValType: SumT ErrorT DoubleT..)
-     flat_49;
-    
-    #error Failed during codegen (seaOfValType: SumT ErrorT DoubleT..)
-     flat_52;
-    
-    #error Failed during codegen (seaOfValType: SumT ErrorT DoubleT..)
-     flat_53;
-    
-    #error Failed during codegen (seaOfValType: SumT ErrorT DoubleT..)
-     flat_54;
-    
-    #error Failed during codegen (seaOfValType: SumT ErrorT DoubleT..)
-     flat_55;
-    
-    #error Failed during codegen (seaOfValType: SumT ErrorT DoubleT..)
-     flat_56;
-    
-    #error Failed during codegen (seaOfValType: SumT ErrorT DoubleT..)
-     flat_65;
+     flat_5;
+    
+    #error Failed during codegen (seaOfValType: SumT ErrorT (PairT (PairT DoubleT Double..)
+     flat_51;
+    
+    #error Failed during codegen (seaOfValType: SumT ErrorT DoubleT..)
+     flat_6;
+    
+    #error Failed during codegen (seaOfValType: SumT ErrorT DoubleT..)
+     flat_60;
+    
+    #error Failed during codegen (seaOfValType: SumT ErrorT DoubleT..)
+     flat_61;
     
     #error Failed during codegen (seaOfValType: SumT ErrorT DoubleT..)
      flat_66;
@@ -1189,27 +1089,28 @@
      flat_7;
     
     #error Failed during codegen (seaOfValType: SumT ErrorT DoubleT..)
-     flat_71;
-    
-    #error Failed during codegen (seaOfValType: SumT ErrorT DoubleT..)
      flat_8;
     
     #error Failed during codegen (seaOfValType: SumT ErrorT DoubleT..)
+     flat_81;
+    
+    #error Failed during codegen (seaOfValType: SumT ErrorT DoubleT..)
      flat_82;
     
     #error Failed during codegen (seaOfValType: SumT ErrorT DoubleT..)
      flat_83;
     
     #error Failed during codegen (seaOfValType: SumT ErrorT DoubleT..)
+     flat_86;
+    
+    #error Failed during codegen (seaOfValType: SumT ErrorT DoubleT..)
+     flat_87;
+    
+    #error Failed during codegen (seaOfValType: SumT ErrorT DoubleT..)
      flat_88;
-=======
-    idouble_t  acc_a_conv_38_simp_5;
-    idouble_t  acc_a_conv_38_simp_4_simp_6;
-    idouble_t  acc_a_conv_38_simp_4_simp_7;
-    idouble_t  acc_a_conv_9_simp_1;
-    idouble_t  acc_a_conv_9_simp_0_simp_2;
-    idouble_t  acc_a_conv_9_simp_0_simp_3;
->>>>>>> 2a808f6b
+    
+    #error Failed during codegen (seaOfValType: SumT ErrorT (PairT DoubleT DoubleT)..)
+     flat_9;
 } icicle_state_t;
 
 static const iunit_t iunit  = 0x1c1c13;
@@ -1256,70 +1157,60 @@
 
 void compute(icicle_state_t *s)
 {
-<<<<<<< HEAD
-    idouble_t  acc_c_conv_137;
-    idouble_t  acc_c_conv_170;
-    idouble_t  acc_c_conv_172;
-    idouble_t  acc_c_conv_40;
-    idouble_t  acc_c_conv_73;
-    idouble_t  acc_c_conv_75;
-    
-    #error Failed during codegen (seaOfValType: SumT ErrorT DoubleT..)
-     acc_s_conv_109;
-    
-    #error Failed during codegen (seaOfValType: SumT ErrorT DoubleT..)
-     acc_s_conv_12;
-    
-    #error Failed during codegen (seaOfValType: SumT ErrorT DoubleT..)
-     acc_s_conv_126;
-    
-    #error Failed during codegen (seaOfValType: SumT ErrorT DoubleT..)
-     acc_s_conv_29;
-    idouble_t  c_conv_137;
-    idouble_t  c_conv_170;
-    idouble_t  c_conv_172;
-    idouble_t  c_conv_40;
-    idouble_t  c_conv_73;
-    idouble_t  c_conv_75;
+    
+    #error Failed during codegen (seaOfValType: SumT ErrorT (PairT (PairT DoubleT Double..)
+     a_conv_102;
+    
+    #error Failed during codegen (seaOfValType: SumT ErrorT (PairT (PairT DoubleT Double..)
+     a_conv_12;
+    
+    #error Failed during codegen (seaOfValType: SumT ErrorT (PairT (PairT DoubleT Double..)
+     acc_a_conv_102;
+    
+    #error Failed during codegen (seaOfValType: SumT ErrorT (PairT (PairT DoubleT Double..)
+     acc_a_conv_12;
     
     #error Failed during codegen (seaOfValType: SumT ErrorT DoubleT..)
      flat_0;
     
-    #error Failed during codegen (seaOfValType: SumT ErrorT DoubleT..)
+    #error Failed during codegen (seaOfValType: SumT ErrorT (PairT (PairT DoubleT Double..)
      flat_1;
     
-    #error Failed during codegen (seaOfValType: SumT ErrorT DoubleT..)
-     flat_11;
+    #error Failed during codegen (seaOfValType: SumT ErrorT (PairT (PairT DoubleT Double..)
+     flat_10;
+    
+    #error Failed during codegen (seaOfValType: SumT ErrorT (PairT (PairT DoubleT Double..)
+     flat_13;
+    
+    #error Failed during codegen (seaOfValType: SumT ErrorT DoubleT..)
+     flat_22;
+    
+    #error Failed during codegen (seaOfValType: SumT ErrorT DoubleT..)
+     flat_23;
+    
+    #error Failed during codegen (seaOfValType: SumT ErrorT DoubleT..)
+     flat_28;
     
     #error Failed during codegen (seaOfValType: SumT ErrorT BoolT..)
-     flat_14;
-    
-    #error Failed during codegen (seaOfValType: SumT ErrorT DoubleT..)
-     flat_15;
-    
-    #error Failed during codegen (seaOfValType: SumT ErrorT DoubleT..)
-     flat_16;
-    
-    #error Failed during codegen (seaOfValType: SumT ErrorT DoubleT..)
-     flat_19;
-    
-    #error Failed during codegen (seaOfValType: SumT ErrorT DoubleT..)
-     flat_22;
-    
-    #error Failed during codegen (seaOfValType: SumT ErrorT DoubleT..)
-     flat_23;
-    
-    #error Failed during codegen (seaOfValType: SumT ErrorT DoubleT..)
-     flat_26;
-    
-    #error Failed during codegen (seaOfValType: SumT ErrorT DoubleT..)
-     flat_31;
+     flat_37;
+    
+    #error Failed during codegen (seaOfValType: SumT ErrorT DoubleT..)
+     flat_38;
+    
+    #error Failed during codegen (seaOfValType: SumT ErrorT (PairT (PairT DoubleT Double..)
+     flat_39;
     
     #error Failed during codegen (seaOfValType: SumT ErrorT DoubleT..)
      flat_4;
     
     #error Failed during codegen (seaOfValType: SumT ErrorT DoubleT..)
-     flat_40;
+     flat_42;
+    
+    #error Failed during codegen (seaOfValType: SumT ErrorT DoubleT..)
+     flat_43;
+    
+    #error Failed during codegen (seaOfValType: SumT ErrorT DoubleT..)
+     flat_44;
     
     #error Failed during codegen (seaOfValType: SumT ErrorT DoubleT..)
      flat_45;
@@ -1327,32 +1218,26 @@
     #error Failed during codegen (seaOfValType: SumT ErrorT DoubleT..)
      flat_46;
     
-    #error Failed during codegen (seaOfValType: SumT ErrorT DoubleT..)
+    #error Failed during codegen (seaOfValType: SumT ErrorT (PairT DoubleT DoubleT)..)
      flat_47;
     
-    #error Failed during codegen (seaOfValType: SumT ErrorT DoubleT..)
+    #error Failed during codegen (seaOfValType: SumT ErrorT (PairT (PairT DoubleT Double..)
      flat_48;
     
     #error Failed during codegen (seaOfValType: SumT ErrorT DoubleT..)
-     flat_49;
-    
-    #error Failed during codegen (seaOfValType: SumT ErrorT DoubleT..)
-     flat_52;
-    
-    #error Failed during codegen (seaOfValType: SumT ErrorT DoubleT..)
-     flat_53;
-    
-    #error Failed during codegen (seaOfValType: SumT ErrorT DoubleT..)
-     flat_54;
-    
-    #error Failed during codegen (seaOfValType: SumT ErrorT DoubleT..)
-     flat_55;
-    
-    #error Failed during codegen (seaOfValType: SumT ErrorT DoubleT..)
-     flat_56;
-    
-    #error Failed during codegen (seaOfValType: SumT ErrorT DoubleT..)
-     flat_65;
+     flat_5;
+    
+    #error Failed during codegen (seaOfValType: SumT ErrorT (PairT (PairT DoubleT Double..)
+     flat_51;
+    
+    #error Failed during codegen (seaOfValType: SumT ErrorT DoubleT..)
+     flat_6;
+    
+    #error Failed during codegen (seaOfValType: SumT ErrorT DoubleT..)
+     flat_60;
+    
+    #error Failed during codegen (seaOfValType: SumT ErrorT DoubleT..)
+     flat_61;
     
     #error Failed during codegen (seaOfValType: SumT ErrorT DoubleT..)
      flat_66;
@@ -1361,91 +1246,47 @@
      flat_7;
     
     #error Failed during codegen (seaOfValType: SumT ErrorT DoubleT..)
-     flat_71;
-    
-    #error Failed during codegen (seaOfValType: SumT ErrorT DoubleT..)
      flat_8;
     
     #error Failed during codegen (seaOfValType: SumT ErrorT DoubleT..)
+     flat_81;
+    
+    #error Failed during codegen (seaOfValType: SumT ErrorT DoubleT..)
      flat_82;
     
     #error Failed during codegen (seaOfValType: SumT ErrorT DoubleT..)
      flat_83;
     
     #error Failed during codegen (seaOfValType: SumT ErrorT DoubleT..)
+     flat_86;
+    
+    #error Failed during codegen (seaOfValType: SumT ErrorT DoubleT..)
+     flat_87;
+    
+    #error Failed during codegen (seaOfValType: SumT ErrorT DoubleT..)
      flat_88;
     
-    #error Failed during codegen (seaOfValType: SumT ErrorT DoubleT..)
-     s_conv_109;
-    
-    #error Failed during codegen (seaOfValType: SumT ErrorT DoubleT..)
-     s_conv_12;
-    
-    #error Failed during codegen (seaOfValType: SumT ErrorT DoubleT..)
-     s_conv_126;
-    
-    #error Failed during codegen (seaOfValType: SumT ErrorT DoubleT..)
-     s_conv_29;
-
-    acc_s_conv_12                        = 
+    #error Failed during codegen (seaOfValType: SumT ErrorT (PairT DoubleT DoubleT)..)
+     flat_9;
+
+    
+    #error Failed during codegen (seaOfValType: PairT DoubleT DoubleT..)
+     anf_24                              = 
+    #error Failed during codegen (seaOfXPrim: PrimMinimal (PrimConst (PrimConstPair Do..)
+     (0.0, 0.0);
+    
+    #error Failed during codegen (seaOfValType: PairT (PairT DoubleT DoubleT) DoubleT..)
+     anf_25                              = 
+    #error Failed during codegen (seaOfXPrim: PrimMinimal (PrimConst (PrimConstPair (P..)
+     (anf_24, 0.0);
+    acc_a_conv_12                        = 
     #error Failed during codegen (seaOfXPrim: PrimMinimal (PrimConst (PrimConstRight E..)
-     (0.0);
-    acc_s_conv_29                        = 
+     (anf_25);
+    acc_a_conv_102                       = 
     #error Failed during codegen (seaOfXPrim: PrimMinimal (PrimConst (PrimConstRight E..)
-     (0.0);
-    acc_c_conv_40                        = 0.0;
-    acc_c_conv_73                        = 0.0;
-    acc_c_conv_75                        = 0.0;
-    acc_s_conv_109                       = 
-    #error Failed during codegen (seaOfXPrim: PrimMinimal (PrimConst (PrimConstRight E..)
-     (0.0);
-    acc_s_conv_126                       = 
-    #error Failed during codegen (seaOfXPrim: PrimMinimal (PrimConst (PrimConstRight E..)
-     (0.0);
-    acc_c_conv_137                       = 0.0;
-    acc_c_conv_170                       = 0.0;
-    acc_c_conv_172                       = 0.0;
-    acc_s_conv_12                        = s->acc_s_conv_12;
-    acc_s_conv_29                        = s->acc_s_conv_29;
-    acc_c_conv_40                        = s->acc_c_conv_40;
-    acc_c_conv_73                        = s->acc_c_conv_73;
-    acc_c_conv_75                        = s->acc_c_conv_75;
-    acc_s_conv_109                       = s->acc_s_conv_109;
-    acc_s_conv_126                       = s->acc_s_conv_126;
-    acc_c_conv_137                       = s->acc_c_conv_137;
-    acc_c_conv_170                       = s->acc_c_conv_170;
-    acc_c_conv_172                       = s->acc_c_conv_172;
-=======
-    idouble_t  a_conv_38_simp_21;
-    idouble_t  a_conv_38_simp_20_simp_22;
-    idouble_t  a_conv_9_simp_17;
-    idouble_t  a_conv_9_simp_16_simp_18;
-    idouble_t  acc_a_conv_38_simp_13;
-    idouble_t  acc_a_conv_38_simp_5;
-    idouble_t  acc_a_conv_38_simp_12_simp_14;
-    idouble_t  acc_a_conv_38_simp_12_simp_15;
-    idouble_t  acc_a_conv_38_simp_4_simp_6;
-    idouble_t  acc_a_conv_38_simp_4_simp_7;
-    idouble_t  acc_a_conv_9_simp_1;
-    idouble_t  acc_a_conv_9_simp_9;
-    idouble_t  acc_a_conv_9_simp_0_simp_2;
-    idouble_t  acc_a_conv_9_simp_0_simp_3;
-    idouble_t  acc_a_conv_9_simp_8_simp_10;
-    idouble_t  acc_a_conv_9_simp_8_simp_11;
-
-    acc_a_conv_9_simp_0_simp_2           = 0.0;
-    acc_a_conv_9_simp_0_simp_3           = 0.0;
-    acc_a_conv_9_simp_1                  = 0.0;
-    acc_a_conv_38_simp_4_simp_6          = 0.0;
-    acc_a_conv_38_simp_4_simp_7          = 0.0;
-    acc_a_conv_38_simp_5                 = 0.0;
-    acc_a_conv_9_simp_0_simp_2           = s->acc_a_conv_9_simp_0_simp_2;
-    acc_a_conv_9_simp_0_simp_3           = s->acc_a_conv_9_simp_0_simp_3;
-    acc_a_conv_9_simp_1                  = s->acc_a_conv_9_simp_1;
-    acc_a_conv_38_simp_4_simp_6          = s->acc_a_conv_38_simp_4_simp_6;
-    acc_a_conv_38_simp_4_simp_7          = s->acc_a_conv_38_simp_4_simp_7;
-    acc_a_conv_38_simp_5                 = s->acc_a_conv_38_simp_5;
->>>>>>> 2a808f6b
+     (anf_25);
+    acc_a_conv_12                        = s->acc_a_conv_12;
+    acc_a_conv_102                       = s->acc_a_conv_102;
     
     const iint_t            new_count    = s->new_count;
     const idate_t    *const new_date     = s->new_date;
@@ -1455,7 +1296,6 @@
     
     for (iint_t i = 0; i < new_count; i++) {
         idate_t    elem_gen_date         = new_date[i];
-<<<<<<< HEAD
         
         #error Failed during codegen (seaOfValType: SumT ErrorT IntT..)
          elem_gen_fact                   = new_fact[i];
@@ -1468,183 +1308,358 @@
          (elem_gen_fact)) {
             
             #error Failed during codegen (seaOfValType: ErrorT..)
-             flat_43                     = 
+             flat_79                     = 
             #error Failed during codegen (seaOfXPrim: PrimUnsafe (PrimUnsafeSumGetLeft ErrorT ..)
              (elem_gen_fact);
             flat_0                       = 
             #error Failed during codegen (seaOfXPrim: PrimMinimal (PrimConst (PrimConstLeft Er..)
-             (flat_43);
+             (flat_79);
         } else {
-            iint_t     flat_44           = 
+            iint_t     flat_80           = 
             #error Failed during codegen (seaOfXPrim: PrimUnsafe (PrimUnsafeSumGetRight ErrorT..)
              (elem_gen_fact);
-            idouble_t  simp_1            = iint_extend (flat_44);
+            idouble_t  simp_1            = iint_extend (flat_80);
             flat_0                       = 
             #error Failed during codegen (seaOfXPrim: PrimMinimal (PrimConst (PrimConstRight E..)
              (simp_1);
         }
         
         flat_0                           = flat_0;
-        acc_c_conv_40                    = acc_c_conv_40;
-        acc_c_conv_40                    = idouble_add (acc_c_conv_40, 1.0);
-        acc_c_conv_73                    = acc_c_conv_73;
-        acc_c_conv_73                    = idouble_add (acc_c_conv_73, 1.0);
-        acc_c_conv_75                    = acc_c_conv_75;
-        acc_c_conv_75                    = idouble_add (acc_c_conv_75, 1.0);
-        acc_s_conv_12                    = acc_s_conv_12;
+        acc_a_conv_12                    = acc_a_conv_12;
         flat_1                           = 
         #error Failed during codegen (seaOfXValue: VLeft (VError ExceptTombstone)..)
         ;
         
         if (
         #error Failed during codegen (seaOfXPrim: PrimProject (PrimProjectSumIsLeft ErrorT..)
-         (flat_0)) {
+         (acc_a_conv_12)) {
             
             #error Failed during codegen (seaOfValType: ErrorT..)
              flat_2                      = 
             #error Failed during codegen (seaOfXPrim: PrimUnsafe (PrimUnsafeSumGetLeft ErrorT ..)
-             (flat_0);
+             (acc_a_conv_12);
             flat_1                       = 
             #error Failed during codegen (seaOfXPrim: PrimMinimal (PrimConst (PrimConstLeft Er..)
              (flat_2);
         } else {
-            idouble_t  flat_3            = 
+            
+            #error Failed during codegen (seaOfValType: PairT (PairT DoubleT DoubleT) DoubleT..)
+             flat_3                      = 
             #error Failed during codegen (seaOfXPrim: PrimUnsafe (PrimUnsafeSumGetRight ErrorT..)
-             (flat_0);
+             (acc_a_conv_12);
+            
+            #error Failed during codegen (seaOfValType: PairT DoubleT DoubleT..)
+             desugar_q_0_conv_15         = 
+            #error Failed during codegen (seaOfXPrim: PrimMinimal (PrimPair (PrimPairFst (Pair..)
+             (flat_3);
+            idouble_t  desugar_q_1_conv_16 = 
+            #error Failed during codegen (seaOfXPrim: PrimMinimal (PrimPair (PrimPairSnd (Pair..)
+             (flat_3);
+            idouble_t  desugar_q_2_conv_17 = 
+            #error Failed during codegen (seaOfXPrim: PrimMinimal (PrimPair (PrimPairFst Doubl..)
+             (desugar_q_0_conv_15);
+            idouble_t  desugar_q_3_conv_18 = 
+            #error Failed during codegen (seaOfXPrim: PrimMinimal (PrimPair (PrimPairSnd Doubl..)
+             (desugar_q_0_conv_15);
+            idouble_t  nn_conv_19        = idouble_add (desugar_q_2_conv_17, 1.0);
             flat_4                       = 
             #error Failed during codegen (seaOfXValue: VLeft (VError ExceptTombstone)..)
             ;
             
             if (
             #error Failed during codegen (seaOfXPrim: PrimProject (PrimProjectSumIsLeft ErrorT..)
-             (acc_s_conv_12)) {
+             (flat_0)) {
                 
                 #error Failed during codegen (seaOfValType: ErrorT..)
-                 flat_5                  = 
+                 flat_35                 = 
                 #error Failed during codegen (seaOfXPrim: PrimUnsafe (PrimUnsafeSumGetLeft ErrorT ..)
-                 (acc_s_conv_12);
+                 (flat_0);
                 flat_4                   = 
                 #error Failed during codegen (seaOfXPrim: PrimMinimal (PrimConst (PrimConstLeft Er..)
-                 (flat_5);
+                 (flat_35);
             } else {
-                idouble_t  flat_6        = 
+                idouble_t  flat_36       = 
                 #error Failed during codegen (seaOfXPrim: PrimUnsafe (PrimUnsafeSumGetRight ErrorT..)
-                 (acc_s_conv_12);
-                idouble_t  simp_3        = idouble_add (flat_3, flat_6);
+                 (flat_0);
+                idouble_t  simp_9        = idouble_sub (flat_36, desugar_q_3_conv_18);
                 flat_4                   = 
                 #error Failed during codegen (seaOfXPrim: PrimMinimal (PrimConst (PrimConstRight E..)
-                 (simp_3);
+                 (simp_9);
             }
             
             flat_4                       = flat_4;
-            flat_1                       = flat_4;
-        }
-        
-        flat_1                           = flat_1;
-        acc_s_conv_12                    = flat_1;
-        flat_7                           = 
-        #error Failed during codegen (seaOfXValue: VLeft (VError ExceptTombstone)..)
-        ;
-        
-        if (
-        #error Failed during codegen (seaOfXPrim: PrimProject (PrimProjectSumIsLeft ErrorT..)
-         (flat_0)) {
-            
-            #error Failed during codegen (seaOfValType: ErrorT..)
-             flat_38                     = 
-            #error Failed during codegen (seaOfXPrim: PrimUnsafe (PrimUnsafeSumGetLeft ErrorT ..)
-             (flat_0);
-            flat_7                       = 
-            #error Failed during codegen (seaOfXPrim: PrimMinimal (PrimConst (PrimConstLeft Er..)
-             (flat_38);
-        } else {
-            idouble_t  flat_39           = 
-            #error Failed during codegen (seaOfXPrim: PrimUnsafe (PrimUnsafeSumGetRight ErrorT..)
-             (flat_0);
-            flat_40                      = 
+            flat_5                       = 
             #error Failed during codegen (seaOfXValue: VLeft (VError ExceptTombstone)..)
             ;
             
             if (
             #error Failed during codegen (seaOfXPrim: PrimProject (PrimProjectSumIsLeft ErrorT..)
-             (flat_0)) {
+             (flat_4)) {
                 
                 #error Failed during codegen (seaOfValType: ErrorT..)
-                 flat_41                 = 
+                 flat_33                 = 
                 #error Failed during codegen (seaOfXPrim: PrimUnsafe (PrimUnsafeSumGetLeft ErrorT ..)
-                 (flat_0);
-                flat_40                  = 
+                 (flat_4);
+                flat_5                   = 
                 #error Failed during codegen (seaOfXPrim: PrimMinimal (PrimConst (PrimConstLeft Er..)
-                 (flat_41);
+                 (flat_33);
             } else {
-                idouble_t  simp_11       = idouble_mul (flat_39, flat_39);
-                flat_40                  = 
+                idouble_t  flat_34       = 
+                #error Failed during codegen (seaOfXPrim: PrimUnsafe (PrimUnsafeSumGetRight ErrorT..)
+                 (flat_4);
+                idouble_t  simp_11       = idouble_div (flat_34, nn_conv_19);
+                flat_5                   = 
                 #error Failed during codegen (seaOfXPrim: PrimMinimal (PrimConst (PrimConstRight E..)
                  (simp_11);
             }
             
-            flat_40                      = flat_40;
-            flat_7                       = flat_40;
-        }
-        
-        flat_7                           = flat_7;
-        acc_s_conv_29                    = acc_s_conv_29;
-        flat_8                           = 
-        #error Failed during codegen (seaOfXValue: VLeft (VError ExceptTombstone)..)
-        ;
-        
-        if (
-        #error Failed during codegen (seaOfXPrim: PrimProject (PrimProjectSumIsLeft ErrorT..)
-         (flat_7)) {
-            
-            #error Failed during codegen (seaOfValType: ErrorT..)
-             flat_9                      = 
-            #error Failed during codegen (seaOfXPrim: PrimUnsafe (PrimUnsafeSumGetLeft ErrorT ..)
-             (flat_7);
-            flat_8                       = 
-            #error Failed during codegen (seaOfXPrim: PrimMinimal (PrimConst (PrimConstLeft Er..)
-             (flat_9);
-        } else {
-            idouble_t  flat_10           = 
-            #error Failed during codegen (seaOfXPrim: PrimUnsafe (PrimUnsafeSumGetRight ErrorT..)
-             (flat_7);
-            flat_11                      = 
+            flat_5                       = flat_5;
+            flat_6                       = 
             #error Failed during codegen (seaOfXValue: VLeft (VError ExceptTombstone)..)
             ;
             
             if (
             #error Failed during codegen (seaOfXPrim: PrimProject (PrimProjectSumIsLeft ErrorT..)
-             (acc_s_conv_29)) {
+             (flat_5)) {
                 
                 #error Failed during codegen (seaOfValType: ErrorT..)
-                 flat_12                 = 
+                 flat_31                 = 
                 #error Failed during codegen (seaOfXPrim: PrimUnsafe (PrimUnsafeSumGetLeft ErrorT ..)
-                 (acc_s_conv_29);
-                flat_11                  = 
+                 (flat_5);
+                flat_6                   = 
                 #error Failed during codegen (seaOfXPrim: PrimMinimal (PrimConst (PrimConstLeft Er..)
-                 (flat_12);
+                 (flat_31);
             } else {
-                idouble_t  flat_13       = 
+                idouble_t  flat_32       = 
                 #error Failed during codegen (seaOfXPrim: PrimUnsafe (PrimUnsafeSumGetRight ErrorT..)
-                 (acc_s_conv_29);
-                idouble_t  simp_13       = idouble_add (flat_10, flat_13);
-                flat_11                  = 
+                 (flat_5);
+                idouble_t  simp_13       = idouble_add (desugar_q_3_conv_18, flat_32);
+                flat_6                   = 
                 #error Failed during codegen (seaOfXPrim: PrimMinimal (PrimConst (PrimConstRight E..)
                  (simp_13);
             }
             
-            flat_11                      = flat_11;
-            flat_8                       = flat_11;
+            flat_6                       = flat_6;
+            flat_7                       = 
+            #error Failed during codegen (seaOfXValue: VLeft (VError ExceptTombstone)..)
+            ;
+            
+            if (
+            #error Failed during codegen (seaOfXPrim: PrimProject (PrimProjectSumIsLeft ErrorT..)
+             (flat_4)) {
+                
+                #error Failed during codegen (seaOfValType: ErrorT..)
+                 flat_20                 = 
+                #error Failed during codegen (seaOfXPrim: PrimUnsafe (PrimUnsafeSumGetLeft ErrorT ..)
+                 (flat_4);
+                flat_7                   = 
+                #error Failed during codegen (seaOfXPrim: PrimMinimal (PrimConst (PrimConstLeft Er..)
+                 (flat_20);
+            } else {
+                idouble_t  flat_21       = 
+                #error Failed during codegen (seaOfXPrim: PrimUnsafe (PrimUnsafeSumGetRight ErrorT..)
+                 (flat_4);
+                flat_22                  = 
+                #error Failed during codegen (seaOfXValue: VLeft (VError ExceptTombstone)..)
+                ;
+                
+                if (
+                #error Failed during codegen (seaOfXPrim: PrimProject (PrimProjectSumIsLeft ErrorT..)
+                 (flat_0)) {
+                    
+                    #error Failed during codegen (seaOfValType: ErrorT..)
+                     flat_26             = 
+                    #error Failed during codegen (seaOfXPrim: PrimUnsafe (PrimUnsafeSumGetLeft ErrorT ..)
+                     (flat_0);
+                    flat_22              = 
+                    #error Failed during codegen (seaOfXPrim: PrimMinimal (PrimConst (PrimConstLeft Er..)
+                     (flat_26);
+                } else {
+                    idouble_t  flat_27   = 
+                    #error Failed during codegen (seaOfXPrim: PrimUnsafe (PrimUnsafeSumGetRight ErrorT..)
+                     (flat_0);
+                    flat_28              = 
+                    #error Failed during codegen (seaOfXValue: VLeft (VError ExceptTombstone)..)
+                    ;
+                    
+                    if (
+                    #error Failed during codegen (seaOfXPrim: PrimProject (PrimProjectSumIsLeft ErrorT..)
+                     (flat_6)) {
+                        
+                        #error Failed during codegen (seaOfValType: ErrorT..)
+                         flat_29         = 
+                        #error Failed during codegen (seaOfXPrim: PrimUnsafe (PrimUnsafeSumGetLeft ErrorT ..)
+                         (flat_6);
+                        flat_28          = 
+                        #error Failed during codegen (seaOfXPrim: PrimMinimal (PrimConst (PrimConstLeft Er..)
+                         (flat_29);
+                    } else {
+                        idouble_t  flat_30 = 
+                        #error Failed during codegen (seaOfXPrim: PrimUnsafe (PrimUnsafeSumGetRight ErrorT..)
+                         (flat_6);
+                        idouble_t  simp_21 = idouble_sub (flat_27, flat_30);
+                        flat_28          = 
+                        #error Failed during codegen (seaOfXPrim: PrimMinimal (PrimConst (PrimConstRight E..)
+                         (simp_21);
+                    }
+                    
+                    flat_28              = flat_28;
+                    flat_22              = flat_28;
+                }
+                
+                flat_22                  = flat_22;
+                flat_23                  = 
+                #error Failed during codegen (seaOfXValue: VLeft (VError ExceptTombstone)..)
+                ;
+                
+                if (
+                #error Failed during codegen (seaOfXPrim: PrimProject (PrimProjectSumIsLeft ErrorT..)
+                 (flat_22)) {
+                    
+                    #error Failed during codegen (seaOfValType: ErrorT..)
+                     flat_24             = 
+                    #error Failed during codegen (seaOfXPrim: PrimUnsafe (PrimUnsafeSumGetLeft ErrorT ..)
+                     (flat_22);
+                    flat_23              = 
+                    #error Failed during codegen (seaOfXPrim: PrimMinimal (PrimConst (PrimConstLeft Er..)
+                     (flat_24);
+                } else {
+                    idouble_t  flat_25   = 
+                    #error Failed during codegen (seaOfXPrim: PrimUnsafe (PrimUnsafeSumGetRight ErrorT..)
+                     (flat_22);
+                    idouble_t  simp_23   = idouble_mul (flat_21, flat_25);
+                    flat_23              = 
+                    #error Failed during codegen (seaOfXPrim: PrimMinimal (PrimConst (PrimConstRight E..)
+                     (simp_23);
+                }
+                
+                flat_23                  = flat_23;
+                flat_7                   = flat_23;
+            }
+            
+            flat_7                       = flat_7;
+            flat_8                       = 
+            #error Failed during codegen (seaOfXValue: VLeft (VError ExceptTombstone)..)
+            ;
+            
+            if (
+            #error Failed during codegen (seaOfXPrim: PrimProject (PrimProjectSumIsLeft ErrorT..)
+             (flat_7)) {
+                
+                #error Failed during codegen (seaOfValType: ErrorT..)
+                 flat_18                 = 
+                #error Failed during codegen (seaOfXPrim: PrimUnsafe (PrimUnsafeSumGetLeft ErrorT ..)
+                 (flat_7);
+                flat_8                   = 
+                #error Failed during codegen (seaOfXPrim: PrimMinimal (PrimConst (PrimConstLeft Er..)
+                 (flat_18);
+            } else {
+                idouble_t  flat_19       = 
+                #error Failed during codegen (seaOfXPrim: PrimUnsafe (PrimUnsafeSumGetRight ErrorT..)
+                 (flat_7);
+                idouble_t  simp_25       = idouble_add (desugar_q_1_conv_16, flat_19);
+                flat_8                   = 
+                #error Failed during codegen (seaOfXPrim: PrimMinimal (PrimConst (PrimConstRight E..)
+                 (simp_25);
+            }
+            
+            flat_8                       = flat_8;
+            flat_9                       = 
+            #error Failed during codegen (seaOfXValue: VLeft (VError ExceptTombstone)..)
+            ;
+            
+            if (
+            #error Failed during codegen (seaOfXPrim: PrimProject (PrimProjectSumIsLeft ErrorT..)
+             (flat_6)) {
+                
+                #error Failed during codegen (seaOfValType: ErrorT..)
+                 flat_16                 = 
+                #error Failed during codegen (seaOfXPrim: PrimUnsafe (PrimUnsafeSumGetLeft ErrorT ..)
+                 (flat_6);
+                flat_9                   = 
+                #error Failed during codegen (seaOfXPrim: PrimMinimal (PrimConst (PrimConstLeft Er..)
+                 (flat_16);
+            } else {
+                idouble_t  flat_17       = 
+                #error Failed during codegen (seaOfXPrim: PrimUnsafe (PrimUnsafeSumGetRight ErrorT..)
+                 (flat_6);
+                
+                #error Failed during codegen (seaOfValType: PairT DoubleT DoubleT..)
+                 simp_27                 = 
+                #error Failed during codegen (seaOfXPrim: PrimMinimal (PrimConst (PrimConstPair Do..)
+                 (nn_conv_19, flat_17);
+                flat_9                   = 
+                #error Failed during codegen (seaOfXPrim: PrimMinimal (PrimConst (PrimConstRight E..)
+                 (simp_27);
+            }
+            
+            flat_9                       = flat_9;
+            flat_10                      = 
+            #error Failed during codegen (seaOfXValue: VLeft (VError ExceptTombstone)..)
+            ;
+            
+            if (
+            #error Failed during codegen (seaOfXPrim: PrimProject (PrimProjectSumIsLeft ErrorT..)
+             (flat_9)) {
+                
+                #error Failed during codegen (seaOfValType: ErrorT..)
+                 flat_11                 = 
+                #error Failed during codegen (seaOfXPrim: PrimUnsafe (PrimUnsafeSumGetLeft ErrorT ..)
+                 (flat_9);
+                flat_10                  = 
+                #error Failed during codegen (seaOfXPrim: PrimMinimal (PrimConst (PrimConstLeft Er..)
+                 (flat_11);
+            } else {
+                
+                #error Failed during codegen (seaOfValType: PairT DoubleT DoubleT..)
+                 flat_12                 = 
+                #error Failed during codegen (seaOfXPrim: PrimUnsafe (PrimUnsafeSumGetRight ErrorT..)
+                 (flat_9);
+                flat_13                  = 
+                #error Failed during codegen (seaOfXValue: VLeft (VError ExceptTombstone)..)
+                ;
+                
+                if (
+                #error Failed during codegen (seaOfXPrim: PrimProject (PrimProjectSumIsLeft ErrorT..)
+                 (flat_8)) {
+                    
+                    #error Failed during codegen (seaOfValType: ErrorT..)
+                     flat_14             = 
+                    #error Failed during codegen (seaOfXPrim: PrimUnsafe (PrimUnsafeSumGetLeft ErrorT ..)
+                     (flat_8);
+                    flat_13              = 
+                    #error Failed during codegen (seaOfXPrim: PrimMinimal (PrimConst (PrimConstLeft Er..)
+                     (flat_14);
+                } else {
+                    idouble_t  flat_15   = 
+                    #error Failed during codegen (seaOfXPrim: PrimUnsafe (PrimUnsafeSumGetRight ErrorT..)
+                     (flat_8);
+                    
+                    #error Failed during codegen (seaOfValType: PairT (PairT DoubleT DoubleT) DoubleT..)
+                     simp_29             = 
+                    #error Failed during codegen (seaOfXPrim: PrimMinimal (PrimConst (PrimConstPair (P..)
+                     (flat_12, flat_15);
+                    flat_13              = 
+                    #error Failed during codegen (seaOfXPrim: PrimMinimal (PrimConst (PrimConstRight E..)
+                     (simp_29);
+                }
+                
+                flat_13                  = flat_13;
+                flat_10                  = flat_13;
+            }
+            
+            flat_10                      = flat_10;
+            flat_1                       = flat_10;
         }
         
-        flat_8                           = flat_8;
-        acc_s_conv_29                    = flat_8;
+        flat_1                           = flat_1;
+        acc_a_conv_12                    = flat_1;
         
         #error Failed during codegen (seaOfValType: SumT ErrorT BoolT..)
-         anf_49                          = 
+         anf_41                          = 
         #error Failed during codegen (seaOfXPrim: PrimMinimal (PrimConst (PrimConstRight E..)
          (itrue);
-        flat_14                          = 
+        flat_37                          = 
         #error Failed during codegen (seaOfXValue: VLeft (VError ExceptTombstone)..)
         ;
         
@@ -1653,28 +1668,28 @@
          (elem_gen_fact)) {
             
             #error Failed during codegen (seaOfValType: ErrorT..)
-             flat_36                     = 
+             flat_77                     = 
             #error Failed during codegen (seaOfXPrim: PrimUnsafe (PrimUnsafeSumGetLeft ErrorT ..)
              (elem_gen_fact);
-            flat_14                      = 
+            flat_37                      = 
             #error Failed during codegen (seaOfXPrim: PrimMinimal (PrimConst (PrimConstLeft Er..)
-             (flat_36);
+             (flat_77);
         } else {
-            iint_t     flat_37           = 
+            iint_t     flat_78           = 
             #error Failed during codegen (seaOfXPrim: PrimUnsafe (PrimUnsafeSumGetRight ErrorT..)
              (elem_gen_fact);
-            ibool_t    simp_15           = iint_lt (flat_37, 300);
-            flat_14                      = 
+            ibool_t    simp_31           = iint_lt (flat_78, 300);
+            flat_37                      = 
             #error Failed during codegen (seaOfXPrim: PrimMinimal (PrimConst (PrimConstRight E..)
-             (simp_15);
+             (simp_31);
         }
         
-        flat_14                          = flat_14;
+        flat_37                          = flat_37;
         
         if (
         #error Failed during codegen (prefixOfValType: SumT ErrorT BoolT..)
-        eq (anf_49, flat_14)) {
-            flat_15                      = 
+        eq (anf_41, flat_37)) {
+            flat_38                      = 
             #error Failed during codegen (seaOfXValue: VLeft (VError ExceptTombstone)..)
             ;
             
@@ -1683,735 +1698,575 @@
              (elem_gen_fact)) {
                 
                 #error Failed during codegen (seaOfValType: ErrorT..)
-                 flat_34                 = 
+                 flat_75                 = 
                 #error Failed during codegen (seaOfXPrim: PrimUnsafe (PrimUnsafeSumGetLeft ErrorT ..)
                  (elem_gen_fact);
-                flat_15                  = 
+                flat_38                  = 
                 #error Failed during codegen (seaOfXPrim: PrimMinimal (PrimConst (PrimConstLeft Er..)
-                 (flat_34);
+                 (flat_75);
             } else {
-                iint_t     flat_35       = 
+                iint_t     flat_76       = 
                 #error Failed during codegen (seaOfXPrim: PrimUnsafe (PrimUnsafeSumGetRight ErrorT..)
                  (elem_gen_fact);
-                idouble_t  simp_17       = iint_extend (flat_35);
-                flat_15                  = 
+                idouble_t  simp_33       = iint_extend (flat_76);
+                flat_38                  = 
                 #error Failed during codegen (seaOfXPrim: PrimMinimal (PrimConst (PrimConstRight E..)
-                 (simp_17);
+                 (simp_33);
             }
             
-            flat_15                      = flat_15;
-            acc_c_conv_137               = acc_c_conv_137;
-            acc_c_conv_137               = idouble_add (acc_c_conv_137, 1.0);
-            acc_c_conv_170               = acc_c_conv_170;
-            acc_c_conv_170               = idouble_add (acc_c_conv_170, 1.0);
-            acc_c_conv_172               = acc_c_conv_172;
-            acc_c_conv_172               = idouble_add (acc_c_conv_172, 1.0);
-            acc_s_conv_109               = acc_s_conv_109;
-            flat_16                      = 
+            flat_38                      = flat_38;
+            acc_a_conv_102               = acc_a_conv_102;
+            flat_39                      = 
             #error Failed during codegen (seaOfXValue: VLeft (VError ExceptTombstone)..)
             ;
             
             if (
             #error Failed during codegen (seaOfXPrim: PrimProject (PrimProjectSumIsLeft ErrorT..)
-             (flat_15)) {
+             (acc_a_conv_102)) {
                 
                 #error Failed during codegen (seaOfValType: ErrorT..)
-                 flat_17                 = 
+                 flat_40                 = 
                 #error Failed during codegen (seaOfXPrim: PrimUnsafe (PrimUnsafeSumGetLeft ErrorT ..)
-                 (flat_15);
-                flat_16                  = 
+                 (acc_a_conv_102);
+                flat_39                  = 
                 #error Failed during codegen (seaOfXPrim: PrimMinimal (PrimConst (PrimConstLeft Er..)
-                 (flat_17);
+                 (flat_40);
             } else {
-                idouble_t  flat_18       = 
+                
+                #error Failed during codegen (seaOfValType: PairT (PairT DoubleT DoubleT) DoubleT..)
+                 flat_41                 = 
                 #error Failed during codegen (seaOfXPrim: PrimUnsafe (PrimUnsafeSumGetRight ErrorT..)
-                 (flat_15);
-                flat_19                  = 
+                 (acc_a_conv_102);
+                
+                #error Failed during codegen (seaOfValType: PairT DoubleT DoubleT..)
+                 desugar_q_14_conv_105   = 
+                #error Failed during codegen (seaOfXPrim: PrimMinimal (PrimPair (PrimPairFst (Pair..)
+                 (flat_41);
+                idouble_t  desugar_q_15_conv_106 = 
+                #error Failed during codegen (seaOfXPrim: PrimMinimal (PrimPair (PrimPairSnd (Pair..)
+                 (flat_41);
+                idouble_t  desugar_q_16_conv_107 = 
+                #error Failed during codegen (seaOfXPrim: PrimMinimal (PrimPair (PrimPairFst Doubl..)
+                 (desugar_q_14_conv_105);
+                idouble_t  desugar_q_17_conv_108 = 
+                #error Failed during codegen (seaOfXPrim: PrimMinimal (PrimPair (PrimPairSnd Doubl..)
+                 (desugar_q_14_conv_105);
+                idouble_t  nn_conv_109   = idouble_add (desugar_q_16_conv_107, 1.0);
+                flat_42                  = 
                 #error Failed during codegen (seaOfXValue: VLeft (VError ExceptTombstone)..)
                 ;
                 
                 if (
                 #error Failed during codegen (seaOfXPrim: PrimProject (PrimProjectSumIsLeft ErrorT..)
-                 (acc_s_conv_109)) {
+                 (flat_38)) {
                     
                     #error Failed during codegen (seaOfValType: ErrorT..)
-                     flat_20             = 
+                     flat_73             = 
                     #error Failed during codegen (seaOfXPrim: PrimUnsafe (PrimUnsafeSumGetLeft ErrorT ..)
-                     (acc_s_conv_109);
-                    flat_19              = 
+                     (flat_38);
+                    flat_42              = 
                     #error Failed during codegen (seaOfXPrim: PrimMinimal (PrimConst (PrimConstLeft Er..)
-                     (flat_20);
+                     (flat_73);
                 } else {
-                    idouble_t  flat_21   = 
+                    idouble_t  flat_74   = 
                     #error Failed during codegen (seaOfXPrim: PrimUnsafe (PrimUnsafeSumGetRight ErrorT..)
-                     (acc_s_conv_109);
-                    idouble_t  simp_19   = idouble_add (flat_18, flat_21);
-                    flat_19              = 
+                     (flat_38);
+                    idouble_t  simp_41   = idouble_sub (flat_74, desugar_q_17_conv_108);
+                    flat_42              = 
                     #error Failed during codegen (seaOfXPrim: PrimMinimal (PrimConst (PrimConstRight E..)
-                     (simp_19);
+                     (simp_41);
                 }
                 
-                flat_19                  = flat_19;
-                flat_16                  = flat_19;
-            }
-            
-            flat_16                      = flat_16;
-            acc_s_conv_109               = flat_16;
-            flat_22                      = 
-            #error Failed during codegen (seaOfXValue: VLeft (VError ExceptTombstone)..)
-            ;
-            
-            if (
-            #error Failed during codegen (seaOfXPrim: PrimProject (PrimProjectSumIsLeft ErrorT..)
-             (flat_15)) {
-                
-                #error Failed during codegen (seaOfValType: ErrorT..)
-                 flat_29                 = 
-                #error Failed during codegen (seaOfXPrim: PrimUnsafe (PrimUnsafeSumGetLeft ErrorT ..)
-                 (flat_15);
-                flat_22                  = 
-                #error Failed during codegen (seaOfXPrim: PrimMinimal (PrimConst (PrimConstLeft Er..)
-                 (flat_29);
-            } else {
-                idouble_t  flat_30       = 
-                #error Failed during codegen (seaOfXPrim: PrimUnsafe (PrimUnsafeSumGetRight ErrorT..)
-                 (flat_15);
-                flat_31                  = 
+                flat_42                  = flat_42;
+                flat_43                  = 
                 #error Failed during codegen (seaOfXValue: VLeft (VError ExceptTombstone)..)
                 ;
                 
                 if (
                 #error Failed during codegen (seaOfXPrim: PrimProject (PrimProjectSumIsLeft ErrorT..)
-                 (flat_15)) {
+                 (flat_42)) {
                     
                     #error Failed during codegen (seaOfValType: ErrorT..)
-                     flat_32             = 
+                     flat_71             = 
                     #error Failed during codegen (seaOfXPrim: PrimUnsafe (PrimUnsafeSumGetLeft ErrorT ..)
-                     (flat_15);
-                    flat_31              = 
+                     (flat_42);
+                    flat_43              = 
                     #error Failed during codegen (seaOfXPrim: PrimMinimal (PrimConst (PrimConstLeft Er..)
-                     (flat_32);
+                     (flat_71);
                 } else {
-                    idouble_t  simp_27   = idouble_mul (flat_30, flat_30);
-                    flat_31              = 
+                    idouble_t  flat_72   = 
+                    #error Failed during codegen (seaOfXPrim: PrimUnsafe (PrimUnsafeSumGetRight ErrorT..)
+                     (flat_42);
+                    idouble_t  simp_43   = idouble_div (flat_72, nn_conv_109);
+                    flat_43              = 
                     #error Failed during codegen (seaOfXPrim: PrimMinimal (PrimConst (PrimConstRight E..)
-                     (simp_27);
+                     (simp_43);
                 }
                 
-                flat_31                  = flat_31;
-                flat_22                  = flat_31;
-            }
-            
-            flat_22                      = flat_22;
-            acc_s_conv_126               = acc_s_conv_126;
-            flat_23                      = 
-            #error Failed during codegen (seaOfXValue: VLeft (VError ExceptTombstone)..)
-            ;
-            
-            if (
-            #error Failed during codegen (seaOfXPrim: PrimProject (PrimProjectSumIsLeft ErrorT..)
-             (flat_22)) {
-                
-                #error Failed during codegen (seaOfValType: ErrorT..)
-                 flat_24                 = 
-                #error Failed during codegen (seaOfXPrim: PrimUnsafe (PrimUnsafeSumGetLeft ErrorT ..)
-                 (flat_22);
-                flat_23                  = 
-                #error Failed during codegen (seaOfXPrim: PrimMinimal (PrimConst (PrimConstLeft Er..)
-                 (flat_24);
-            } else {
-                idouble_t  flat_25       = 
-                #error Failed during codegen (seaOfXPrim: PrimUnsafe (PrimUnsafeSumGetRight ErrorT..)
-                 (flat_22);
-                flat_26                  = 
+                flat_43                  = flat_43;
+                flat_44                  = 
                 #error Failed during codegen (seaOfXValue: VLeft (VError ExceptTombstone)..)
                 ;
                 
                 if (
                 #error Failed during codegen (seaOfXPrim: PrimProject (PrimProjectSumIsLeft ErrorT..)
-                 (acc_s_conv_126)) {
+                 (flat_43)) {
                     
                     #error Failed during codegen (seaOfValType: ErrorT..)
-                     flat_27             = 
+                     flat_69             = 
                     #error Failed during codegen (seaOfXPrim: PrimUnsafe (PrimUnsafeSumGetLeft ErrorT ..)
-                     (acc_s_conv_126);
-                    flat_26              = 
+                     (flat_43);
+                    flat_44              = 
                     #error Failed during codegen (seaOfXPrim: PrimMinimal (PrimConst (PrimConstLeft Er..)
-                     (flat_27);
+                     (flat_69);
                 } else {
-                    idouble_t  flat_28   = 
+                    idouble_t  flat_70   = 
                     #error Failed during codegen (seaOfXPrim: PrimUnsafe (PrimUnsafeSumGetRight ErrorT..)
-                     (acc_s_conv_126);
-                    idouble_t  simp_29   = idouble_add (flat_25, flat_28);
-                    flat_26              = 
+                     (flat_43);
+                    idouble_t  simp_45   = idouble_add (desugar_q_17_conv_108, flat_70);
+                    flat_44              = 
                     #error Failed during codegen (seaOfXPrim: PrimMinimal (PrimConst (PrimConstRight E..)
-                     (simp_29);
+                     (simp_45);
                 }
                 
-                flat_26                  = flat_26;
-                flat_23                  = flat_26;
+                flat_44                  = flat_44;
+                flat_45                  = 
+                #error Failed during codegen (seaOfXValue: VLeft (VError ExceptTombstone)..)
+                ;
+                
+                if (
+                #error Failed during codegen (seaOfXPrim: PrimProject (PrimProjectSumIsLeft ErrorT..)
+                 (flat_42)) {
+                    
+                    #error Failed during codegen (seaOfValType: ErrorT..)
+                     flat_58             = 
+                    #error Failed during codegen (seaOfXPrim: PrimUnsafe (PrimUnsafeSumGetLeft ErrorT ..)
+                     (flat_42);
+                    flat_45              = 
+                    #error Failed during codegen (seaOfXPrim: PrimMinimal (PrimConst (PrimConstLeft Er..)
+                     (flat_58);
+                } else {
+                    idouble_t  flat_59   = 
+                    #error Failed during codegen (seaOfXPrim: PrimUnsafe (PrimUnsafeSumGetRight ErrorT..)
+                     (flat_42);
+                    flat_60              = 
+                    #error Failed during codegen (seaOfXValue: VLeft (VError ExceptTombstone)..)
+                    ;
+                    
+                    if (
+                    #error Failed during codegen (seaOfXPrim: PrimProject (PrimProjectSumIsLeft ErrorT..)
+                     (flat_38)) {
+                        
+                        #error Failed during codegen (seaOfValType: ErrorT..)
+                         flat_64         = 
+                        #error Failed during codegen (seaOfXPrim: PrimUnsafe (PrimUnsafeSumGetLeft ErrorT ..)
+                         (flat_38);
+                        flat_60          = 
+                        #error Failed during codegen (seaOfXPrim: PrimMinimal (PrimConst (PrimConstLeft Er..)
+                         (flat_64);
+                    } else {
+                        idouble_t  flat_65 = 
+                        #error Failed during codegen (seaOfXPrim: PrimUnsafe (PrimUnsafeSumGetRight ErrorT..)
+                         (flat_38);
+                        flat_66          = 
+                        #error Failed during codegen (seaOfXValue: VLeft (VError ExceptTombstone)..)
+                        ;
+                        
+                        if (
+                        #error Failed during codegen (seaOfXPrim: PrimProject (PrimProjectSumIsLeft ErrorT..)
+                         (flat_44)) {
+                            
+                            #error Failed during codegen (seaOfValType: ErrorT..)
+                             flat_67     = 
+                            #error Failed during codegen (seaOfXPrim: PrimUnsafe (PrimUnsafeSumGetLeft ErrorT ..)
+                             (flat_44);
+                            flat_66      = 
+                            #error Failed during codegen (seaOfXPrim: PrimMinimal (PrimConst (PrimConstLeft Er..)
+                             (flat_67);
+                        } else {
+                            idouble_t  flat_68 = 
+                            #error Failed during codegen (seaOfXPrim: PrimUnsafe (PrimUnsafeSumGetRight ErrorT..)
+                             (flat_44);
+                            idouble_t  simp_53 = idouble_sub (flat_65, flat_68);
+                            flat_66      = 
+                            #error Failed during codegen (seaOfXPrim: PrimMinimal (PrimConst (PrimConstRight E..)
+                             (simp_53);
+                        }
+                        
+                        flat_66          = flat_66;
+                        flat_60          = flat_66;
+                    }
+                    
+                    flat_60              = flat_60;
+                    flat_61              = 
+                    #error Failed during codegen (seaOfXValue: VLeft (VError ExceptTombstone)..)
+                    ;
+                    
+                    if (
+                    #error Failed during codegen (seaOfXPrim: PrimProject (PrimProjectSumIsLeft ErrorT..)
+                     (flat_60)) {
+                        
+                        #error Failed during codegen (seaOfValType: ErrorT..)
+                         flat_62         = 
+                        #error Failed during codegen (seaOfXPrim: PrimUnsafe (PrimUnsafeSumGetLeft ErrorT ..)
+                         (flat_60);
+                        flat_61          = 
+                        #error Failed during codegen (seaOfXPrim: PrimMinimal (PrimConst (PrimConstLeft Er..)
+                         (flat_62);
+                    } else {
+                        idouble_t  flat_63 = 
+                        #error Failed during codegen (seaOfXPrim: PrimUnsafe (PrimUnsafeSumGetRight ErrorT..)
+                         (flat_60);
+                        idouble_t  simp_55 = idouble_mul (flat_59, flat_63);
+                        flat_61          = 
+                        #error Failed during codegen (seaOfXPrim: PrimMinimal (PrimConst (PrimConstRight E..)
+                         (simp_55);
+                    }
+                    
+                    flat_61              = flat_61;
+                    flat_45              = flat_61;
+                }
+                
+                flat_45                  = flat_45;
+                flat_46                  = 
+                #error Failed during codegen (seaOfXValue: VLeft (VError ExceptTombstone)..)
+                ;
+                
+                if (
+                #error Failed during codegen (seaOfXPrim: PrimProject (PrimProjectSumIsLeft ErrorT..)
+                 (flat_45)) {
+                    
+                    #error Failed during codegen (seaOfValType: ErrorT..)
+                     flat_56             = 
+                    #error Failed during codegen (seaOfXPrim: PrimUnsafe (PrimUnsafeSumGetLeft ErrorT ..)
+                     (flat_45);
+                    flat_46              = 
+                    #error Failed during codegen (seaOfXPrim: PrimMinimal (PrimConst (PrimConstLeft Er..)
+                     (flat_56);
+                } else {
+                    idouble_t  flat_57   = 
+                    #error Failed during codegen (seaOfXPrim: PrimUnsafe (PrimUnsafeSumGetRight ErrorT..)
+                     (flat_45);
+                    idouble_t  simp_57   = idouble_add (desugar_q_15_conv_106, flat_57);
+                    flat_46              = 
+                    #error Failed during codegen (seaOfXPrim: PrimMinimal (PrimConst (PrimConstRight E..)
+                     (simp_57);
+                }
+                
+                flat_46                  = flat_46;
+                flat_47                  = 
+                #error Failed during codegen (seaOfXValue: VLeft (VError ExceptTombstone)..)
+                ;
+                
+                if (
+                #error Failed during codegen (seaOfXPrim: PrimProject (PrimProjectSumIsLeft ErrorT..)
+                 (flat_44)) {
+                    
+                    #error Failed during codegen (seaOfValType: ErrorT..)
+                     flat_54             = 
+                    #error Failed during codegen (seaOfXPrim: PrimUnsafe (PrimUnsafeSumGetLeft ErrorT ..)
+                     (flat_44);
+                    flat_47              = 
+                    #error Failed during codegen (seaOfXPrim: PrimMinimal (PrimConst (PrimConstLeft Er..)
+                     (flat_54);
+                } else {
+                    idouble_t  flat_55   = 
+                    #error Failed during codegen (seaOfXPrim: PrimUnsafe (PrimUnsafeSumGetRight ErrorT..)
+                     (flat_44);
+                    
+                    #error Failed during codegen (seaOfValType: PairT DoubleT DoubleT..)
+                     simp_59             = 
+                    #error Failed during codegen (seaOfXPrim: PrimMinimal (PrimConst (PrimConstPair Do..)
+                     (nn_conv_109, flat_55);
+                    flat_47              = 
+                    #error Failed during codegen (seaOfXPrim: PrimMinimal (PrimConst (PrimConstRight E..)
+                     (simp_59);
+                }
+                
+                flat_47                  = flat_47;
+                flat_48                  = 
+                #error Failed during codegen (seaOfXValue: VLeft (VError ExceptTombstone)..)
+                ;
+                
+                if (
+                #error Failed during codegen (seaOfXPrim: PrimProject (PrimProjectSumIsLeft ErrorT..)
+                 (flat_47)) {
+                    
+                    #error Failed during codegen (seaOfValType: ErrorT..)
+                     flat_49             = 
+                    #error Failed during codegen (seaOfXPrim: PrimUnsafe (PrimUnsafeSumGetLeft ErrorT ..)
+                     (flat_47);
+                    flat_48              = 
+                    #error Failed during codegen (seaOfXPrim: PrimMinimal (PrimConst (PrimConstLeft Er..)
+                     (flat_49);
+                } else {
+                    
+                    #error Failed during codegen (seaOfValType: PairT DoubleT DoubleT..)
+                     flat_50             = 
+                    #error Failed during codegen (seaOfXPrim: PrimUnsafe (PrimUnsafeSumGetRight ErrorT..)
+                     (flat_47);
+                    flat_51              = 
+                    #error Failed during codegen (seaOfXValue: VLeft (VError ExceptTombstone)..)
+                    ;
+                    
+                    if (
+                    #error Failed during codegen (seaOfXPrim: PrimProject (PrimProjectSumIsLeft ErrorT..)
+                     (flat_46)) {
+                        
+                        #error Failed during codegen (seaOfValType: ErrorT..)
+                         flat_52         = 
+                        #error Failed during codegen (seaOfXPrim: PrimUnsafe (PrimUnsafeSumGetLeft ErrorT ..)
+                         (flat_46);
+                        flat_51          = 
+                        #error Failed during codegen (seaOfXPrim: PrimMinimal (PrimConst (PrimConstLeft Er..)
+                         (flat_52);
+                    } else {
+                        idouble_t  flat_53 = 
+                        #error Failed during codegen (seaOfXPrim: PrimUnsafe (PrimUnsafeSumGetRight ErrorT..)
+                         (flat_46);
+                        
+                        #error Failed during codegen (seaOfValType: PairT (PairT DoubleT DoubleT) DoubleT..)
+                         simp_61         = 
+                        #error Failed during codegen (seaOfXPrim: PrimMinimal (PrimConst (PrimConstPair (P..)
+                         (flat_50, flat_53);
+                        flat_51          = 
+                        #error Failed during codegen (seaOfXPrim: PrimMinimal (PrimConst (PrimConstRight E..)
+                         (simp_61);
+                    }
+                    
+                    flat_51              = flat_51;
+                    flat_48              = flat_51;
+                }
+                
+                flat_48                  = flat_48;
+                flat_39                  = flat_48;
             }
             
-            flat_23                      = flat_23;
-            acc_s_conv_126               = flat_23;
+            flat_39                      = flat_39;
+            acc_a_conv_102               = flat_39;
         }
         
     }
     
-    s->acc_s_conv_12                     = acc_s_conv_12;
-    s->acc_s_conv_29                     = acc_s_conv_29;
-    s->acc_c_conv_40                     = acc_c_conv_40;
-    s->acc_c_conv_73                     = acc_c_conv_73;
-    s->acc_c_conv_75                     = acc_c_conv_75;
-    s->acc_s_conv_109                    = acc_s_conv_109;
-    s->acc_s_conv_126                    = acc_s_conv_126;
-    s->acc_c_conv_137                    = acc_c_conv_137;
-    s->acc_c_conv_170                    = acc_c_conv_170;
-    s->acc_c_conv_172                    = acc_c_conv_172;
-    s_conv_12                            = acc_s_conv_12;
-    s_conv_29                            = acc_s_conv_29;
-    c_conv_40                            = acc_c_conv_40;
-    c_conv_73                            = acc_c_conv_73;
-    c_conv_75                            = acc_c_conv_75;
-    s_conv_109                           = acc_s_conv_109;
-    s_conv_126                           = acc_s_conv_126;
-    c_conv_137                           = acc_c_conv_137;
-    c_conv_170                           = acc_c_conv_170;
-    c_conv_172                           = acc_c_conv_172;
-    flat_45                              = 
+    s->acc_a_conv_12                     = acc_a_conv_12;
+    s->acc_a_conv_102                    = acc_a_conv_102;
+    a_conv_12                            = acc_a_conv_12;
+    a_conv_102                           = acc_a_conv_102;
+    flat_81                              = 
     #error Failed during codegen (seaOfXValue: VLeft (VError ExceptTombstone)..)
     ;
     
     if (
     #error Failed during codegen (seaOfXPrim: PrimProject (PrimProjectSumIsLeft ErrorT..)
-     (s_conv_29)) {
+     (a_conv_12)) {
         
         #error Failed during codegen (seaOfValType: ErrorT..)
-         flat_91                         = 
+         flat_97                         = 
         #error Failed during codegen (seaOfXPrim: PrimUnsafe (PrimUnsafeSumGetLeft ErrorT ..)
-         (s_conv_29);
+         (a_conv_12);
         
         #error Failed during codegen (seaOfValType: SumT ErrorT DoubleT..)
-         conv_37                         = 
+         conv_60                         = 
         #error Failed during codegen (seaOfXPrim: PrimMinimal (PrimConst (PrimConstLeft Er..)
-         (flat_91);
-        flat_45                          = conv_37;
+         (flat_97);
+        flat_81                          = conv_60;
     } else {
-        idouble_t  flat_92               = 
+        
+        #error Failed during codegen (seaOfValType: PairT (PairT DoubleT DoubleT) DoubleT..)
+         flat_98                         = 
         #error Failed during codegen (seaOfXPrim: PrimUnsafe (PrimUnsafeSumGetRight ErrorT..)
-         (s_conv_29);
-        idouble_t  conv_41               = idouble_mul (flat_92, c_conv_40);
+         (a_conv_12);
+        
+        #error Failed during codegen (seaOfValType: PairT DoubleT DoubleT..)
+         desugar_q_7_conv_62             = 
+        #error Failed during codegen (seaOfXPrim: PrimMinimal (PrimPair (PrimPairFst (Pair..)
+         (flat_98);
+        idouble_t  desugar_q_8_conv_63   = 
+        #error Failed during codegen (seaOfXPrim: PrimMinimal (PrimPair (PrimPairSnd (Pair..)
+         (flat_98);
+        idouble_t  desugar_q_9_conv_64   = 
+        #error Failed during codegen (seaOfXPrim: PrimMinimal (PrimPair (PrimPairFst Doubl..)
+         (desugar_q_7_conv_62);
+        idouble_t  conv_67               = idouble_sub (desugar_q_9_conv_64, 1.0);
+        idouble_t  conv_68               = idouble_div (desugar_q_8_conv_63, conv_67);
         
         #error Failed during codegen (seaOfValType: SumT ErrorT DoubleT..)
-         conv_42                         = 
+         conv_71                         = 
         #error Failed during codegen (seaOfXPrim: PrimMinimal (PrimConst (PrimConstRight E..)
-         (conv_41);
-        flat_45                          = conv_42;
+         (conv_68);
+        flat_81                          = conv_71;
     }
     
-    flat_45                              = flat_45;
-    flat_46                              = 
+    flat_81                              = flat_81;
+    flat_82                              = 
     #error Failed during codegen (seaOfXValue: VLeft (VError ExceptTombstone)..)
     ;
     
     if (
     #error Failed during codegen (seaOfXPrim: PrimProject (PrimProjectSumIsLeft ErrorT..)
-     (flat_45)) {
+     (flat_81)) {
         
         #error Failed during codegen (seaOfValType: ErrorT..)
-         flat_80                         = 
+         flat_95                         = 
         #error Failed during codegen (seaOfXPrim: PrimUnsafe (PrimUnsafeSumGetLeft ErrorT ..)
-         (flat_45);
+         (flat_81);
         
         #error Failed during codegen (seaOfValType: SumT ErrorT DoubleT..)
-         conv_46                         = 
+         conv_77                         = 
         #error Failed during codegen (seaOfXPrim: PrimMinimal (PrimConst (PrimConstLeft Er..)
-         (flat_80);
-        flat_46                          = conv_46;
+         (flat_95);
+        flat_82                          = conv_77;
     } else {
-        idouble_t  flat_81               = 
+        idouble_t  flat_96               = 
         #error Failed during codegen (seaOfXPrim: PrimUnsafe (PrimUnsafeSumGetRight ErrorT..)
-         (flat_45);
-        flat_82                          = 
+         (flat_81);
+        idouble_t  conv_80               = idouble_pow (flat_96, 0.5);
+        
+        #error Failed during codegen (seaOfValType: SumT ErrorT DoubleT..)
+         conv_81                         = 
+        #error Failed during codegen (seaOfXPrim: PrimMinimal (PrimConst (PrimConstRight E..)
+         (conv_80);
+        flat_82                          = conv_81;
+    }
+    
+    flat_82                              = flat_82;
+    flat_83                              = 
+    #error Failed during codegen (seaOfXValue: VLeft (VError ExceptTombstone)..)
+    ;
+    
+    if (
+    #error Failed during codegen (seaOfXPrim: PrimProject (PrimProjectSumIsLeft ErrorT..)
+     (flat_82)) {
+        
+        #error Failed during codegen (seaOfValType: ErrorT..)
+         flat_84                         = 
+        #error Failed during codegen (seaOfXPrim: PrimUnsafe (PrimUnsafeSumGetLeft ErrorT ..)
+         (flat_82);
+        
+        #error Failed during codegen (seaOfValType: SumT ErrorT DoubleT..)
+         conv_85                         = 
+        #error Failed during codegen (seaOfXPrim: PrimMinimal (PrimConst (PrimConstLeft Er..)
+         (flat_84);
+        flat_83                          = conv_85;
+    } else {
+        idouble_t  flat_85               = 
+        #error Failed during codegen (seaOfXPrim: PrimUnsafe (PrimUnsafeSumGetRight ErrorT..)
+         (flat_82);
+        flat_86                          = 
         #error Failed during codegen (seaOfXValue: VLeft (VError ExceptTombstone)..)
         ;
         
         if (
         #error Failed during codegen (seaOfXPrim: PrimProject (PrimProjectSumIsLeft ErrorT..)
-         (s_conv_12)) {
+         (a_conv_102)) {
             
             #error Failed during codegen (seaOfValType: ErrorT..)
-             flat_86                     = 
+             flat_93                     = 
             #error Failed during codegen (seaOfXPrim: PrimUnsafe (PrimUnsafeSumGetLeft ErrorT ..)
-             (s_conv_12);
+             (a_conv_102);
             
             #error Failed during codegen (seaOfValType: SumT ErrorT DoubleT..)
-             conv_49                     = 
+             conv_150                    = 
             #error Failed during codegen (seaOfXPrim: PrimMinimal (PrimConst (PrimConstLeft Er..)
-             (flat_86);
-            flat_82                      = conv_49;
+             (flat_93);
+            flat_86                      = conv_150;
         } else {
-            idouble_t  flat_87           = 
+            
+            #error Failed during codegen (seaOfValType: PairT (PairT DoubleT DoubleT) DoubleT..)
+             flat_94                     = 
             #error Failed during codegen (seaOfXPrim: PrimUnsafe (PrimUnsafeSumGetRight ErrorT..)
-             (s_conv_12);
-            flat_88                      = 
-            #error Failed during codegen (seaOfXValue: VLeft (VError ExceptTombstone)..)
-            ;
-            
-            if (
-            #error Failed during codegen (seaOfXPrim: PrimProject (PrimProjectSumIsLeft ErrorT..)
-             (s_conv_12)) {
-                
-                #error Failed during codegen (seaOfValType: ErrorT..)
-                 flat_89                 = 
-                #error Failed during codegen (seaOfXPrim: PrimUnsafe (PrimUnsafeSumGetLeft ErrorT ..)
-                 (s_conv_12);
-                
-                #error Failed during codegen (seaOfValType: SumT ErrorT DoubleT..)
-                 conv_52                 = 
-                #error Failed during codegen (seaOfXPrim: PrimMinimal (PrimConst (PrimConstLeft Er..)
-                 (flat_89);
-                flat_88                  = conv_52;
-            } else {
-                idouble_t  conv_54       = idouble_mul (flat_87, flat_87);
-                
-                #error Failed during codegen (seaOfValType: SumT ErrorT DoubleT..)
-                 conv_55                 = 
-                #error Failed during codegen (seaOfXPrim: PrimMinimal (PrimConst (PrimConstRight E..)
-                 (conv_54);
-                flat_88                  = conv_55;
-            }
-            
-            flat_88                      = flat_88;
-            flat_82                      = flat_88;
-=======
-        iint_t     elem_gen_fact         = new_fact[i];
-        idouble_t  anf_29                = iint_extend (elem_gen_fact);
-        acc_a_conv_9_simp_8_simp_10      = acc_a_conv_9_simp_0_simp_2;
-        acc_a_conv_9_simp_8_simp_11      = acc_a_conv_9_simp_0_simp_3;
-        acc_a_conv_9_simp_9              = acc_a_conv_9_simp_1;
-        idouble_t  anf_40                = idouble_add (acc_a_conv_9_simp_8_simp_10, 1.0);
-        idouble_t  anf_42                = idouble_sub (anf_29, acc_a_conv_9_simp_8_simp_11);
-        idouble_t  anf_43                = idouble_div (anf_42, anf_40);
-        idouble_t  anf_44                = idouble_add (acc_a_conv_9_simp_8_simp_11, anf_43);
-        idouble_t  anf_46                = idouble_sub (anf_29, anf_44);
-        idouble_t  anf_47                = idouble_mul (anf_42, anf_46);
-        idouble_t  anf_48                = idouble_add (acc_a_conv_9_simp_9, anf_47);
-        acc_a_conv_9_simp_0_simp_2       = anf_40;
-        acc_a_conv_9_simp_0_simp_3       = anf_44;
-        acc_a_conv_9_simp_1              = anf_48;
-        
-        if (iint_lt (elem_gen_fact, 300)) {
-            acc_a_conv_38_simp_12_simp_14 = acc_a_conv_38_simp_4_simp_6;
-            acc_a_conv_38_simp_12_simp_15 = acc_a_conv_38_simp_4_simp_7;
-            acc_a_conv_38_simp_13        = acc_a_conv_38_simp_5;
-            idouble_t  anf_70            = idouble_add (acc_a_conv_38_simp_12_simp_14, 1.0);
-            idouble_t  anf_72            = idouble_sub (anf_29, acc_a_conv_38_simp_12_simp_15);
-            idouble_t  anf_73            = idouble_div (anf_72, anf_70);
-            idouble_t  anf_74            = idouble_add (acc_a_conv_38_simp_12_simp_15, anf_73);
-            idouble_t  anf_76            = idouble_sub (anf_29, anf_74);
-            idouble_t  anf_77            = idouble_mul (anf_72, anf_76);
-            idouble_t  anf_78            = idouble_add (acc_a_conv_38_simp_13, anf_77);
-            acc_a_conv_38_simp_4_simp_6  = anf_70;
-            acc_a_conv_38_simp_4_simp_7  = anf_74;
-            acc_a_conv_38_simp_5         = anf_78;
->>>>>>> 2a808f6b
+             (a_conv_102);
+            
+            #error Failed during codegen (seaOfValType: PairT DoubleT DoubleT..)
+             desugar_q_21_conv_152       = 
+            #error Failed during codegen (seaOfXPrim: PrimMinimal (PrimPair (PrimPairFst (Pair..)
+             (flat_94);
+            idouble_t  desugar_q_22_conv_153 = 
+            #error Failed during codegen (seaOfXPrim: PrimMinimal (PrimPair (PrimPairSnd (Pair..)
+             (flat_94);
+            idouble_t  desugar_q_23_conv_154 = 
+            #error Failed during codegen (seaOfXPrim: PrimMinimal (PrimPair (PrimPairFst Doubl..)
+             (desugar_q_21_conv_152);
+            idouble_t  conv_157          = idouble_sub (desugar_q_23_conv_154, 1.0);
+            idouble_t  conv_158          = idouble_div (desugar_q_22_conv_153, conv_157);
+            
+            #error Failed during codegen (seaOfValType: SumT ErrorT DoubleT..)
+             conv_161                    = 
+            #error Failed during codegen (seaOfXPrim: PrimMinimal (PrimConst (PrimConstRight E..)
+             (conv_158);
+            flat_86                      = conv_161;
         }
         
-        flat_82                          = flat_82;
-        flat_83                          = 
+        flat_86                          = flat_86;
+        flat_87                          = 
         #error Failed during codegen (seaOfXValue: VLeft (VError ExceptTombstone)..)
         ;
         
         if (
         #error Failed during codegen (seaOfXPrim: PrimProject (PrimProjectSumIsLeft ErrorT..)
-         (flat_82)) {
+         (flat_86)) {
             
             #error Failed during codegen (seaOfValType: ErrorT..)
-             flat_84                     = 
+             flat_91                     = 
             #error Failed during codegen (seaOfXPrim: PrimUnsafe (PrimUnsafeSumGetLeft ErrorT ..)
-             (flat_82);
-            
-            #error Failed during codegen (seaOfValType: SumT ErrorT DoubleT..)
-             conv_61                     = 
-            #error Failed during codegen (seaOfXPrim: PrimMinimal (PrimConst (PrimConstLeft Er..)
-             (flat_84);
-            flat_83                      = conv_61;
-        } else {
-            idouble_t  flat_85           = 
-            #error Failed during codegen (seaOfXPrim: PrimUnsafe (PrimUnsafeSumGetRight ErrorT..)
-             (flat_82);
-            idouble_t  conv_63           = idouble_sub (flat_81, flat_85);
-            
-            #error Failed during codegen (seaOfValType: SumT ErrorT DoubleT..)
-             conv_64                     = 
-            #error Failed during codegen (seaOfXPrim: PrimMinimal (PrimConst (PrimConstRight E..)
-             (conv_63);
-            flat_83                      = conv_64;
-        }
-        
-        flat_83                          = flat_83;
-        flat_46                          = flat_83;
-    }
-    
-    flat_46                              = flat_46;
-    flat_47                              = 
-    #error Failed during codegen (seaOfXValue: VLeft (VError ExceptTombstone)..)
-    ;
-    
-    if (
-    #error Failed during codegen (seaOfXPrim: PrimProject (PrimProjectSumIsLeft ErrorT..)
-     (flat_46)) {
-        
-        #error Failed during codegen (seaOfValType: ErrorT..)
-         flat_78                         = 
-        #error Failed during codegen (seaOfXPrim: PrimUnsafe (PrimUnsafeSumGetLeft ErrorT ..)
-         (flat_46);
-        
-        #error Failed during codegen (seaOfValType: SumT ErrorT DoubleT..)
-         conv_70                         = 
-        #error Failed during codegen (seaOfXPrim: PrimMinimal (PrimConst (PrimConstLeft Er..)
-         (flat_78);
-        flat_47                          = conv_70;
-    } else {
-        idouble_t  flat_79               = 
-        #error Failed during codegen (seaOfXPrim: PrimUnsafe (PrimUnsafeSumGetRight ErrorT..)
-         (flat_46);
-        idouble_t  conv_77               = idouble_sub (c_conv_75, 1.0);
-        idouble_t  conv_78               = idouble_mul (c_conv_73, conv_77);
-        idouble_t  conv_79               = idouble_div (flat_79, conv_78);
-        
-        #error Failed during codegen (seaOfValType: SumT ErrorT DoubleT..)
-         conv_80                         = 
-        #error Failed during codegen (seaOfXPrim: PrimMinimal (PrimConst (PrimConstRight E..)
-         (conv_79);
-        flat_47                          = conv_80;
-    }
-    
-<<<<<<< HEAD
-    flat_47                              = flat_47;
-    flat_48                              = 
-    #error Failed during codegen (seaOfXValue: VLeft (VError ExceptTombstone)..)
-    ;
-    
-    if (
-    #error Failed during codegen (seaOfXPrim: PrimProject (PrimProjectSumIsLeft ErrorT..)
-     (flat_47)) {
-        
-        #error Failed during codegen (seaOfValType: ErrorT..)
-         flat_76                         = 
-        #error Failed during codegen (seaOfXPrim: PrimUnsafe (PrimUnsafeSumGetLeft ErrorT ..)
-         (flat_47);
-        
-        #error Failed during codegen (seaOfValType: SumT ErrorT DoubleT..)
-         conv_84                         = 
-        #error Failed during codegen (seaOfXPrim: PrimMinimal (PrimConst (PrimConstLeft Er..)
-         (flat_76);
-        flat_48                          = conv_84;
-    } else {
-        idouble_t  flat_77               = 
-        #error Failed during codegen (seaOfXPrim: PrimUnsafe (PrimUnsafeSumGetRight ErrorT..)
-         (flat_47);
-        idouble_t  conv_87               = idouble_pow (flat_77, 0.5);
-        
-        #error Failed during codegen (seaOfValType: SumT ErrorT DoubleT..)
-         conv_88                         = 
-        #error Failed during codegen (seaOfXPrim: PrimMinimal (PrimConst (PrimConstRight E..)
-         (conv_87);
-        flat_48                          = conv_88;
-    }
-    
-    flat_48                              = flat_48;
-    flat_49                              = 
-    #error Failed during codegen (seaOfXValue: VLeft (VError ExceptTombstone)..)
-    ;
-    
-    if (
-    #error Failed during codegen (seaOfXPrim: PrimProject (PrimProjectSumIsLeft ErrorT..)
-     (flat_48)) {
-        
-        #error Failed during codegen (seaOfValType: ErrorT..)
-         flat_50                         = 
-        #error Failed during codegen (seaOfXPrim: PrimUnsafe (PrimUnsafeSumGetLeft ErrorT ..)
-         (flat_48);
-        
-        #error Failed during codegen (seaOfValType: SumT ErrorT DoubleT..)
-         conv_92                         = 
-        #error Failed during codegen (seaOfXPrim: PrimMinimal (PrimConst (PrimConstLeft Er..)
-         (flat_50);
-        flat_49                          = conv_92;
-    } else {
-        idouble_t  flat_51               = 
-        #error Failed during codegen (seaOfXPrim: PrimUnsafe (PrimUnsafeSumGetRight ErrorT..)
-         (flat_48);
-        flat_52                          = 
-        #error Failed during codegen (seaOfXValue: VLeft (VError ExceptTombstone)..)
-        ;
-        
-        if (
-        #error Failed during codegen (seaOfXPrim: PrimProject (PrimProjectSumIsLeft ErrorT..)
-         (s_conv_126)) {
-            
-            #error Failed during codegen (seaOfValType: ErrorT..)
-             flat_74                     = 
-            #error Failed during codegen (seaOfXPrim: PrimUnsafe (PrimUnsafeSumGetLeft ErrorT ..)
-             (s_conv_126);
-            
-            #error Failed during codegen (seaOfValType: SumT ErrorT DoubleT..)
-             conv_134                    = 
-            #error Failed during codegen (seaOfXPrim: PrimMinimal (PrimConst (PrimConstLeft Er..)
-             (flat_74);
-            flat_52                      = conv_134;
-        } else {
-            idouble_t  flat_75           = 
-            #error Failed during codegen (seaOfXPrim: PrimUnsafe (PrimUnsafeSumGetRight ErrorT..)
-             (s_conv_126);
-            idouble_t  conv_138          = idouble_mul (flat_75, c_conv_137);
-            
-            #error Failed during codegen (seaOfValType: SumT ErrorT DoubleT..)
-             conv_139                    = 
-            #error Failed during codegen (seaOfXPrim: PrimMinimal (PrimConst (PrimConstRight E..)
-             (conv_138);
-            flat_52                      = conv_139;
-        }
-        
-        flat_52                          = flat_52;
-        flat_53                          = 
-        #error Failed during codegen (seaOfXValue: VLeft (VError ExceptTombstone)..)
-        ;
-        
-        if (
-        #error Failed during codegen (seaOfXPrim: PrimProject (PrimProjectSumIsLeft ErrorT..)
-         (flat_52)) {
-            
-            #error Failed during codegen (seaOfValType: ErrorT..)
-             flat_63                     = 
-            #error Failed during codegen (seaOfXPrim: PrimUnsafe (PrimUnsafeSumGetLeft ErrorT ..)
-             (flat_52);
-            
-            #error Failed during codegen (seaOfValType: SumT ErrorT DoubleT..)
-             conv_143                    = 
-            #error Failed during codegen (seaOfXPrim: PrimMinimal (PrimConst (PrimConstLeft Er..)
-             (flat_63);
-            flat_53                      = conv_143;
-        } else {
-            idouble_t  flat_64           = 
-            #error Failed during codegen (seaOfXPrim: PrimUnsafe (PrimUnsafeSumGetRight ErrorT..)
-             (flat_52);
-            flat_65                      = 
-            #error Failed during codegen (seaOfXValue: VLeft (VError ExceptTombstone)..)
-            ;
-            
-            if (
-            #error Failed during codegen (seaOfXPrim: PrimProject (PrimProjectSumIsLeft ErrorT..)
-             (s_conv_109)) {
-                
-                #error Failed during codegen (seaOfValType: ErrorT..)
-                 flat_69                 = 
-                #error Failed during codegen (seaOfXPrim: PrimUnsafe (PrimUnsafeSumGetLeft ErrorT ..)
-                 (s_conv_109);
-                
-                #error Failed during codegen (seaOfValType: SumT ErrorT DoubleT..)
-                 conv_146                = 
-                #error Failed during codegen (seaOfXPrim: PrimMinimal (PrimConst (PrimConstLeft Er..)
-                 (flat_69);
-                flat_65                  = conv_146;
-            } else {
-                idouble_t  flat_70       = 
-                #error Failed during codegen (seaOfXPrim: PrimUnsafe (PrimUnsafeSumGetRight ErrorT..)
-                 (s_conv_109);
-                flat_71                  = 
-                #error Failed during codegen (seaOfXValue: VLeft (VError ExceptTombstone)..)
-                ;
-                
-                if (
-                #error Failed during codegen (seaOfXPrim: PrimProject (PrimProjectSumIsLeft ErrorT..)
-                 (s_conv_109)) {
-                    
-                    #error Failed during codegen (seaOfValType: ErrorT..)
-                     flat_72             = 
-                    #error Failed during codegen (seaOfXPrim: PrimUnsafe (PrimUnsafeSumGetLeft ErrorT ..)
-                     (s_conv_109);
-                    
-                    #error Failed during codegen (seaOfValType: SumT ErrorT DoubleT..)
-                     conv_149            = 
-                    #error Failed during codegen (seaOfXPrim: PrimMinimal (PrimConst (PrimConstLeft Er..)
-                     (flat_72);
-                    flat_71              = conv_149;
-                } else {
-                    idouble_t  conv_151  = idouble_mul (flat_70, flat_70);
-                    
-                    #error Failed during codegen (seaOfValType: SumT ErrorT DoubleT..)
-                     conv_152            = 
-                    #error Failed during codegen (seaOfXPrim: PrimMinimal (PrimConst (PrimConstRight E..)
-                     (conv_151);
-                    flat_71              = conv_152;
-                }
-                
-                flat_71                  = flat_71;
-                flat_65                  = flat_71;
-            }
-            
-            flat_65                      = flat_65;
-            flat_66                      = 
-            #error Failed during codegen (seaOfXValue: VLeft (VError ExceptTombstone)..)
-            ;
-            
-            if (
-            #error Failed during codegen (seaOfXPrim: PrimProject (PrimProjectSumIsLeft ErrorT..)
-             (flat_65)) {
-                
-                #error Failed during codegen (seaOfValType: ErrorT..)
-                 flat_67                 = 
-                #error Failed during codegen (seaOfXPrim: PrimUnsafe (PrimUnsafeSumGetLeft ErrorT ..)
-                 (flat_65);
-                
-                #error Failed during codegen (seaOfValType: SumT ErrorT DoubleT..)
-                 conv_158                = 
-                #error Failed during codegen (seaOfXPrim: PrimMinimal (PrimConst (PrimConstLeft Er..)
-                 (flat_67);
-                flat_66                  = conv_158;
-            } else {
-                idouble_t  flat_68       = 
-                #error Failed during codegen (seaOfXPrim: PrimUnsafe (PrimUnsafeSumGetRight ErrorT..)
-                 (flat_65);
-                idouble_t  conv_160      = idouble_sub (flat_64, flat_68);
-                
-                #error Failed during codegen (seaOfValType: SumT ErrorT DoubleT..)
-                 conv_161                = 
-                #error Failed during codegen (seaOfXPrim: PrimMinimal (PrimConst (PrimConstRight E..)
-                 (conv_160);
-                flat_66                  = conv_161;
-            }
-            
-            flat_66                      = flat_66;
-            flat_53                      = flat_66;
-        }
-        
-        flat_53                          = flat_53;
-        flat_54                          = 
-        #error Failed during codegen (seaOfXValue: VLeft (VError ExceptTombstone)..)
-        ;
-        
-        if (
-        #error Failed during codegen (seaOfXPrim: PrimProject (PrimProjectSumIsLeft ErrorT..)
-         (flat_53)) {
-            
-            #error Failed during codegen (seaOfValType: ErrorT..)
-             flat_61                     = 
-            #error Failed during codegen (seaOfXPrim: PrimUnsafe (PrimUnsafeSumGetLeft ErrorT ..)
-             (flat_53);
+             (flat_86);
             
             #error Failed during codegen (seaOfValType: SumT ErrorT DoubleT..)
              conv_167                    = 
             #error Failed during codegen (seaOfXPrim: PrimMinimal (PrimConst (PrimConstLeft Er..)
-             (flat_61);
-            flat_54                      = conv_167;
+             (flat_91);
+            flat_87                      = conv_167;
         } else {
-            idouble_t  flat_62           = 
+            idouble_t  flat_92           = 
             #error Failed during codegen (seaOfXPrim: PrimUnsafe (PrimUnsafeSumGetRight ErrorT..)
-             (flat_53);
-            idouble_t  conv_174          = idouble_sub (c_conv_172, 1.0);
-            idouble_t  conv_175          = idouble_mul (c_conv_170, conv_174);
-            idouble_t  conv_176          = idouble_div (flat_62, conv_175);
+             (flat_86);
+            idouble_t  conv_170          = idouble_pow (flat_92, 0.5);
             
             #error Failed during codegen (seaOfValType: SumT ErrorT DoubleT..)
-             conv_177                    = 
+             conv_171                    = 
             #error Failed during codegen (seaOfXPrim: PrimMinimal (PrimConst (PrimConstRight E..)
-             (conv_176);
-            flat_54                      = conv_177;
+             (conv_170);
+            flat_87                      = conv_171;
         }
         
-        flat_54                          = flat_54;
-        flat_55                          = 
+        flat_87                          = flat_87;
+        flat_88                          = 
         #error Failed during codegen (seaOfXValue: VLeft (VError ExceptTombstone)..)
         ;
         
         if (
         #error Failed during codegen (seaOfXPrim: PrimProject (PrimProjectSumIsLeft ErrorT..)
-         (flat_54)) {
+         (flat_87)) {
             
             #error Failed during codegen (seaOfValType: ErrorT..)
-             flat_59                     = 
+             flat_89                     = 
             #error Failed during codegen (seaOfXPrim: PrimUnsafe (PrimUnsafeSumGetLeft ErrorT ..)
-             (flat_54);
+             (flat_87);
             
             #error Failed during codegen (seaOfValType: SumT ErrorT DoubleT..)
-             conv_181                    = 
+             conv_175                    = 
             #error Failed during codegen (seaOfXPrim: PrimMinimal (PrimConst (PrimConstLeft Er..)
-             (flat_59);
-            flat_55                      = conv_181;
+             (flat_89);
+            flat_88                      = conv_175;
         } else {
-            idouble_t  flat_60           = 
+            idouble_t  flat_90           = 
             #error Failed during codegen (seaOfXPrim: PrimUnsafe (PrimUnsafeSumGetRight ErrorT..)
-             (flat_54);
-            idouble_t  conv_184          = idouble_pow (flat_60, 0.5);
+             (flat_87);
+            idouble_t  conv_177          = idouble_mul (flat_85, flat_90);
             
             #error Failed during codegen (seaOfValType: SumT ErrorT DoubleT..)
-             conv_185                    = 
+             conv_178                    = 
             #error Failed during codegen (seaOfXPrim: PrimMinimal (PrimConst (PrimConstRight E..)
-             (conv_184);
-            flat_55                      = conv_185;
+             (conv_177);
+            flat_88                      = conv_178;
         }
         
-        flat_55                          = flat_55;
-        flat_56                          = 
-        #error Failed during codegen (seaOfXValue: VLeft (VError ExceptTombstone)..)
-        ;
-        
-        if (
-        #error Failed during codegen (seaOfXPrim: PrimProject (PrimProjectSumIsLeft ErrorT..)
-         (flat_55)) {
-            
-            #error Failed during codegen (seaOfValType: ErrorT..)
-             flat_57                     = 
-            #error Failed during codegen (seaOfXPrim: PrimUnsafe (PrimUnsafeSumGetLeft ErrorT ..)
-             (flat_55);
-            
-            #error Failed during codegen (seaOfValType: SumT ErrorT DoubleT..)
-             conv_189                    = 
-            #error Failed during codegen (seaOfXPrim: PrimMinimal (PrimConst (PrimConstLeft Er..)
-             (flat_57);
-            flat_56                      = conv_189;
-        } else {
-            idouble_t  flat_58           = 
-            #error Failed during codegen (seaOfXPrim: PrimUnsafe (PrimUnsafeSumGetRight ErrorT..)
-             (flat_55);
-            idouble_t  conv_191          = idouble_mul (flat_51, flat_58);
-            
-            #error Failed during codegen (seaOfValType: SumT ErrorT DoubleT..)
-             conv_192                    = 
-            #error Failed during codegen (seaOfXPrim: PrimMinimal (PrimConst (PrimConstRight E..)
-             (conv_191);
-            flat_56                      = conv_192;
-        }
-        
-        flat_56                          = flat_56;
-        flat_49                          = flat_56;
+        flat_88                          = flat_88;
+        flat_83                          = flat_88;
     }
     
-    flat_49                              = flat_49;
-    s->repl                              = flat_49;
-=======
-    s->acc_a_conv_9_simp_0_simp_2        = acc_a_conv_9_simp_0_simp_2;
-    s->acc_a_conv_9_simp_0_simp_3        = acc_a_conv_9_simp_0_simp_3;
-    s->acc_a_conv_9_simp_1               = acc_a_conv_9_simp_1;
-    s->acc_a_conv_38_simp_4_simp_6       = acc_a_conv_38_simp_4_simp_6;
-    s->acc_a_conv_38_simp_4_simp_7       = acc_a_conv_38_simp_4_simp_7;
-    s->acc_a_conv_38_simp_5              = acc_a_conv_38_simp_5;
-    a_conv_9_simp_16_simp_18             = acc_a_conv_9_simp_0_simp_2;
-    a_conv_9_simp_17                     = acc_a_conv_9_simp_1;
-    a_conv_38_simp_20_simp_22            = acc_a_conv_38_simp_4_simp_6;
-    a_conv_38_simp_21                    = acc_a_conv_38_simp_5;
-    idouble_t  anf_84                    = idouble_sub (a_conv_9_simp_16_simp_18, 1.0);
-    idouble_t  conv_26                   = idouble_div (a_conv_9_simp_17, anf_84);
-    idouble_t  conv_28                   = idouble_pow (conv_26, 0.5);
-    idouble_t  anf_89                    = idouble_sub (a_conv_38_simp_20_simp_22, 1.0);
-    idouble_t  conv_55                   = idouble_div (a_conv_38_simp_21, anf_89);
-    idouble_t  conv_57                   = idouble_pow (conv_55, 0.5);
-    idouble_t  conv_58                   = idouble_mul (conv_28, conv_57);
-    s->repl                              = conv_58;
->>>>>>> 2a808f6b
+    flat_83                              = flat_83;
+    s->repl                              = flat_83;
 }
 
 - Core evaluation:
